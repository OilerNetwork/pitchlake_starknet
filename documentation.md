--- conflicted
+++ resolved
@@ -16,31 +16,19 @@
 
 When an option round settles, if the average basefee for the round is > the strike price of the options, they become exercisable (more on this later in the crash course). In a traditional market, this exercising would entail option buyers (OBs) being able to purchase basefee at the strike price; however, basefee is not a direct commodity that can be transferred like this. Instead, when OBs exercise their options, they are given a payout for the difference between the strike price and average basefee over the course of the option round.
 
-<<<<<<< HEAD
 # A High-level Overview of the Contracts
 
 ## The Vault
-=======
-The vault acts as the central hub for liquidity providers (LPs) to deposit and withdraw their funds. When an LP deposits liquidity, the vault updates the LP's position in storage, and transfers the funds to the correct option round contract. The vault contains pointers to the current and next rounds and any deposits to a vault will always go into the **next** round.
-
-~Once the current round settles, the remaining liquidity is rolled over to the next round. After this settlement, there will be a period of time that must pass before the next round's auction can start; we can refer to this as the _round transition window_. During this round transition window, LPs can withdraw from their rolled over positions, and the next round is still accepting deposits (more on this round transition window further in the crash course).~
->>>>>>> 418bb3a0
 
 The vault acts as the central hub for liquidity providers (LPs) to deposit and withdraw their funds. When an LP deposits liquidity, the vault updates the LP's position in storage, and transfers the funds to the correct option round contract. The vault will have pointers to its **current** and **next** option round. Deposits will always go into the **next** option round, because the **current** round will always be ongoing.
 
 ## Option Rounds
 
-<<<<<<< HEAD
 An option round is a distinct period of trading, contained within its own contract. These rounds allow for the auction, settlement, and exercising of Ethereum basefee options, with each contract managing its specific set of options. These contracts implement the ERC20 standard, minting tokens to the option buyers (OBs) to represent the options themselves.
 
 ### Option Round States
 
 An option round transitions through 4 states during its life cycle: _Open_ | _Auctioning_ | _Running_ | _Settled_. A round is initially deployed with state _Open_. The state becomes _Auctioning_ once its auction begins, _Running_ once its auction settles, and once the option round concludes, its state permanently becomes _Settled_. In the context of the vault, the **current** option round will always be either: _Auctioning_ | _Running_ | _Settled_, and the **next** option round will always be _Open_. When the **current** round settles, there will be a **round transition period** that must pass before we start the **next** round's auction and update the pointers. This **round transition period** and option round states are detailed further into the crash course.
-=======
-Each option round is a distinct period of trading, contained within its own contract. These rounds allow for the auction, settlement, and exercising of Ethereum basefee options, with each contract managing its specific set of options. These contracts are modified ERC20 contracts, with the tokens representing the options themselves.
-
-**Option Round States**: An option round transitions through 4 states during its life cycle: _Open_ | _Auctioning_ | _Running_ | _Settled_. A round is initially deployed with state _Open_. The state becomes _Auctioning_ once its auction begins, and _Running_ once the auction is settled. Once the option round has concluded, its state permanently becomes _Settled_. These option round states are detailed in the next section.
->>>>>>> 418bb3a0
 
 ## LP Tokens
 
@@ -62,7 +50,6 @@
 
 > 1.  Anyone can start a new option round, as long as the current round is Settled and the round transition window has passed. The incentivisation scheme still needs to be designed.
 
-<<<<<<< HEAD
 ## An Option Round:
 
 - (1\*) **Start Auction**: Begins the auction phase of the round, allowing option buyers (OBs) to place bids for the available options. At this time the round becomes the **current** round within the vault.
@@ -73,29 +60,14 @@
 - (3\*) **Settle Option Round**: Settles the option round and calculates the total payout of the option round. At this time, the remaining liquidity (deposits + premiums - payout) are transferred to the **next** option round. Note, the _Settled_ round is still the **current** round in the vault, this changes once the **next** round's auction starts.
 - **Exercise Options**: OB exercises their options to claim their individual payout, corresponding to the number of options they own. This burns OB's option tokens.
 - **Getters**: There should be read functions on an option round to return: the option round's state, the option round's params (strike price, settlement date, etc.), the initial liquidity in the round, the auction's clearing price, the total premiums collected, the total payout upon settlement, the amount of used/unused bids for an OB, and the payout amount for an OB.
-=======
-However, if an LP wishes to sell their position (maybe LP speculates there will be a payout and their position will decrease in value), they can convert their active position into LP tokens (ERC20), and sell them on the secondary market. At any point, these LP tokens can be converted back into an active position.
-
-**_Simply:_** An LP’s position is handled through storage in the vault contract, and only becomes tokenized if the LP chooses to convert their active position to LP tokens. These positions and LP tokens are discussed in more detail later in the crash course.
->>>>>>> 418bb3a0
 
 > 1. An auction can only start once the previous round settles and the **round transition window** passes.
 
 > 2. An auction can only settle if the option bidding period has ended (defined in the option round's params).
 
-<<<<<<< HEAD
 > 3. An option round can only settle if option settlement date has been reached (also defined in the option round's params).
 
 > **Note:** These functions can be called by anyone (and/or may have a wrapping entry point through the vault). The incentivisation scheme still needs to be designed.
-=======
-- **Deposit**: LPs add liquidity to the next option round contract, updating their positions.
-- **Collect:** LPs can collect their premiums & unlocked liquidity from the current round (if they do not, the funds will be rolled over to the next round when the current round settles).
-- **Withdraw**: LPs withdraw from their liquidity in the _Open_ (next) round.
-- (1\*) Start Next Option Round\*\*: Starts the next round’s auction and deploys the new next round. Updates the vault’s current & next pointers accordingly.
-- **Getters**: There should be read functions on the vault for the current & next option rounds, addresses for option rounds, an LP's position value in the current round, and the premiums/unlocked liquidity an LP can collect from the current round.
-
-> **Note:** Anyone can start a new option round, as long as the current round is Settled and the round transition window has passed. The incentivisation scheme still needs to be designed.
->>>>>>> 418bb3a0
 
 # A Closer Look at the Contracts
 
@@ -105,15 +77,9 @@
 
 Once we pass the current round’s settlement date, we can settle it. Once a round settles, the **round transition window** must pass before the next round’s auction can start. This window gives Pitchlake LPs time to withdraw from their rolled over positions, but also allows any LPs from other protocols to enter.
 
-<<<<<<< HEAD
 > _This is because if other protocols adopt the same option round schedule as Pitchlake, then without a transition window, there would be no time for LP’s to exit another protocol and join before the next auctions starts, nor would Pitchlake LPs have time to withdraw their positions before they get locked into the next round._
 
 Once this round transition window passes, we can call the `vault::start_next_option_round()` entry point. This will start the **next** option round’s auction (_Open → Auctioning_), deploy the **new next** option round contract (→ _Open_), and increment the **current** & **next** round pointers by 1.
-=======
-> _This is because if other protocols adopt the same option round schedule as Pitchlake, then without a transition window, there would be no time for LP’s to exit another protocol and join before the next auctions starts._
-
-Once this round transition window passes, we can call the `vault::start_next_option_round()` entry point. This will start the next option round’s auction (_Open → Auctioning_), deploy the new next option round contract (→ _Open_), and increment the current & next round pointers by 1.
->>>>>>> 418bb3a0
 
 **Example**:
 
@@ -132,15 +98,7 @@
 - Withdraws always come from the next round.
   - LP’s r1 position will roll over to r2, once r1 settles. During the transition window, r2 is _still the **next** round_, which is where LP’s withdraw will come from.
 
-<<<<<<< HEAD
 ### The Life Cycle of an Option Round
-=======
-> \*An option round can only settle if option settlement date has been reached.
-
-> **Note:** These functions can be called by anyone (and/or may have a wrapping entry point through the vault). The incentivisation scheme still needs to be designed.
-
-## The Life Cycle of an Option Round
->>>>>>> 418bb3a0
 
 **A Round Opens**
 
@@ -148,11 +106,7 @@
 
 **The Auction Starts**
 
-<<<<<<< HEAD
 Once a round’s auction starts, its state becomes _Auctioning_ and it becomes the **current** round in the vault. At this time, the **new next** option round is deployed. While a round is _Auctioning_, OBs can submit bids using the `OptionRound::place_bid(amount, price)` entry point:
-=======
-Once a round’s auction starts, its state becomes _Auctioning_ and it becomes the **current** round in the vault. At this time, the next option round is deployed. While a round is _Auctioning_, OBs can submit bids using the `OptionRound::place_bid(amount, price)` entry point:
->>>>>>> 418bb3a0
 
 > `amount:` The max amount of funds OB is bidding.
 
@@ -162,11 +116,7 @@
 
 Once the option bidding period has passed, the auction can end, updating the round’s state to _Running_ (while remaining the **current** round in the vault). Pitchlake will use a fair batch auction to settle these auctions. A technical overview of these fair batch auctions can can be found [here](https://docs.cow.fi/cow-protocol/concepts/introduction/batch-auctions), and some examples are discussed later in this crash course.
 
-<<<<<<< HEAD
 When the auction settles, the **clearing price** is calculated. This is the price per individual option. With this clearing price, we can calculate how many options to mint each OB, along with how much of the OBs’ bids were used & unused.
-=======
-When the auction settles, the **clearing price** is calculated. This is the price per individual option. With this clearing price, we can calculate how many options each OB will receive, along with how much of each OBs’ bids were used & unused.
->>>>>>> 418bb3a0
 
 The used bids are known as the **premiums**. They are what the OBs end up spending to obtain the options, and are paid to the LPs. Any bids not converted to premiums are claimable via: `OptionRound::refund_unused_bids(OB: ContractAddress).`
 
@@ -180,11 +130,7 @@
 
 > **NOTE:** If an LP does not collect their premium or unlocked liquidity during a round, it is not lost. It is included as part of their rolled over liquidity into the **next** round.
 
-<<<<<<< HEAD
 After the round settles and the transition period passes, the next round’s auction can start, repeating the same life cycle. At this time, the round is no longer the **current** round in the vault, that pointer is updated to the round that's auction just started.
-=======
-After the round is settled and the transition period has passed, the next round’s auction can start, repeating the same lifecycle. At this time, the round is no longer the **current** round in the vault, that pointer is updated to the round whose auction just started.
->>>>>>> 418bb3a0
 
 # A Technical Deep Dive
 
@@ -192,11 +138,7 @@
 
 ### Storage Representation
 
-<<<<<<< HEAD
 When an LP deposits liquidity, they update their position inside the vault. A position is represented by a fairly simple mapping, along with the id of the round an LP made their last withdrawal from. This checkpoint allows us to calculate a position's value in later rounds.
-=======
-When an LP deposits liquidity, they update their position inside the vault. A position is represented by a fairly simple mapping, along with the id of the round an LP made their last withdrawal from. This checkpoints allow us to calculate a position's value in later rounds.
->>>>>>> 418bb3a0
 
 ```rust
 #[storage]
@@ -211,34 +153,20 @@
 **Example**: LP deposits 1 ETH into round 1, and 1 ETH into round 3, their position will look like this:
 
 ```rust
-<<<<<<< HEAD
           | 1 | -> | 1 eth |
 | LP | -> | 2 | -> |   0   |
           | 3 | -> | 1 eth |
-=======
-				      | 1 -> 1 eth
-LP_address ->	| 2 -> 0
-				      | 3 -> 1 eth
->>>>>>> 418bb3a0
 ```
 
 ### Calculating a Position's Value
 
-<<<<<<< HEAD
 When an LP withdraws from their position, we need to calculate its value at the current time. For each round an LP’s position sits, its value is subject change. This change is based on how much premium the round collects (from OBs), and how much the round has to payout (to OBs). We can define this remaining liquidity like so:
-=======
-When an LP withdraws from their position, we need to calculate its value at the current time. For each round an LP’s position sits, its value is subject change. This change is based on how much in premiums the round collects (from OBs), and how much the round has to payout (to OBs). We can define this remaining liquidity like so:
->>>>>>> 418bb3a0
 
 ```rust
 let remaining_liquidity = round.total_deposits() + round.total_premiums() - round.total_payouts();
 ```
 
-<<<<<<< HEAD
 If an LP supplied 50% of a round’s liquidity, they own 50% of the round’s remaining liquidity once it settles. If an LP does not collect any of their premiums or unlocked liquidity, their portion (50%) of the remaining liquidity (along with `their premiums + their unlocked liquidity`) is rolled over to the next round. This rolled over amount is their position in the next round.
-=======
-If an LP supplied 50% of the current round’s liquidity, they own 50% of the current round’s remaining liquidity once it settles. If an LP does not collect any of their premiums or unlocked liquidity, their portion of the remaining liquidity along with `their premiums + their unlocked liquidity` is rolled over to the next round, and is considered their position in this next round.
->>>>>>> 418bb3a0
 
 This next round’s position and the next round’s total deposits determine the percentage of the next round's pool that LP supplied. With this percentage, we know how much of the round’s remaining liquidity belonged to LP.
 
@@ -248,17 +176,10 @@
 
 ```rust
 // LPs can only withdraw during the round transition period
-<<<<<<< HEAD
 // @dev The current round is Settled, and the next round is Open
 // @dev LP liquidity is currently sitting in the next round because it was rolled over
 // @param LP: The address withdrawing liquidity
 // @param withdraw_amount: The amount LP is trying to withdraw
-=======
-// @dev The current round is Settled, and the next round is Open.
-// @dev LP liquidity is currently sitting in the next round because it was rolled over.
-// @param LP: The address withdrawing liquidity
-// @param withdraw_amount: The amount LP is tryint to withdrraw
->>>>>>> 418bb3a0
 withdraw_from_position(LP: ContractAddress, withdraw_amount: uint) {
   // Get the current and next round ids from the vault
 	let current_round_id = vault::current_round_id;
@@ -270,11 +191,7 @@
 	// The amount LP's position is worth at the end of the current round
 	let mut ending_amount = 0;
 
-<<<<<<< HEAD
 	// Iterate through each round position from the last withdraw checkpoint to the current round (both inclusive)
-=======
-	// Iterate through each position from the last withdraw checkpoint to the current round (both inclusive)
->>>>>>> 418bb3a0
 	for i in range(withdraw_checkpoints[LP], current_round_id) {
 		// How much liquidity did LP supply in this round
 		let starting_amount = ending_amount + vault::positions[LP, i];
@@ -282,36 +199,21 @@
 		// Get a round i dispatcher
 		let this_round = RoundDispatcher {address_for_round(i)};
 
-<<<<<<< HEAD
     // How much liquidity remained in this round
 		let remaining_liquidity = this_round.total_deposits() + this_round.total_premiums() - this_round.total_payouts();
 
 		// How much of this round's pool did LP supply
 		let pool_percentage = starting_amount / this_round.total_deposits();
 
-=======
-		// How much of this round's pool did LP own
-		let pool_percentage = starting_amount / this_round.total_deposits();
-
-		// How much liquidity remained in this round
-		let remaining_liquidity = this_round.total_deposits() + this_round.total_premiums() - this_round.total_payouts();
-
->>>>>>> 418bb3a0
 		// LP ends the round with their share of the remaining liquidity
 		ending_amount = pool_percentage * remaining_liquidity;
 
 		// @dev For simplicity, we are not including the calculation for how much
 		// of the premiums/unlocked liquidity LP may have collected during this round,
 		// but it will need to be implemented, and look something like:
-<<<<<<< HEAD
 		// `ending_amount -= lp_collections_in_round(LP, i)`,
 		// where `lp_collections_in_round()` retrieves how much premium and unlocked
 		// liquidity LP collected during this round if any (collected funds are not rolled over to the next round)
-=======
-		// `ending_amount = ending_amount - lp_collections_in_round(LP, i)`,
-		// where `lp_collections_in_round()` retrieves how much premiums and unlocked
-		// liquidity LP collected during this round (as in, not rolled over to the next round)
->>>>>>> 418bb3a0
 	}
 
 	if (withdraw_amount > ending_amount)
@@ -328,7 +230,6 @@
 }
 ```
 
-<<<<<<< HEAD
 ## `Vault::Positions` as LP Tokens
 
 ### Positions → LP Tokens
@@ -339,16 +240,6 @@
 
 When an LP tokenizes their position, they are converting the value of their position at the start of the **current** round to LP tokens. They can only do so once the round's auction has ended, and before the option round settles. Simply, LPs can only tokenize their position in the **current** round if the **current** round's state is _Running_. The **current** round could not be _Auctioning_ because the premiums would not be calculated yet, and it could not be _Settled_ because the funds would have already been rolled over to the **next** round.
 
-=======
-### Positions → LP Tokens
-
-The above architecture works fine for LPs to withdraw from their positions upon round settlements, but not if they wish to sell their active positions on a secondary market. To do this, they will need to tokenize their position by converting it from storage to LP tokens (ERC20), and selling them as such.
-
-LP tokens represent a position's value at the start of a round net of any premiums collected from the round. By knowing the value of a position at the start of a round, we can calculate its value at the end of the round (once it settles), and there by also knowing the value going into the next round (by rolling over). There will be an LP token contract (ERC20) associated with each round. Meaning if an LP tokenizes their position during round 3, they are minted round 3 LP tokens.
-
-When an LP tokenizes their position, they are converting the value of their position at the start of the **current** round to LP tokens. They can only do so once the round's auction has ended, and before the option round settles. Simply, LPs can only tokenize their position in the current round if the current round's state is _Running_.
-
->>>>>>> 418bb3a0
 Some pseudo code for an LP tokenizing their current position is below:
 
 ```rust
@@ -376,7 +267,6 @@
 	for i in range(withdraw_checkpoints[LP], current_round_id - 1) {
 		// How much liquidity did LP supply in this round
 		let starting_amount = ending_amount + vault::positions[LP, i];
-<<<<<<< HEAD
 
 		// Get a round i dispatcher
 		let this_round = RoundDispatcher {address_for_round(i)};
@@ -507,102 +397,6 @@
 We do not directly interact with Fossil at the step. When an option round's auction starts, the liquidity becomes locked. This amount, along with the cap level for the possible payout get used to calculate the max number of options that can be auctioned off.
 
 While the auction is ongoing, OBs submit their bids in the form of (amount, price). The **price** is the max price per individual option that an OB is willing to spend, and must be >= the reserve price. The **amount** is the max amount of funds OB is willing to spend.
-=======
-
-		// Get a round i dispatcher
-		let this_round = RoundDispatcher {address_for_round(i)};
-
-		// How much liquidity remained in this round
-		let remaining_liquidity = this_round.total_deposits() + this_round.total_premiums() - this_round.total_payouts();
-
-		// How much of this round's pool did LP own
-		let pool_percentage = starting_amount / this_round.total_deposits();
-
-		// LP ends the round with their share of the remaining liquidity
-		ending_amount = pool_percentage * remaining_liquidity;
-
-		// @dev For simplicity, we are not including the calculation for how much
-		// of the premiums/unlocked liquidity LP may have collected during this round,
-		// but it will need to be implemented, and look something like:
-		// `ending_amount = ending_amount - lp_collections_in_round(LP, i)`,
-		// where `lp_collections_in_round()` retrieves how much premiums and unlocked
-		// liquidity LP collected during this round (as in, not rolled over to the next round)
-	}
-
-  // @dev At this point, ending_amount is the amount of liquidity LP ended the previous round with
-  // @dev This is the amount they started the current round with
-
-  // Update LP's position value after the exit
-	positions[LP, current_round_id] = 0;
-
-	// Update LPs withdraw checkpoint for future calculations
-	withdraw_checkpoints[LP] = current_round_id;
-
-  // Mint this round's LP tokens to LP
-  let LP_token_dispatcher = RoundDispatcher{address_for_round(current_round_id)};
-  LP_token_dispatcher.mint(LP, ending_amount);
-}
-```
-
-### Tokens -> Positions
-
-Notice that when an LP tokenizes their position, they also collect their premiums from the round. This means that when these tokens get converted back into a positions, the premiums from this round are not included in the calculation for their value. It is important to note that these tokens **due** accrue premiums, just not for the round they were created in.
-
-For example: Say the current round is 3 and LP1 speculates that gas prices will go up, resulting in a payout for the option round. Instead of accepting this loss, LP1 decides to tokenize their position, and sell it, hoping to get more than this expected potential loss.
-
-If LP1 tokenizes their position, this collects their premiums from r3 (if they have not yet), updates their position & withdraw checkpoint, and then mints them r3 LP tokens. LP2 buys these tokens and sits on them for round 4, then wishes to convert them back into a position in the current round, 5.
-
-To do so, we use the r3 LP tokens to know the value of the position at the start of round 3. With round 3's total deposits, we can calculate the percentage of the r3 pool these tokens supplied. Since round 3 is settled, we know how much liquidity remained in the round. Using the r3 pool percentage we know the value of the tokens at the end of round 3. We subtract out the premiums earned from round 3 (since LP1 already collected them when they tokenized the position), and consider this the value of the tokens at the start of round 4. Since round 4 is settled we can do the same thing as before and calculate the value of the tokens at the end of round 4. This value (including the premiums earned this time) is the value of the tokens at the start of round 5. Once we know this value, we can burn the r3 LP tokens, and update LP2's round 5 position to their calculated value.
-
-Some pseudo code for converting LP tokens into positions is below:
-
-```rust
-// LP tokenizes their LP tokens into a position in the current round.
-// @param LP: The account converting their LP tokens into a position
-// @param LP_token_id: The id of the round the LP tokens come from (3 would the the id in the previous example)
-convert_LP_tokens_to_position(LP: ContractAddress, LP_token_id: uint, LP_token_amount){
-  // Get the current round id from the vault
-	let current_round_id = vault::current_round_id;
-
-	// The amount LP's position is worth at the end of the round
-	let mut starting_amount = LP_token_amount;
-
-	// Iterate through each round from the LP token id to the previous round (both inclusive)
-	for i in range(LP_token_id, current_round_id - 1) {
-		// Get a round i dispatcher
-		let this_round = RoundDispatcher {address_for_round(i)};
-
-		// How much liquidity remained in this round
-		let remaining_liquidity = this_round.total_deposits() + this_round.total_premiums() - this_round.total_payouts();
-
-		// How much of this round's pool did LP own
-		let pool_percentage = starting_amount / this_round.total_deposits();
-
-		// LP ends the round with their share of the remaining liquidity
-		starting_amount = pool_percentage * remaining_liquidity;
-
-    // Remember that the LP tokens do not accrue premiums for the round that they come from
-    if (i == LP_token_id){
-      starting_amount -= pool_percentage * this_round.total_premiums();
-    }
-	}
-
-  // @dev At this point, starting_amount is the value of the LP tokens at the end of the previous round
-  // @dev This is the value at the start of the current round
-
-  // Update LP's position value in the current round
-	positions[LP, current_round_id] = starting_amount;
-
-	// @dev Note, we are not concerned with LP's withdraw checkpoint since this acts like a deposit into the current round
-
-  // Burn the LP tokens
-  let LP_token_dispatcher = RoundDispatcher{address_for_round(LP_token_id)};
-  LP_token_dispatcher.burn(LP, LP_token_amount);
-}
-```
-
-# Batch Auction Examples
->>>>>>> 418bb3a0
 
 **Example:** OB places a bid of (10, 1). This means they are willing to spend up to 10 ETH for options, but are only willing to pay up to 1 ETH per option. If the clearing price comes out to be 0.5 ETH, they could get up to 20 options (depending on how many options there are to sell), but if the clearing price were instead 1.01 ETH, they would not get any options.
 
@@ -610,13 +404,7 @@
 
 ## An Option Round's Auction Ends
 
-<<<<<<< HEAD
 We also do not directly interact with Fossil at this step. Once the auction ends, the clearing price is calculated. This is the price per individual option that will be used to determine the distribution of options and premiums. These premiums become collectable by the LPs at this time, and if any of the available options do not sell, the portion of the locked liquidity that was being reserved for the potential payout also becomes collectable at this time. If the premiums or unlocked liquidity do not get collected by LPs, they are automatically added to their positions in the next step.
-=======
-- **Scenario:** The round has 30 options to sell. OB1 bids 10 ETH at 0.5 ETH per option, and OB2 bids 10 ETH at 1 ETH per option.
-- **Outcome:** The clearing price is set at 0.5 ETH to sell all 30 options. OB2, with the higher bid price, gets priority and receives 20 options. OB1 receives the remaining 10 options. OB2's 10 ETH is fully converted into premium, while only 5 ETH of OB1's bid is used for premiums (buying 10 options). OB1's remaining 5 ETH is refundable.
-- **Note**: A clearing price > 0.5 ETH would not sell all 30 options, the goal of the auction is to sell as many options as it can, even if it can make more premiums by selling fewer options at a higher price.
->>>>>>> 418bb3a0
 
 ## An Option Round Settles
 
