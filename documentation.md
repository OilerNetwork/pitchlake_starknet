# Pitchlake Crash Course

**Pitchlake** creates an options market for Ethereum basefee on Starknet, the official paper is [here](https://papers.ssrn.com/sol3/papers.cfm?abstract_id=4123018). This documentation is written as a crash course and architecture overview of the protocol. It is intended to onboard new devs/catch them up to speed, and hopefully serve as a pre-prompt for models assisting in the development. Feel free to update or add things as you see fit.

## What Are Options ?

Options are financial contracts that give a buyer the right, but not the obligation, to buy or sell an asset at a predetermined price. Options can be used as a form of insurance, allowing the buyer to hedge against unfavorable price movements. They can also be used to speculate on price movements, with the potential to earn profits if the price moves in the option buyer’s favor.

In the context of Pitchlake, we will use liquidity deposits to auction call options to buyers. These call options will give their owner the right to exercise their options, buying basefee at the price set in the contract.

## Why Buy Basefee Options ?

A rollup uses a lot of gas each month settling L2 blocks on L1, hence L2 gas fees. The goal of the rollup is the have L2 → L1 settlements as cheap as possible, charging the L2 users just enough to cover it.

A problem arises from the fluctuating gas prices on Ethereum, coupled with the latency between L2 → L1 settlement. A transaction on L2 could happen hours before it is settled on L1, leaving the rollup to guess or use some heuristic when pricing the L2 transaction. With Pitchlake, these rollups can now hedge their exposure to these fluctuating gas prices on Ethereum, providing a more consistent fee experience for the L2 users.

When an option round settles, if the average basefee for the round is > the strike price of the options, they become exercisable (more on this later in the crash course). In a traditional market, this exercising would entail option buyers (OBs) being able to purchase basefee at the strike price; however, basefee is not a direct commodity that can be transferred like this. Instead, when OBs exercise their options, they are given a payout for the difference between the strike price and average basefee over the course of the option round.

# A High-level Overview of the Contracts

## The Vault

The vault acts as the central hub for liquidity providers (LPs) to deposit and withdraw their funds. When an LP deposits liquidity, the vault updates the LP's position in storage, and transfers the funds to the correct option round contract. The vault will have pointers to its **current** and **next** option round. Deposits will always go into the **next** option round, because the **current** round will always be ongoing.

## Option Rounds

An option round is a distinct period of trading, contained within its own contract. These rounds allow for the auction, settlement, and exercising of Ethereum basefee options, with each contract managing its specific set of options. These contracts implement the ERC20 standard, minting tokens to the option buyers (OBs) to represent the options themselves.

### Option Round States

An option round transitions through 4 states during its life cycle: _Open_ | _Auctioning_ | _Running_ | _Settled_. A round is initially deployed with state _Open_. The state becomes _Auctioning_ once its auction begins, _Running_ once its auction settles, and once the option round concludes, its state permanently becomes _Settled_. In the context of the vault, the **current** option round will always be either: _Auctioning_ | _Running_ | _Settled_, and the **next** option round will always be _Open_. When the **current** round settles, there will be a **round transition period** that must pass before we start the **next** round's auction and update the pointers. This **round transition period** and option round states are detailed further into the crash course.

## LP Tokens

When an LP deposits liquidity, their positions are stored in the vault contract's storage. The details of their positions remain within in storage from round to round, and when a user wishes to withdraw their funds, these details are used to calculate the value of their position at the current time.

However, if an LP wishes to sell their current position (maybe LP speculates there will be a payout and their position will decrease in value), they can convert their position into LP tokens (ERC20s), and sell them on the secondary market. At any point, these LP tokens can be converted back into a position in the **current** round.

**_Simply:_** An LP’s position is handled through storage in the vault contract, and only becomes tokenized if the LP chooses to convert their active position to LP tokens. These positions and LP tokens are discussed in more detail later in the crash course.

# Contract Entry Points

## The Vault:

- **Deposit**: LP adds liquidity to the **next** option round, updating their position.
- **Collect:** LP collects their premiums & unlocked liquidity from the **current** round (if they do not, the funds will be rolled over to the **next** round when the **current** round settles). The **current** round's state must be _Running_ for this entry point to be called. If it were _Auctioning_, the premiums would not be calculated yet, and if it were _Settled_, the funds would have already been rolled over to the **next** round.
- **Withdraw**: LP withdraws from their liquidity in the **next** round. The **current** round's state must be _Settled_ for this entry point to be called. The option round must be _Settled_ so that we know the value of the payout, and can calculate the value of LP's position when it was rolled over to the **next round**. If the round were _Auctioning_ | _Running_, the funds would still be locked in the round.
- (1\*) Settle Current Option Round: Settles the **current** round, rolls over remaining liquidity to the **next** round, and starts the **round transition** period.
- (2\*) Start Next Option Round: Starts the **next** round’s auction and deploys the **new next** round. Updates the vault’s **current** & **next** pointers accordingly.
- **Getters**: There should be read functions on the vault for the **current** & **next** option round ids, the addresses for option rounds, an LP position's value in the **current** round, and the premiums/unlocked liquidity an LP can collect from the **current** round.

> 1.  Anyone can settle an option round, as long as the option expiry date is passed. The incentivisation scheme still needs to be designed.
> 2.  Anyone can start a new option round, as long as the current round is Settled and the round transition window has passed. The incentivisation scheme still needs to be designed.

## An Option Round:

- (1\*) **Start Auction**: Begins the auction phase of the round, allowing option buyers (OBs) to place bids for the available options. At this time the round becomes the **current** round within the vault.
- **Place Auction Bid**: OB submits a bid for options.
- (2\*) **Settle Auction**: Concludes the auction, determining the final distribution of options and premiums and mints the option (ERC20) tokens to the OBs. If any of the available options do not sell, a portion of the LP locked liquidity becomes unlocked. (LPs can withdraw these premiums and unlocked liquidity once the auction settles. If they ignore them, they will be included in LP's rolled over liquidity to the next round).
- **Refund Unused Bids**: OB collects any of their bids that were not fully utilized (converted to premium).
  > _i.e._ If OB bids 10 ETH for 10 options and only receives 5 options (@1 ETH / option), they can collect their unused 5 ETH at any time after the auction settles.
- (3\*) **Settle Option Round**: Settles the option round and calculates the total payout of the option round. At this time, the remaining liquidity (deposits + premiums - payout) are transferred to the **next** option round. Note, the _Settled_ round is still the **current** round in the vault, this changes once the **round transition period** has ended and the **next** round's auction starts.
- **Exercise Options**: OB exercises their options to claim their individual payout, corresponding to the number of options they own. This burns OB's option tokens.
- **Getters**: There should be read functions on an option round to return: the option round's state, the option round's params (strike price, settlement date, etc.), the initial liquidity in the round, the auction's clearing price, the total premiums collected, the total payout upon settlement, the amount of used/unused bids for an OB, and the payout amount for an OB.

> 1. An auction can only start once the previous round settles and the **round transition window** passes.

> 2. An auction can only end if the option bidding period has ended (defined in the option round's params).

> 3. An option round can only settle if the option settlement date has been reached (also defined in the option round's params).

> **Note:** These functions can be called by anyone (and/or may have a wrapping entry point through the vault). The incentivisation scheme still needs to be designed.

# A Closer Look at the Contracts

### The Vault <-> Option Round State Connection

The vault has pointers for its current and next round ids. The current round will always be either: _Auctioning | Running | Settled,_ and the next round will always be _Open._

Once we pass the current round’s settlement date, we can settle it. Once a round settles, the **round transition window** must pass before the next round’s auction can start. This window gives Pitchlake LPs time to withdraw from their rolled over positions, but also allows any LPs from other protocols to enter.

> _This is because if other protocols adopt the same option round schedule as Pitchlake, then without a transition window, there would be no time for LP’s to exit another protocol and join before the next auctions starts, nor would Pitchlake LPs have time to withdraw their positions before they get locked into the next round._

Once this round transition window passes, we can call the `vault::start_next_option_round()` entry point. This will start the **next** option round’s auction (_Open → Auctioning_), deploy the **new next** option round contract (→ _Open_), and increment the **current** & **next** round pointers by 1.

**Example**:

When the vault deploys, its **current** round pointer is 0 (_Settled),_ and its **next** round pointer is 1 (_Open)_. Once `vault::start_next_option_round()` is called, round 1 starts _Auctioning,_ round 2 gets deployed (as _Open_), the **current** round pointer becomes 1, and the **next** round pointer becomes 2.

The **current** option round (1) continues, transitioning from _Auctioning_ to _Running_ to _Settled_. During this time, any deposits to the vault will be sent to the **next** round (2). After round 1 settles and the transition window passes, the cycle repeats. `vault::start_next_option_round()` is called, round 2 becomes _Auctioning_, round 3 gets deployed as _Open_, the **current** pointer becomes 2, and the **next** pointer becomes 3.

**In Summary:**

- There will always be a current and next option round contract deployed.
  - The current round will always be: _Auctioning_ | _Running_ | _Settled._
  - The next round will always be _Open._
- Once the current round settles, there is a window of time that must pass before the next round's auction can start.
  - Once the auction for a round starts, it becomes the current round, and the next round gets deployed.
- Deposits always go into the next option round.
- Withdraws always come from the next round.
  - LP’s r1 position will roll over to r2, once r1 settles. During the transition window, r2 is _still the **next** round_, which is where LP’s withdraw will come from.

### The Life Cycle of an Option Round

**A Round Opens**

A round deploys with state _Open_ as the **next** round in the vault. While _Open,_ LPs can deposit liquidity. A round will remain _Open_ until its auction starts.

**The Auction Starts**

Once a round’s auction starts, its state becomes _Auctioning_ and it becomes the **current** round in the vault. At this time, the **new next** option round is deployed. While a round is _Auctioning_, OBs can submit bids using the `OptionRound::place_bid(amount, price)` entry point:

> `amount:` The max amount of funds OB is bidding.

> `price:` The max price per individual option that OB is bidding.

**The Auction Ends**

Once the option bidding period has passed, the auction can end, updating the round’s state to _Running_ (while remaining the **current** round in the vault). Pitchlake will use a fair batch auction to settle these auctions. A technical overview of these fair batch auctions can can be found [here](https://docs.cow.fi/cow-protocol/concepts/introduction/batch-auctions), and some examples are discussed later in this crash course.

When the auction settles, the **clearing price** is calculated. This is the price per individual option. With this clearing price, we can calculate how many options to mint each OB, along with how much of the OBs’ bids were used & unused.

The used bids are known as the **premiums**. They are what the OBs end up spending to obtain the options, and are paid to the LPs. Any bids not converted to premiums are claimable via: `OptionRound::refund_unused_bids(OB: ContractAddress).`

The options will be in the form of ERC20 tokens, minted to OBs at the end of the auction. Tokenizing the options allow them to be traded/sold/burned/aggregated/packaged into new derivates/etc.

**The Option Round Settles**

Once the option settlement date has been reached, the next step is to settle the round. This permanently sets the round’s state to _Settled_ (still the **current** round in the vault). Fossil lets us know what the average basefee over the option round's duration was, and depending on this value, the options may become exercisable (more on Fossil later in the crash course). If the options become exercisable, the total payout of the options is calculated. This allows an OB to burn their options in exchange for their portion of the payout.

At this time, the remaining LP liquidity is sent to the next round, along with any premiums/unlocked liquidity that was not collected.

> **NOTE:** If an LP does not collect their premium or unlocked liquidity during a round, it is not lost. It is included as part of their rolled over liquidity into the **next** round.

After the round settles and the transition period passes, the next round’s auction can start, repeating the same life cycle. At this time, the round is no longer the **current** round in the vault, that pointer is updated to the round that's auction just started.

# A Technical Deep Dive

## `Vault::Positions`

### Storage Representation

When an LP deposits liquidity, they update their position inside the vault. A position is represented by a fairly simple mapping, along with the id of the round an LP made their last withdrawal from. This checkpoint allows us to calculate a position's value in later rounds.

```rust
#[storage]
struct Storage {
	// Amount of liquidity LP deposited into a round
	positions: map(LP: ContractAddress, round_id: uint) -> amount: uint,

	// The last round LP made a withdrawal from
	withdraw_checkpoints: map(LP: ContractAddress, round_id: uint),
}
```

**Example**: LP deposits 1 ETH into round 1, and 1 ETH into round 3, their position will look like this:

```rust
          | 1 | -> | 1 eth |
| LP | -> | 2 | -> |   0   |
          | 3 | -> | 1 eth |
```

Some pseudo code for a deposit is below:

```rust
// LP deposits liquidity into the next round
fn deposit_liquidity(LP: ContractAddress, amount: u256) {
  // Get the next round
	let next_round_id = vault::next_round_id;
  let next_round_address = address_for_round(next_round_id);

  // Update LP's position in the next round
  positions[LP, next_round_id] += amount;

  // Transfer the funds to the next round
  ETH_DISPATCHER.transfer_from(LP, next_round_address, amount);
}
```

### Calculating a Position's Value

When an LP withdraws from their position, we need to calculate its value at the current time. For each round an LP’s position sits, its value is subject change. This change is based on how much premium the round collects (from OBs), and how much the round has to payout (to OBs). We can define this remaining liquidity like so:

```rust
let remaining_liquidity = round.total_deposits() + round.total_premiums() - round.total_payouts();
```

In order for an LP to withdraw from their position, we must be in the round transition period. During this time, the current round is Settled, thus the remaining liquidity is known, and has been rolled over to the next round.

If an LP supplied 50% of a round’s liquidity, they own 50% of the round’s remaining liquidity once it settles. If an LP does not collect any of their premiums or unlocked liquidity, their portion (50%) of the remaining liquidity is rolled over to the next round. This rolled over amount is their position in the next round.

This next round’s position and the next round’s total deposits determine the percentage of the next round's pool that LP supplied. With this percentage, we know how much of the round’s remaining liquidity belonged to LP.

This process repeats for all the rounds the LP’s position sits in, some pseudo code for an LP withdrawing from their position is below.

We start by calculating LP’s position value at the end of the current round (ending_amount), and check to make sure LP is not withdrawing more than this value. The next step, is to update LP’s position & withdraw checkpoint. This allows us to calculate the position’s value during the next withdraw. Finally, we transfer the withdraw amount from the next round to LP (we do this last to avoid re-entrancy attacks).

```rust
// LPs can only withdraw during the round transition period
// @dev The current round is Settled, and the next round is Open
// @dev LP liquidity is currently sitting in the next round because it was rolled over
// @param LP: The address withdrawing liquidity
// @param withdraw_amount: The amount LP is trying to withdraw
fn withdraw_from_position(LP: ContractAddress, withdraw_amount: uint) {
  // Get the current and next round ids from the vault
	let current_round_id = vault::current_round_id;
	let next_round_id = vault::next_round_id;

  // Assert the current round is settled (in round transition period)
  assert_round_is_settled(current_round_id);

	// The amount LP's position is worth at the end of the current round
	let mut ending_amount = 0;

<<<<<<< HEAD
  // Iterate through each round position from the last withdraw checkpoint to the current round (both inclusive)
	for i in range(withdraw_checkpoints[LP], current_round_id) {
		// How much liquidity did LP supply in this round
		let starting_amount = ending_amount + vault::positions[LP, i];

		// Get a round i dispatcher
		let this_round = RoundDispatcher {address_for_round(i)};

    // How much liquidity remained in this round
		let remaining_liquidity = this_round.total_deposits() + this_round.total_premiums() - this_round.total_payouts();

		// How much of this round's pool did LP supply
		let pool_percentage = starting_amount / this_round.total_deposits();

		// LP ends the round with their share of the remaining liquidity
		ending_amount = pool_percentage * remaining_liquidity;

		// @dev For simplicity, we are not including the calculation for how much
		// of the premiums/unlocked liquidity LP may have collected during this round,
		// but it will need to be implemented, and look something like:
		// `ending_amount -= lp_collections_in_round(LP, i)`,
		// where `lp_collections_in_round()` retrieves how much premium and unlocked
		// liquidity LP collected during this round if any (collected funds are not rolled over to the next round)
	}

  // @dev At this point, ending_amount is the value of LP's position at the end of the current round.
  // @dev This is the amount rolled over into the next round.

	if (withdraw_amount > ending_amount)
		revert_with_reason("Withdrawing more than position's value");

	// Update LP's position value after the withdraw
	positions[LP, next_round_id] = ending_amount - withdraw_amount;

	// Update LPs withdraw checkpoint for future calculations
	withdraw_checkpoints[LP] = next_round_id;

	// Send ETH from the next round to LP (funds are in the next round once the current settles)
	ETH_DISPATCHER.transfer_from(address_for_round(next_round_id), LP, withdraw_amount);
}
```

### Token Representation

#### Positions → LP Tokens

The above architecture works fine for LPs to withdraw from their positions upon round settlements, but not if they wish to sell their active positions on a secondary market. To do this, they will need to tokenize their position by converting it from the vault's storage to LP tokens (ERC20), and selling them as such.

LP tokens represent a position's value at the start of a round net of any premiums collected from the round. By knowing the value of a position at the start of a round, we can calculate its value at the end of the round (once it settles), and there by also knowing the value going into the next round (by rolling over). There will be an LP token contract (ERC20) associated with each round. Meaning if an LP tokenizes their position during round 3 (r3), they are minted r3 LP tokens.

When an LP tokenizes their position, they are converting the value of their position at the start of the **current** round to LP tokens. They can only do so once the round's auction has ended, and before the option round settles. Simply, LPs can only tokenize their position in the **current** round if the **current** round's state is _Running_. The **current** round could not be _Auctioning_ because the premiums would not be calculated yet, and it could not be _Settled_ because the funds would have already been rolled over to the **next** round.

Some pseudo code for an LP tokenizing their current position is below:

```rust
// LP tokenizes their entire current position.
// @dev The current round's auction must be over and the round cannot be settled yet
// @param LP: The account converting their position into LP tokens
fn tokenize_position(LP: ContractAddress){
  // Get the current and next round ids from the vault
	let current_round_id = vault::current_round_id;
	let next_round_id = vault::next_round_id;

  // Assert the current round is running
  assert_round_is_running(current_round_id);

  // Collect LP's premiums if they have not already
  collect_premiums_if_not_yet(LP);

  // @dev This code is similar to the above code, with the difference being the
  // bounds of the loop

	// The amount LP's position is worth at the end of the round
	let mut ending_amount = 0;

	// Iterate through each position from the last checkpoint to the previous round (both inclusive)
	for i in range(withdraw_checkpoints[LP], current_round_id - 1) {
		// How much liquidity did LP supply in this round
		let starting_amount = ending_amount + vault::positions[LP, i];

		// Get a round i dispatcher
		let this_round = RoundDispatcher {address_for_round(i)};

		// How much liquidity remained in this round
		let remaining_liquidity = this_round.total_deposits() + this_round.total_premiums() - this_round.total_payouts();

		// How much of this round's pool did LP own
		let pool_percentage = starting_amount / this_round.total_deposits();

		// LP ends the round with their share of the remaining liquidity
		ending_amount = pool_percentage * remaining_liquidity;

		// @dev For simplicity, we are not including the calculation for how much
		// of the premiums/unlocked liquidity LP may have collected during this round,
		// but it will need to be implemented, and look something like:
		// `ending_amount = ending_amount - lp_collections_in_round(LP, i)`,
		// where `lp_collections_in_round()` retrieves how much premiums and unlocked
		// liquidity LP collected during this round (as in, not rolled over to the next round)
	}

  // @dev At this point, ending_amount is the amount of liquidity LP ended the previous round with.
  // @dev This is the amount they started the current round with.

  // Update LP's position value after the exit
  positions[LP, current_round_id] = 0;
=======
	positions[LP, current_round_id] = 0;
>>>>>>> 8132bf65

  // Update LP's withdraw checkpoint for future calculations
  withdraw_checkpoints[LP] = current_round_id;

  // Mint LP tokens to LP
  let LP_token_dispatcher = ERC20Dispatcher{contract_address: address_for_lp_token_contract(current_round_id)};
  LP_token_dispatcher.mint(LP, ending_amount);
}

```

#### Tokens -> Positions

Notice that when an LP tokenizes their position, they also collect their premiums from the round. This means that when these tokens get converted back into a positions, the premiums from this round are not included in the calculation for their value. It is important to note that these tokens **do** accrue premiums, just not for the round they were created in.

For example: Say the current round is 3 and LP1 speculates that gas prices will go up, resulting in a payout for the option round. Instead of accepting this loss, LP1 decides to tokenize their position, and sell it, hoping to get more than this expected potential loss.

If LP1 tokenizes their position, this collects their r3 premiums (if they have not already), updates their position & withdraw checkpoint to 0 in r3, and then mints them r3 LP tokens. LP2 buys these tokens and sits on them for round 4 and chooses to convert them back into a position in round 5.

To do so, we use the r3 LP tokens to know the value of the position at the start of r3. With round 3's total deposits, we can calculate the percentage of the r3 pool these tokens supplied. Since r3 is settled, we know how much liquidity remained in the round. Using the r3 pool percentage we know the value of the tokens at the end of round 3. We subtract out the premiums earned from round 3 (since LP1 already collected them when they tokenized the position), and use this as the value of the tokens at the start of round 4. Since round 4 is settled we can do the same thing as before and calculate the value of the tokens at the end of round 4. This value (including the premiums earned this time) is the value of the tokens at the start of round 5. Once we know this value, we can burn the r3 LP tokens, and update LP2's round 5 position in the vault's storage to the calculated value.

Some pseudo code for converting LP tokens into positions is below:

```rust
// LP tokenizes their LP tokens into a position in the current round.
// @dev The LP tokens cannot be converted into a position in the same round they were created in. This
// is because then the LP would be able to drain the premiums.
// @param LP: The account converting their LP tokens into a position
// @param LP_token_id: The id of the round the LP tokens come from (3 would the the id in the previous example)
fn convert_LP_tokens_to_position(LP: ContractAddress, LP_token_id: uint, LP_token_amount: uint){
  // Get the current round id from the vault
	let current_round_id = vault::current_round_id;

  // @dev Calculate the value of the LP tokens at the end of the round they come from.

  // Get a round LP_token_id dispatcher
  let this_round = RoundDispatcher {address_for_round(LP_token_id + 1)};

  // How much liquidity remained in the round ignoring premiums
  let remaining_liquidity = this_round.total_deposits() - this_round.total_payouts();

  // How much of the round's pool did these tokens supply
  let pool_percentage = ending_amount / this_round.total_deposits();

  // The tokens are worth their share of the remaining liquidity
  let mut ending_amount = pool_percentage * remaining_liquidity;

  // @dev If the LP tokens come from the previous round, the below loop will not run.
  // @dev If the LP tokens come from before the previous round, we calculate their value across these rounds

	// Iterate through each round after the LP token id to the end of the previous round (both inclusive)
	for i in range(LP_token_id + 1, current_round_id - 1) {
		// Get a round i dispatcher
		let this_round = RoundDispatcher {address_for_round(i)};

		// How much liquidity remained in this round, including premiums
		let remaining_liquidity = this_round.total_deposits() + this_round.total_premiums() - this_round.total_payouts();

		// How much of this round's pool did LP own
		let pool_percentage = starting_amount / this_round.total_deposits();

		// LP ends the round with their share of the remaining liquidity
		ending_amount = pool_percentage * remaining_liquidity;
	}

  // @dev At this point, ending_amount is the value of the LP tokens at the end of the previous round
  // @dev This is the value at the start of the current round

  // Update LP's position value in the current round
	positions[LP, current_round_id] = ending_amount;

	// @dev Note, we are not concerned with LP's withdraw checkpoint since this acts like a typical deposit into the current round

  // Burn the LP tokens
  let LP_token_dispatcher = ERC20Dispatcher{address_for_lp_token_contract(LP_token_id)};
  LP_token_dispatcher.burn(LP, LP_token_amount);
}
```

# Batch Auctions

When we start an auction, we know the total liquidity for the round. Using this amount and data from Fossil, we will know the max number of options this round can sell. The goal of the auction is to sell as many of these options as it can. The auction will prioritize the quantity of options sold over the total premium. What this means is that if the auction will make less in premiums selling more of the options than selling less at a higher price, it will clear at the lower price. For example say an auction has 100 options to sell, if it can sell all 100 @ 1 ETH (100 ETH in premium) or 75 @ 2 ETH (150 ETH in premium), it will chose to sell 100 @ 1 ETH. However, the auction will prioritize the premium total if it is selling the most options it can. For example, say the auction has 100 options to sell, if it can sell 100 @ 1 ETH (100 ETH in premium), or 100 @ 1.5 ETH (150 ETH), it will chose to sell 100 @ 1.5 ETH.

OBs submit their bids using the `OptionRound::place_bid(amount, price)` entry point. The `amount` is the max amount of money that OB is bidding. This is the amount of funds that will leave OB's wallet while the auction continues. The `price` is the max price per individual option that OB is bidding. This is the most OB is willing to pay for a single option.

## Examples

**_Example 1: Basic Refunded/Unused Bids_**

- **Scenario:** OB1 bids 10 ETH for options, setting a maximum price of 0.5 ETH per option. Other OBs also place various bids.
- **Outcome:** The auction settles with a clearing price of 0.6 ETH per option. Since OB1's maximum price was 0.5 ETH, none of their bid is used, making the entire 10 ETH refundable.

**_Example 2: Partially Successful Bid with Refund_**

- **Scenario:** The round has 30 options to sell. OB1 bids 10 ETH at 0.5 ETH per option, and OB2 bids 10 ETH at 1 ETH per option.
- **Outcome:** The clearing price is set at 0.5 ETH to sell all 30 options. OB2, with the higher bid price, gets priority and receives 20 options. OB1 receives the remaining 10 options. OB2's 10 ETH is fully converted into premium, while only 5 ETH of OB1's bid is converted premium. OB1's remaining 5 ETH is refundable.
- **Note**: A clearing price > 0.5 ETH would not sell all 30 options, the goal of the auction is to sell as many options as it can, even if it can make more premiums by selling fewer options at a higher price.

**_Example 3: Maximizing Revenue by Setting a Higher Clearing Price_**

- **Scenario:** The round has 20 options available. OB1 bids 10 ETH at 0.5 ETH per option, OB2 bids 10 ETH at 1 ETH per option, and OB3 bids 10 ETH at 2 ETH per option.
- **Outcome:** The clearing price is determined to be 1 ETH, selling all 20 options while maximizing revenue. OB3 and OB2 each receive 10 options, using their entire bids as premium. OB1's bid is fully refundable since the clearing price exceeded their maximum bid.

# Fossil Integration

Fossil is what we call a zk co-processor (storage proofs + provable computation), and is the back bone to the Pitchlake protocol. With Fossil, we can read values from Ethereum block headers and storage slots, do some computing on them, and using some proofs, we can trustlessly accept these values on Starknet.
<<<<<<< HEAD

Fossil is used to **settle the current option round** and **initialize the next option round** (at the same time).

## Settling the current round

When a round settles, we fetch the TWAP of basefee over the round's period from Fossil to determine the payout of the options. If the TWAP of basefee during the round is > the strike price of the options, they become exercisable. If the options become exercisable, we use this value, the strike price, and the cap values to calculate the total payout of the round. This payout is what OBs can claim by burning their options.

## The next option round is initialized

When the current option round settles, the next option round (that has been _Open_ and accepting deposits) gets initialized, this is the start of the _round transition period_. While in this transition period, the parameters of the next option round are known (initialized), and LPs can decide to withdraw their rolled over liquidity (and still deposit during this period).

The values used in the initializer that stem from Fossil are the strike price, cap level, and reserve price.

- Strike Price (K)

The strike price determines a price for which the options become exercisable. It is calculated from the TWAP and volatility of basefee over the last few months (from 0 -> T0). Depending on the type of vault (ITM, ATM, OTM), the strike price will be either greater than, less than, or equal to the TWAP of basefee over the last few months. It is defined as:

```rust
  K = BF_0_T0 * (1 + k)
```

Where `BF_0_T0` is the TWAP of basefee over the last few months, and the percentage level, k, is suggested to be -σ (ITM), +σ ̄(OTM), or 0 (ATM) by the [official Pitchlake paper](https://papers.ssrn.com/sol3/papers.cfm?abstract_id=4123018).

- Cap Values

The collateral level (CL) of the contract is calculated based on a cap level (cl > 0). The cl is defined as a percentage level of the strike price, and sets the max payout for the options.

```rust
  CL = cl * (1 + k) * BF_0_T0

  CL = cl * K
```

=======

Fossil is used to **settle the current option round** and **initialize the next option round** (at the same time).

## Settling the current round

When a round settles, we fetch the TWAP of basefee over the round's period from Fossil to determine the payout of the options. If the TWAP of basefee during the round is > the strike price of the options, they become exercisable. If the options become exercisable, we use this value, the strike price, and the cap values to calculate the total payout of the round. This payout is what OBs can claim by burning their options.

## The next option round is initialized

When the current option round settles, the next option round (that has been _Open_ and accepting deposits) gets initialized, this is the start of the _round transition period_. While in this transition period, the parameters of the next option round are known (initialized), and LPs can decide to withdraw their rolled over liquidity (and still deposit during this period).

The values used in the initializer that stem from Fossil are the strike price, cap level, and reserve price.

- Strike Price (K)

The strike price determines a price for which the options become exercisable. It is calculated from the TWAP and volatility of basefee over the last few months (from 0 -> T0). Depending on the type of vault (ITM, ATM, OTM), the strike price will be either greater than, less than, or equal to the TWAP of basefee over the last few months. It is defined as:

```rust
  K = BF_0_T0 * (1 + k)
```

Where `BF_0_T0` is the TWAP of basefee over the last few months, and the percentage level, k, is suggested to be -σ (ITM), +σ ̄(OTM), or 0 (ATM) by the [official Pitchlake paper](https://papers.ssrn.com/sol3/papers.cfm?abstract_id=4123018).

- Cap Values

The collateral level (CL) of the contract is calculated based on a cap level (cl > 0). The cl is defined as a percentage level of the strike price, and sets the max payout for the options.

```rust
  CL = cl * (1 + k) * BF_0_T0

  CL = cl * K
```

>>>>>>> 8132bf65
There is discussion of an alternate design where the cap level is not fixed at initialization, but is instead calculated once the auction settles. This caps the option's payout based on the implied volatility realized in the market, and can be found using:

```rust
  P = C(K, t) - C(K(1+cl), t)
```
<<<<<<< HEAD

Where `P` is the clearing price of the auction, and C(K, t) represents the price of an uncapped call option with strike K at time t (Black-Scholes). This cl can then be used in the above CL formula.

=======

Where `P` is the clearing price of the auction, and C(K, t) represents the price of an uncapped call option with strike K at time t (Black-Scholes). This cl can then be used in the above CL formula.

>>>>>>> 8132bf65
- Reserve Price

The reserve price refers to the minimum price at which an option can be sold during the auction (and thus, is the minimum bid price). The reserve price is typically set as a fixed percentage of the theoretical value of the option, based on the Black-Scholes option pricing model. This model takes into account factors such as the riskless interest rate and the volatility of the index. The [official Pitchlake paper](https://papers.ssrn.com/sol3/papers.cfm?abstract_id=4123018) outlines the reserve price calculation in detail.

## Calculating the payout

As stated, once the option round settles, the payout is calculated based on the round's TWAP of basefee, the strike price, and cap levels. The payout is calculated as:

```rust
  Payout = max(0, min((1+cl)K, BF_T1_T2) - K)
```

<<<<<<< HEAD
Where `cl` is the cap level, `BF_T1_T2` is the TWAP of basefee over the round, and `K` is the strike price. The payout is the total amount of funds that OBs can claim per option they own. The equation simply says, if the TWAP is <= K, the payout is 0, and if the TWAP is > K, then the payout is BF - K, capped to be <= (1+cl)K.

## In Summary

Fossil is used twice over the course of an option round's life cycle, at initialization and settlement. When we settle the current round, we initialize the next. This starts the round transition period, and once it is over, the next auction (for the initialized round) can start. Once the round's auction starts, it becomes the current round, and the next (uninitialized) round is deployed.
=======
Where `cl` is the cap level, `BF_T1_T2` is the TWAP of basefee over the round, and `K` is the strike price. The payout is the total amount of funds that OBs can claim per option they own. The equation simply says, if the TWAP is <= K, the payout is 0, and if the TWAP is > K, then the payout is BF - K, but capped to be <= (1+cl)K.

## In Summary

Fossil is used twice over the course of an option round's life cycle, at initialization and settlement. When we settle the current round, we initialize the next. This starts the round transition period, and the next auction (for the initialized round) will begin once it passes. The round being initialized will have already been deployed (this occurred when the current round's auction started). Once the next round's auction starts, it becomes the current round, and the next, uninitialized round is deployed.
>>>>>>> 8132bf65
<|MERGE_RESOLUTION|>--- conflicted
+++ resolved
@@ -213,7 +213,6 @@
 	// The amount LP's position is worth at the end of the current round
 	let mut ending_amount = 0;
 
-<<<<<<< HEAD
   // Iterate through each round position from the last withdraw checkpoint to the current round (both inclusive)
 	for i in range(withdraw_checkpoints[LP], current_round_id) {
 		// How much liquidity did LP supply in this round
@@ -319,9 +318,6 @@
 
   // Update LP's position value after the exit
   positions[LP, current_round_id] = 0;
-=======
-	positions[LP, current_round_id] = 0;
->>>>>>> 8132bf65
 
   // Update LP's withdraw checkpoint for future calculations
   withdraw_checkpoints[LP] = current_round_id;
@@ -428,7 +424,6 @@
 # Fossil Integration
 
 Fossil is what we call a zk co-processor (storage proofs + provable computation), and is the back bone to the Pitchlake protocol. With Fossil, we can read values from Ethereum block headers and storage slots, do some computing on them, and using some proofs, we can trustlessly accept these values on Starknet.
-<<<<<<< HEAD
 
 Fossil is used to **settle the current option round** and **initialize the next option round** (at the same time).
 
@@ -462,55 +457,14 @@
   CL = cl * K
 ```
 
-=======
-
-Fossil is used to **settle the current option round** and **initialize the next option round** (at the same time).
-
-## Settling the current round
-
-When a round settles, we fetch the TWAP of basefee over the round's period from Fossil to determine the payout of the options. If the TWAP of basefee during the round is > the strike price of the options, they become exercisable. If the options become exercisable, we use this value, the strike price, and the cap values to calculate the total payout of the round. This payout is what OBs can claim by burning their options.
-
-## The next option round is initialized
-
-When the current option round settles, the next option round (that has been _Open_ and accepting deposits) gets initialized, this is the start of the _round transition period_. While in this transition period, the parameters of the next option round are known (initialized), and LPs can decide to withdraw their rolled over liquidity (and still deposit during this period).
-
-The values used in the initializer that stem from Fossil are the strike price, cap level, and reserve price.
-
-- Strike Price (K)
-
-The strike price determines a price for which the options become exercisable. It is calculated from the TWAP and volatility of basefee over the last few months (from 0 -> T0). Depending on the type of vault (ITM, ATM, OTM), the strike price will be either greater than, less than, or equal to the TWAP of basefee over the last few months. It is defined as:
-
-```rust
-  K = BF_0_T0 * (1 + k)
-```
-
-Where `BF_0_T0` is the TWAP of basefee over the last few months, and the percentage level, k, is suggested to be -σ (ITM), +σ ̄(OTM), or 0 (ATM) by the [official Pitchlake paper](https://papers.ssrn.com/sol3/papers.cfm?abstract_id=4123018).
-
-- Cap Values
-
-The collateral level (CL) of the contract is calculated based on a cap level (cl > 0). The cl is defined as a percentage level of the strike price, and sets the max payout for the options.
-
-```rust
-  CL = cl * (1 + k) * BF_0_T0
-
-  CL = cl * K
-```
-
->>>>>>> 8132bf65
 There is discussion of an alternate design where the cap level is not fixed at initialization, but is instead calculated once the auction settles. This caps the option's payout based on the implied volatility realized in the market, and can be found using:
 
 ```rust
   P = C(K, t) - C(K(1+cl), t)
 ```
-<<<<<<< HEAD
 
 Where `P` is the clearing price of the auction, and C(K, t) represents the price of an uncapped call option with strike K at time t (Black-Scholes). This cl can then be used in the above CL formula.
 
-=======
-
-Where `P` is the clearing price of the auction, and C(K, t) represents the price of an uncapped call option with strike K at time t (Black-Scholes). This cl can then be used in the above CL formula.
-
->>>>>>> 8132bf65
 - Reserve Price
 
 The reserve price refers to the minimum price at which an option can be sold during the auction (and thus, is the minimum bid price). The reserve price is typically set as a fixed percentage of the theoretical value of the option, based on the Black-Scholes option pricing model. This model takes into account factors such as the riskless interest rate and the volatility of the index. The [official Pitchlake paper](https://papers.ssrn.com/sol3/papers.cfm?abstract_id=4123018) outlines the reserve price calculation in detail.
@@ -523,16 +477,8 @@
   Payout = max(0, min((1+cl)K, BF_T1_T2) - K)
 ```
 
-<<<<<<< HEAD
 Where `cl` is the cap level, `BF_T1_T2` is the TWAP of basefee over the round, and `K` is the strike price. The payout is the total amount of funds that OBs can claim per option they own. The equation simply says, if the TWAP is <= K, the payout is 0, and if the TWAP is > K, then the payout is BF - K, capped to be <= (1+cl)K.
 
 ## In Summary
 
 Fossil is used twice over the course of an option round's life cycle, at initialization and settlement. When we settle the current round, we initialize the next. This starts the round transition period, and once it is over, the next auction (for the initialized round) can start. Once the round's auction starts, it becomes the current round, and the next (uninitialized) round is deployed.
-=======
-Where `cl` is the cap level, `BF_T1_T2` is the TWAP of basefee over the round, and `K` is the strike price. The payout is the total amount of funds that OBs can claim per option they own. The equation simply says, if the TWAP is <= K, the payout is 0, and if the TWAP is > K, then the payout is BF - K, but capped to be <= (1+cl)K.
-
-## In Summary
-
-Fossil is used twice over the course of an option round's life cycle, at initialization and settlement. When we settle the current round, we initialize the next. This starts the round transition period, and the next auction (for the initialized round) will begin once it passes. The round being initialized will have already been deployed (this occurred when the current round's auction started). Once the next round's auction starts, it becomes the current round, and the next, uninitialized round is deployed.
->>>>>>> 8132bf65
