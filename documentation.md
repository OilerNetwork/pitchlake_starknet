--- conflicted
+++ resolved
@@ -45,20 +45,12 @@
 - **Deposit**: LP adds liquidity to the **next** option round, updating their position.
 - **Collect:** LP collects their premiums & unlocked liquidity from the **current** round (if they do not, the funds will be rolled over to the **next** round when the **current** round settles). The **current** round's state must be _Running_ for this entry point to be called. If it were _Auctioning_, the premiums would not be calculated yet, and if it were _Settled_, the funds would have already been rolled over to the **next** round.
 - **Withdraw**: LP withdraws from their liquidity in the **next** round. The **current** round's state must be _Settled_ for this entry point to be called. The option round must be _Settled_ so that we know the value of the payout, and can calculate the value of LP's position when it was rolled over to the **next round**. If the round were _Auctioning_ | _Running_, the funds would still be locked in the round.
-<<<<<<< HEAD
 - (1\*) Settle Current Option Round: Settles the **current** round, rolls over remaining liquidity to the **next** round, and starts the **round transition period**.
-=======
-- (1\*) Settle Current Option Round: Settles the **current** round, rolls over remaining liquidity to the **next** round, and starts the **round transition** period.
->>>>>>> cdf18415
 - (2\*) Start Next Option Round: Starts the **next** round’s auction and deploys the **new next** round. Updates the vault’s **current** & **next** pointers accordingly.
 - **Getters**: There should be read functions on the vault for the **current** & **next** option round ids, the addresses for option rounds, an LP position's value in the **current** round, and the premiums/unlocked liquidity an LP can collect from the **current** round.
 
 > 1.  Anyone can settle an option round, as long as the option expiry date is passed. The incentivisation scheme still needs to be designed.
-<<<<<<< HEAD
 > 2.  Anyone can start a new option round, as long as the current round is Settled and the round transition period has passed. The incentivisation scheme still needs to be designed.
-=======
-> 2.  Anyone can start a new option round, as long as the current round is Settled and the round transition window has passed. The incentivisation scheme still needs to be designed.
->>>>>>> cdf18415
 
 ## An Option Round:
 
@@ -243,12 +235,7 @@
 		// but it will need to be implemented, and look something like:
 		// `ending_amount -= lp_collections_in_round(LP, i)`,
 		// where `lp_collections_in_round()` retrieves how much premium and unlocked
-<<<<<<< HEAD
 		// liquidity LP collected during this round if any (collected funds were not rolled over to the next round)
-=======
-		// liquidity LP collected during this round if any (collected funds are not rolled over to the next round)
->>>>>>> cdf18415
-	}
 
   // @dev At this point, ending_amount is the value of LP's position at the end of the current round.
   // @dev This is the amount rolled over into the next round.
@@ -275,15 +262,9 @@
 
 LP tokens represent a position's value at the start of a round net of any premiums collected from the round. By knowing the value of a position at the start of a round, we can calculate its value at the end of the round (once it settles), and there by also knowing the value going into the next round (by rolling over). There will be an LP token contract (ERC20) associated with each round. Meaning if an LP tokenizes their position during round 3 (r3), they are minted r3 LP tokens.
 
-<<<<<<< HEAD
 When an LP tokenizes their position, they are converting the value of their position at the start of the **current** round to LP tokens. They can only do so once the round's auction has ended, and before the option round settles. Simply, LPs can only tokenize their position in the **current** round if the **current** round's state is _Running_. The **current** round cannot be _Auctioning_, because the premiums would not be known yet, and it could not be _Settled_ because they could just withdraw their position normally (if current round is Settled, we are in the round transition period).
 
 Some pseudo code for an LP tokenizing their entire current position is below:
-=======
-When an LP tokenizes their position, they are converting the value of their position at the start of the **current** round to LP tokens. They can only do so once the round's auction has ended, and before the option round settles. Simply, LPs can only tokenize their position in the **current** round if the **current** round's state is _Running_. The **current** round could not be _Auctioning_ because the premiums would not be calculated yet, and it could not be _Settled_ because the funds would have already been rolled over to the **next** round.
-
-Some pseudo code for an LP tokenizing their current position is below:
->>>>>>> cdf18415
 
 ```rust
 // LP tokenizes their entire current position.
