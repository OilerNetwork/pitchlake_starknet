name: Tests

on:
  push:
    branches:
      - main
      - develop
  pull_request:
    branches:
      - "**"
    types:
      - reopened
      - ready_for_review
      - synchronize

jobs:
  main:
    if: github.event_name == 'push' || (github.event_name == 'pull_request' && github.event.pull_request.draft == false)
    runs-on: ubuntu-latest
    steps:
      - name: Checkout
        uses: actions/checkout@v3

      - name: Setup Scarb
        uses: software-mansion/setup-scarb@v1
        with:
          tool-versions: .tool-versions

      - name: Test the code
        run: |
<<<<<<< HEAD
          # Run the test and capture the output
          output=$(scarb test)

          # Echo the entire output (optional, for debugging purposes)
          echo "$output"

          # Filter and echo the specific part of the output you are interested in
          echo "$output" | grep -E "Error: test result: FAILED. [0-9]+ passed; [0-9]+ failed; [0-9]+ ignored"
=======
          scarb test
>>>>>>> 964782c8
<|MERGE_RESOLUTION|>--- conflicted
+++ resolved
@@ -28,7 +28,6 @@
 
       - name: Test the code
         run: |
-<<<<<<< HEAD
           # Run the test and capture the output
           output=$(scarb test)
 
@@ -37,6 +36,3 @@
 
           # Filter and echo the specific part of the output you are interested in
           echo "$output" | grep -E "Error: test result: FAILED. [0-9]+ passed; [0-9]+ failed; [0-9]+ ignored"
-=======
-          scarb test
->>>>>>> 964782c8
