use starknet::{ContractAddress, StorePacking};
use array::{Array};
use traits::{Into, TryInto};
use openzeppelin::token::erc20::interface::IERC20Dispatcher;
use pitch_lake_starknet::market_aggregator::{
    IMarketAggregatorDispatcher, IMarketAggregatorDispatcherTrait
};

#[derive(Copy, Drop, Serde, starknet::Store, PartialEq)]
struct OptionRoundConstructorParams {
    vault_address: ContractAddress,
    round_id: u256,
}

#[derive(Copy, Drop, Serde, starknet::Store, PartialEq)]
struct OptionRoundInitializerParams {
    standard_deviation: u256, // used to calculate k (-σ or 0 or σ if vault is: ITM | ATM | OTM)
    strike_price: u256, // K = BF_last_few_months * (1 + k)
    cap_level: u256, // cl, percentage points of K that the options will pay out at most. Payout = min(cl*K, BF-K). Might not be set until auction settles if we use alternate cap design (see DOCUMENTATION.md)
    collateral_level: u256, // total deposits now locked in the round 
    reserve_price: u256, // minimum price per option in the auction
    minimum_collateral_required: u256, // the auction will not start unless this much collateral is deposited, needed ? 
    auction_end_time: u64, // when the auction can be ended
    option_expiry_time: u64, // when the options can be settled  
}

// old (all together)
// unit of account is in wei
#[derive(Copy, Drop, Serde, starknet::Store, PartialEq)]
struct OptionRoundParams {
    current_average_basefee: u256, // wei
    standard_deviation: u256,
    strike_price: u256, // wei
    cap_level: u256, //wei 
    collateral_level: u256,
    reserve_price: u256, //wei
    total_options_available: u256,
    // start_time:u64,
    option_expiry_time: u64, // OptionRound cannot settle before this time
    auction_end_time: u64, // auction cannot settle before this time
    minimum_bid_amount: u256, // to prevent a dos vector
    minimum_collateral_required: u256 // the option round will not start until this much collateral is deposited
}


#[derive(Copy, Drop, Serde, PartialEq, starknet::Store)]
enum OptionRoundState {
    Open,
    Auctioning,
    Running,
    Settled,
    // old
    Initialized,
    AuctionStarted,
    AuctionSettled,
    OptionSettled,
}


#[event]
#[derive(Drop, starknet::Event)]
enum Event {
    AuctionStart: AuctionStart,
    AuctionAcceptedBid: AuctionBid,
    AuctionRejectedBid: AuctionBid,
    AuctionSettle: AuctionSettle,
    OptionSettle: OptionSettle,
    WithdrawPremium: OptionTransferEvent,
    WithdrawUnusedDeposit: OptionTransferEvent, // LP collects liquidity if not all options sell, or is this when OB collects unused bid deposit?
    WithdrawPayout: OptionTransferEvent, // OBs collect payouts
    WithdrawCollateral: OptionTransferEvent, // from option round back to vault
}

#[derive(Drop, starknet::Event)]
struct AuctionStart {
    total_options_available: u256 // total_deposits / max_payout
}

#[derive(Drop, starknet::Event)]
struct AuctionBid {
    bidder: ContractAddress,
    amount: u256,
    price: u256
}

#[derive(Drop, starknet::Event)]
struct AuctionSettle {
    clearing_price: u256
// total options sold ? 
}

#[derive(Drop, starknet::Event)]
struct OptionSettle {
    settlement_price: u256
}

#[derive(Drop, starknet::Event)]
struct OptionTransferEvent {
    from: ContractAddress,
    to: ContractAddress,
    amount: u256
}

#[starknet::interface]
trait IOptionRound<TContractState> {
    // new, folling crash course
    /// Reads /// 

    // Get the address of round's deploying vault 
    fn get_vault_address(self: @TContractState) -> ContractAddress;

    // Gets the current state of the option round
    fn get_option_round_state(self: @TContractState) -> OptionRoundState;

    // Gets the parameters for the option round
    fn get_option_round_params(self: @TContractState) -> OptionRoundParams;

    // The total liquidity at the start of the option round
    fn total_deposits(self: @TContractState) -> u256;

    // Gets the total amount deposited by an option buyer. If the auction has not 
    // ended, this represents the total amount locked up for auction. If the auction has 
    // ended, this is the amount not converted into an option and can be claimed back.
    fn get_unused_bid_deposit_balance_of(
        self: @TContractState, option_bidder: ContractAddress
    ) -> u256;

    // Gets the clearing price for the auction
    fn get_auction_clearing_price(self: @TContractState) -> u256;

    // The total number of options sold in the option round
    // @note Will be 0 until the auction is settled
    // @dev Could we just use the ERC20::total_supply() ?
    fn total_options_sold(self: @TContractState) -> u256;

    // Gets the amount of an option buyer's bids that were not used in the auction 
    fn get_unused_bids_of(self: @TContractState, option_buyer: ContractAddress) -> u256;

    // The total premium collected from the option round's auction
    fn total_premiums(self: @TContractState) -> u256;

    // Gets the amount that an option buyer can claim with their options balance
    fn get_payout_balance_of(self: @TContractState, option_buyer: ContractAddress) -> u256;

    // The total payouts of the option round
    // @note Will be 0 until the option round is settled
    // @note Can be 0 depending on the market conditions (exerciseable vs non-exerciseable)
    fn total_payouts(self: @TContractState) -> u256;

    // @dev `option_balance_of` is not needed, it will be included in the ERC20 component as `balance_of`

    /// Writes ///

    // Start the option round's auction (-> state::Auctioning)
    // @return true if the auction was started, false if the auction was already started/cannot start yet
    fn start_auction(ref self: TContractState, option_params: OptionRoundParams) -> bool;

    // Place a bid in the auction 
    // @param amount: The max amount in place_bid_token to be used for bidding in the auction
    // @param price: The max price in place_bid_token per option (if the clearing price is 
    // higher than this, the entire bid is unused and can be claimed back by the bidder)
    // @return if the bid was accepted or rejected
    fn place_bid(ref self: TContractState, amount: u256, price: u256) -> bool;

    // Settle the auction if the auction time has passed 
    // @return if the auction was settled or not
    // @note there was a note in the previous version that this should return the clearing price,
    // not sure which makes more sense at this time.
    fn settle_auction(ref self: TContractState) -> u256;

    // Refund unused bids for an option bidder if the auction has ended
    // @param option_bidder: The bidder to refund the unused bid back to
    // @return the amount of the transfer
    fn refund_unused_bids(ref self: TContractState, option_bidder: ContractAddress) -> u256;

    // Settle the option round if past the expiry date and in state::Running
    // @note This function should probably me limited to just the vault, and be wrapped
    // in another entrypoint that will do the claim handling/transfer of funds
    // @return if the option round settles or not 
    fn settle_option_round(ref self: TContractState) -> bool;

    // Claim the payout for an option buyer's options if the option round has settled 
    // @note the value that each option pays out might be 0 if non-exercisable
    // @param option_buyer: The option buyer to claim the payout for
    // @return the amount of the transfer
    fn exercise_options(ref self: TContractState, option_buyer: ContractAddress) -> u256;


    ////////// old (some were moved to above, if name is the same) //////////

    // total amount deposited as part of bidding by an option buyer, if the auction has not ended this represents the total amount locked up for auction and cannot be claimed back,
    // if the auction has ended this the amount which was not converted into an option and can be claimed back.
    fn unused_bid_deposit_balance_of(self: @TContractState, option_buyer: ContractAddress) -> u256;

    // payout due to an option buyer
    fn payout_balance_of(self: @TContractState, option_buyer: ContractAddress) -> u256;

    // no of options bought by a user
    // can drop, erc20::balance_of will suffice
    fn option_balance_of(self: @TContractState, option_buyer: ContractAddress) -> u256;

    // premium balance of liquidity_provider
    // moving this to vault
    fn premium_balance_of(self: @TContractState, liquidity_provider: ContractAddress) -> u256;

    // locked collateral balance of liquidity_provider
    // moved to vault
    fn collateral_balance_of(self: @TContractState, liquidity_provider: ContractAddress) -> u256;

    // total collateral available in the round
    // moved to vault
    fn total_collateral(self: @TContractState) -> u256;

    fn bid_deposit_balance_of(self: @TContractState, option_buyer: ContractAddress) -> u256;

    // market aggregator is a sort of oracle and provides market data(both historic averages and current prices)
    fn get_market_aggregator(self: @TContractState) -> IMarketAggregatorDispatcher;

    // returns true if auction_place_bid if deposit has been locked up in the auction. false if auction not running or auction_place_bid below reserve price
    // amount: max amount in auction_place_bid token to be used for bidding in the auction
    // price: max price in auction_place_bid token(eth) per option. if the auction ends with a price higher than this then the auction_place_bid is not accepted
    fn auction_place_bid(ref self: TContractState, amount: u256, price: u256) -> bool;


    // moves/transfers the unused premium deposit back to the bidder, return value is the amount of the transfer
    // this is per option buyer. every option buyer will have to individually call refund_unused_bid_deposit to transfer any used deposits
    fn refund_unused_bid_deposit(ref self: TContractState, recipient: ContractAddress) -> u256;

    // transfers any payout due to the option buyer, return value is the amount of the transfer
    // this is per option buyer. every option buyer will have to individually call claim_option_payout.
    fn claim_option_payout(ref self: TContractState, for_option_buyer: ContractAddress) -> u256;

    // if the options are past the expiry date then we can move the collateral (after the payout) back to the vault(unallocated pool), returns the collateral moved
    // this is per liquidity provider, every option buyer will have to individually call transfer_collateral_to_vault
    fn transfer_collateral_to_vault(
        ref self: TContractState, for_liquidity_provider: ContractAddress
    ) -> u256;

    // after the auction ends, liquidity_providers can transfer the premiums paid to them back to the vault from where they can be immediately withdrawn.
    // this is per liquidity provider, every liquidity provider will have to individually call transfer_premium_collected_to_vault

    // matt: this is changing: the premium is not immediately available for withdrawal, it is locked until the option is settled ?
    // then the premium + LP is either rolled to next round or sent to the user. If claim submitted before options expire, premiums are returned
    fn transfer_premium_collected_to_vault(
        ref self: TContractState, for_liquidity_provider: ContractAddress
    ) -> u256;
}

#[starknet::contract]
mod OptionRound {
    use openzeppelin::token::erc20::{ERC20Component};
    use openzeppelin::token::erc20::interface::IERC20;
    use starknet::ContractAddress;
    use pitch_lake_starknet::vault::VaultType;
    use pitch_lake_starknet::pool::IPoolDispatcher;
    use openzeppelin::token::erc20::interface::IERC20Dispatcher;
    use super::{
        OptionRoundConstructorParams, OptionRoundInitializerParams, OptionRoundParams,
        OptionRoundState
    };
    use pitch_lake_starknet::market_aggregator::{
        IMarketAggregatorDispatcher, IMarketAggregatorDispatcherTrait
    };

    #[storage]
    struct Storage {
        vault_address: ContractAddress,
<<<<<<< HEAD
        market_aggregator: ContractAddress,
=======
        market_aggregator: IMarketAggregatorDispatcher,
>>>>>>> 8132bf65
        state: OptionRoundState,
        constructor_params: OptionRoundConstructorParams,
    }

    // old
    //#[constructor]
    //fn constructor(
    //    ref self: ContractState,
    //    owner: ContractAddress,
    //    vault_address: ContractAddress,
    //    // collaterized_pool: ContractAddress, // old
    //    option_round_params: OptionRoundParams,
    //    market_aggregator: IMarketAggregatorDispatcher, // should change to just address and build dispatcher when needed ? 
    //) {
    //    self.state.write(OptionRoundState::Open);
    //    self.market_aggregator.write(market_aggregator);
    //}

    #[constructor]
<<<<<<< HEAD
    fn constructor(
        ref self: ContractState,
        market_aggregator: ContractAddress,
        constructor_params: OptionRoundConstructorParams
    ) {
        // Set market aggregator's address 
        self.market_aggregator.write(market_aggregator);
=======
    fn constructor(ref self: ContractState, constructor_params: OptionRoundConstructorParams) {
>>>>>>> 8132bf65
        // Set the vault address 
        self.vault_address.write(constructor_params.vault_address);
        // Set round state to open unless this is round 0
        if (constructor_params.round_id == 0_u256) {
            self.state.write(OptionRoundState::Settled);
        } else {
            self.state.write(OptionRoundState::Open);
        }
    }

    #[abi(embed_v0)]
    impl OptionRoundImpl of super::IOptionRound<ContractState> {
        /// Reads /// 
        fn get_vault_address(self: @ContractState) -> ContractAddress {
            self.vault_address.read()
        }
        fn get_option_round_state(self: @ContractState) -> OptionRoundState {
            self.state.read()
        }

        fn get_option_round_params(self: @ContractState) -> OptionRoundParams {
            // dummy value
            OptionRoundParams {
                current_average_basefee: 100,
                standard_deviation: 100,
                strike_price: 100,
                cap_level: 100,
                collateral_level: 100,
                reserve_price: 100,
                total_options_available: 100,
                // start_time: 100,
                option_expiry_time: 100,
                auction_end_time: 100,
                minimum_bid_amount: 100,
                minimum_collateral_required: 100,
            }
        }

        fn total_deposits(self: @ContractState) -> u256 {
            100
        }

        fn get_unused_bid_deposit_balance_of(
            self: @ContractState, option_bidder: ContractAddress
        ) -> u256 {
            100
        }

        fn get_auction_clearing_price(self: @ContractState) -> u256 {
            100
        }

        fn total_options_sold(self: @ContractState) -> u256 {
            100
        }

        fn get_unused_bids_of(self: @ContractState, option_buyer: ContractAddress) -> u256 {
            100
        }

        fn total_premiums(self: @ContractState) -> u256 {
            100
        }

        fn get_payout_balance_of(self: @ContractState, option_buyer: ContractAddress) -> u256 {
            100
        }

        fn total_payouts(self: @ContractState) -> u256 {
            100
        }

        /// Writes /// 
        fn start_auction(ref self: ContractState, option_params: OptionRoundParams) -> bool {
            self.state.write(OptionRoundState::Auctioning);
            true
        }

        fn place_bid(ref self: ContractState, amount: u256, price: u256) -> bool {
            false
        }

        fn settle_auction(ref self: ContractState) -> u256 {
            self.state.write(OptionRoundState::Running);
            100
        }

        fn refund_unused_bids(ref self: ContractState, option_bidder: ContractAddress) -> u256 {
            100
        }

        fn settle_option_round(ref self: ContractState) -> bool {
            self.state.write(OptionRoundState::Settled);
            true
        }

        fn exercise_options(ref self: ContractState, option_buyer: ContractAddress) -> u256 {
            100
        }


        /// old ///

        fn auction_place_bid(ref self: ContractState, amount: u256, price: u256) -> bool {
            true
        }


        fn refund_unused_bid_deposit(ref self: ContractState, recipient: ContractAddress) -> u256 {
            100
        }

        fn claim_option_payout(ref self: ContractState, for_option_buyer: ContractAddress) -> u256 {
            100
        }

        // rm?
        fn transfer_collateral_to_vault(
            ref self: ContractState, for_liquidity_provider: ContractAddress
        ) -> u256 {
            100
        }

        // rm ?
        fn transfer_premium_collected_to_vault(
            ref self: ContractState, for_liquidity_provider: ContractAddress
        ) -> u256 {
            100
        }

        fn unused_bid_deposit_balance_of(
            self: @ContractState, option_buyer: ContractAddress
        ) -> u256 {
            100
        }


        fn payout_balance_of(self: @ContractState, option_buyer: ContractAddress) -> u256 {
            100
        }

        fn option_balance_of(self: @ContractState, option_buyer: ContractAddress) -> u256 {
            100
        }

        fn premium_balance_of(self: @ContractState, liquidity_provider: ContractAddress) -> u256 {
            100
        }

        fn collateral_balance_of(
            self: @ContractState, liquidity_provider: ContractAddress
        ) -> u256 {
            100
        }

        fn total_collateral(self: @ContractState) -> u256 {
            100
        }

        fn bid_deposit_balance_of(self: @ContractState, option_buyer: ContractAddress) -> u256 {
            100
        }

        fn get_market_aggregator(self: @ContractState) -> IMarketAggregatorDispatcher {
            IMarketAggregatorDispatcher { contract_address: self.market_aggregator.read() }
        }
    }
}
<|MERGE_RESOLUTION|>--- conflicted
+++ resolved
@@ -265,11 +265,7 @@
     #[storage]
     struct Storage {
         vault_address: ContractAddress,
-<<<<<<< HEAD
         market_aggregator: ContractAddress,
-=======
-        market_aggregator: IMarketAggregatorDispatcher,
->>>>>>> 8132bf65
         state: OptionRoundState,
         constructor_params: OptionRoundConstructorParams,
     }
@@ -289,7 +285,6 @@
     //}
 
     #[constructor]
-<<<<<<< HEAD
     fn constructor(
         ref self: ContractState,
         market_aggregator: ContractAddress,
@@ -297,9 +292,7 @@
     ) {
         // Set market aggregator's address 
         self.market_aggregator.write(market_aggregator);
-=======
-    fn constructor(ref self: ContractState, constructor_params: OptionRoundConstructorParams) {
->>>>>>> 8132bf65
+
         // Set the vault address 
         self.vault_address.write(constructor_params.vault_address);
         // Set round state to open unless this is round 0
