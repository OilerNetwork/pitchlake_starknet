use starknet::{ContractAddress, StorePacking};
use array::{Array};
use traits::{Into, TryInto};
use openzeppelin::token::erc20::interface::IERC20Dispatcher;
use pitch_lake_starknet::market_aggregator::{
    IMarketAggregatorDispatcher, IMarketAggregatorDispatcherTrait
};

#[derive(Copy, Drop, Serde, starknet::Store, PartialEq)]
struct OptionRoundConstructorParams {
    vault_address: ContractAddress,
    round_id: u256,
}

#[derive(Copy, Drop, Serde, starknet::Store, PartialEq)]
struct OptionRoundParams {
    current_average_basefee: u256, // average basefee the last few months, used to calculate the strike
    standard_deviation: u256, // used to calculate k (-σ or 0 or σ if vault is: ITM | ATM | OTM)
    strike_price: u256, // K = current_average_basefee * (1 + k)
    cap_level: u256, // cl, percentage points of K that the options will pay out at most. Payout = min(cl*K, BF-K). Might not be set until auction settles if we use alternate cap design (see DOCUMENTATION.md)
    collateral_level: u256, // total deposits now locked in the round 
    reserve_price: u256, // minimum price per option in the auction
    total_options_available: u256,
    minimum_collateral_required: u256, // the auction will not start unless this much collateral is deposited, needed ? 
    auction_end_time: u64, // when the auction can be ended
    option_expiry_time: u64, // when the options can be settled  
}

#[derive(Copy, Drop, Serde, PartialEq, starknet::Store)]
enum OptionRoundState {
    Open,
    Auctioning,
    Running,
    Settled,
    // old
    Initialized, // add between Open and Auctioning (round transition period)
    AuctionStarted,
    AuctionSettled,
    OptionSettled,
}

#[event]
#[derive(Drop, starknet::Event)]
enum Event {
    AuctionStart: AuctionStart,
    AuctionAcceptedBid: AuctionBid,
    AuctionRejectedBid: AuctionBid,
    AuctionSettle: AuctionSettle,
    OptionSettle: OptionSettle,
    WithdrawPremium: OptionTransferEvent,
    WithdrawUnusedDeposit: OptionTransferEvent, // LP collects liquidity if not all options sell, or is this when OB collects unused bid deposit?
    WithdrawPayout: OptionTransferEvent, // OBs collect payouts
    WithdrawCollateral: OptionTransferEvent, // from option round back to vault
}

#[derive(Drop, starknet::Event)]
struct AuctionStart {
    total_options_available: u256 // total_deposits / max_payout
}

#[derive(Drop, starknet::Event)]
struct AuctionBid {
    bidder: ContractAddress,
    amount: u256,
    price: u256
}

#[derive(Drop, starknet::Event)]
struct AuctionSettle {
    clearing_price: u256
}

#[derive(Drop, starknet::Event)]
struct OptionSettle {
    settlement_price: u256
}

#[derive(Drop, starknet::Event)]
struct OptionTransferEvent {
    from: ContractAddress,
    to: ContractAddress,
    amount: u256
}

#[starknet::interface]
trait IOptionRound<TContractState> {
    /// Reads /// 

    // The address of vault that deployed this round
    fn vault_address(self: @TContractState) -> ContractAddress;

    // The state of the option round
    fn get_state(self: @TContractState) -> OptionRoundState;

    // The paramters of the option round
    fn get_params(self: @TContractState) -> OptionRoundParams;

    // replace this with total_collateral ?
    // The total liquidity locked at the start of the round's auction
    // @dev This value will remain locked indefinitely for future calculations
    fn total_liquidity(self: @TContractState) -> u256;

    // The total liqudity that is locked for the potential payout
    // @dev This value fixes when the auction starts, and never changes
    // unless there are onsold options. If a 1/2 of the options do not sell, 
    // 1/2 of the collateral becomes unallocated.collateral moves to the unallocated liquidity
    fn total_collateral(self: @TContractState) -> u256;

    // The total premium collected from the option round's auction
    fn total_premiums(self: @TContractState) -> u256;

    // The total payouts of the option round
    fn total_payouts(self: @TContractState) -> u256;


    // The amount of the total liquidity that is not allocated for a payout 
    // This is the premiums + any unsold liquidity 
    // While open, all of a round's liquidity is unallocated
    // When the auction starts, all of the liquidity becomes collateral
    // When the auction ends, the premiums collected and any unsold liquidity becomes unallocated
    // When the round settles, the_collateral - the_payout + remaining_unallocated_liquidity rolls to the next round
    //  - At this time, the round's unallocated liquidity is 0 (its total collateral remains the same for future calculations)
    fn total_unallocated_liquidity(self: @TContractState) -> u256;

    // The total amount of unallocated liquidity collected from the contract
    fn get_unallocated_liquidity_collected(self: @TContractState) -> u256;

    // The total number of options sold in the option round, will be 0 until
    // the auction ends
    fn total_options_sold(self: @TContractState) -> u256;

    // Gets the clearing price of the auction
    fn get_auction_clearing_price(self: @TContractState) -> u256;

    // Before the auction ends, this is the amount an option buyer locks for bidding,
    // after the auction ends, this is the amount that was not used and is unlocked
    fn get_unused_bids_for(self: @TContractState, option_buyer: ContractAddress) -> u256;

    // Gets how much premium and unlocked liquidity an LP claimed from the round
    fn get_premiums_collected_by(
        self: @TContractState, liquidity_provider: ContractAddress
    ) -> u256;

    // Gets the amount that an option buyer can claim with their option balance
    fn get_payout_balance_for(self: @TContractState, option_buyer: ContractAddress) -> u256;

    /// Writes ///

    // Start the option round's auction (-> state::Auctioning)
    // @return true if the auction was started, false if the auction was already started/cannot start yet
    fn start_auction(ref self: TContractState, option_params: OptionRoundParams) -> bool;

    // Place a bid in the auction 
    // @param amount: The max amount in place_bid_token to be used for bidding in the auction
    // @param price: The max price in place_bid_token per option (if the clearing price is 
    // higher than this, the entire bid is unused and can be claimed back by the bidder)
    // @return if the bid was accepted or rejected
    fn place_bid(ref self: TContractState, amount: u256, price: u256) -> bool;

    // Settle the auction if the auction time has passed 
    // @return if the auction was settled or not
    // @note there was a note in the previous version that this should return the clearing price,
    // not sure which makes more sense at this time.
    fn end_auction(ref self: TContractState) -> u256;

    // Refund unused bids for an option bidder if the auction has ended
    // @param option_bidder: The bidder to refund the unused bid back to
    // @return the amount of the transfer
    fn refund_unused_bids(ref self: TContractState, option_bidder: ContractAddress) -> u256;

    // Settle the option round if past the expiry date and in state::Running
    // @note This function should probably me limited to a wrapper entry point
    // in the vault that will handle liquidity roll over
    // @return if the option round settles or not 
    fn settle_option_round(ref self: TContractState) -> bool;

    // Claim the payout for an option buyer's options if the option round has settled 
    // @note the value that each option pays out might be 0 if non-exercisable
    // @param option_buyer: The option buyer to claim the payout for
    // @return the amount of the transfer
    fn exercise_options(ref self: TContractState, option_buyer: ContractAddress) -> u256;

<<<<<<< HEAD
    fn get_market_aggregator(self: @TContractState) -> ContractAddress;
=======
    fn get_market_aggregator(self: @TContractState) -> IMarketAggregatorDispatcher;
>>>>>>> e54456ad
}

#[starknet::contract]
mod OptionRound {
    use openzeppelin::token::erc20::{ERC20Component};
    use openzeppelin::token::erc20::interface::IERC20;
    use starknet::ContractAddress;
    use pitch_lake_starknet::vault::VaultType;
    use pitch_lake_starknet::pool::IPoolDispatcher;
    use openzeppelin::token::erc20::interface::IERC20Dispatcher;
    use super::{OptionRoundConstructorParams, OptionRoundParams, OptionRoundState};
    use pitch_lake_starknet::market_aggregator::{
        IMarketAggregatorDispatcher, IMarketAggregatorDispatcherTrait
    };

    #[storage]
    struct Storage {
        vault_address: ContractAddress,
        market_aggregator: ContractAddress,
        state: OptionRoundState,
        params: OptionRoundParams,
        constructor_params: OptionRoundConstructorParams,
    }

    #[constructor]
    fn constructor(
        ref self: ContractState,
        market_aggregator: ContractAddress,
        constructor_params: OptionRoundConstructorParams
    ) {
        // Set market aggregator's address 
        self.market_aggregator.write(market_aggregator);

        // Set the vault address 
        self.vault_address.write(constructor_params.vault_address);
        // Set round state to open unless this is round 0
        if (constructor_params.round_id == 0_u256) {
            self.state.write(OptionRoundState::Settled);
        } else {
            self.state.write(OptionRoundState::Open);
        }
    }

    #[abi(embed_v0)]
    impl OptionRoundImpl of super::IOptionRound<ContractState> {
        /// Reads /// 
        fn vault_address(self: @ContractState) -> ContractAddress {
            self.vault_address.read()
        }

        fn get_state(self: @ContractState) -> OptionRoundState {
            self.state.read()
        }

        fn get_params(self: @ContractState) -> OptionRoundParams {
            self.params.read()
        }

        fn total_liquidity(self: @ContractState) -> u256 {
            100
        }

        fn total_unallocated_liquidity(self: @ContractState) -> u256 {
            100
        }

        fn total_premiums(self: @ContractState) -> u256 {
            100
        }

        fn total_payouts(self: @ContractState) -> u256 {
            100
        }

        fn total_options_sold(self: @ContractState) -> u256 {
            100
        }

        fn get_unallocated_liquidity_collected(self: @ContractState) -> u256 {
            100
        }

        fn get_auction_clearing_price(self: @ContractState) -> u256 {
            100
        }

        fn get_unused_bids_for(self: @ContractState, option_buyer: ContractAddress) -> u256 {
            100
        }

        fn get_premiums_collected_by(
            self: @ContractState, liquidity_provider: ContractAddress
        ) -> u256 {
            100
        }

        fn get_payout_balance_for(self: @ContractState, option_buyer: ContractAddress) -> u256 {
            100
        }

        /// Writes /// 
        fn start_auction(ref self: ContractState, option_params: OptionRoundParams) -> bool {
            self.state.write(OptionRoundState::Auctioning);
            true
        }

        fn place_bid(ref self: ContractState, amount: u256, price: u256) -> bool {
            false
        }

        fn end_auction(ref self: ContractState) -> u256 {
            self.state.write(OptionRoundState::Running);
            100
        }

        fn refund_unused_bids(ref self: ContractState, option_bidder: ContractAddress) -> u256 {
            100
        }

        fn settle_option_round(ref self: ContractState) -> bool {
            self.state.write(OptionRoundState::Settled);
            true
        }

        fn exercise_options(ref self: ContractState, option_buyer: ContractAddress) -> u256 {
            100
        }


        /// old ///
        fn total_collateral(self: @ContractState) -> u256 {
            100
        }

        fn get_market_aggregator(self: @ContractState) -> ContractAddress{
           self.market_aggregator.read()
        }
    }
}
<|MERGE_RESOLUTION|>--- conflicted
+++ resolved
@@ -180,11 +180,8 @@
     // @return the amount of the transfer
     fn exercise_options(ref self: TContractState, option_buyer: ContractAddress) -> u256;
 
-<<<<<<< HEAD
     fn get_market_aggregator(self: @TContractState) -> ContractAddress;
-=======
-    fn get_market_aggregator(self: @TContractState) -> IMarketAggregatorDispatcher;
->>>>>>> e54456ad
+
 }
 
 #[starknet::contract]
