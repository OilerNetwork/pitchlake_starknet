--- conflicted
+++ resolved
@@ -71,11 +71,8 @@
     // refundable amount should be the value of the last bid + the remaining amount of the partial bid
     fn get_refundable_bids_for(self: @TContractState, option_buyer: ContractAddress) -> u256;
 
-<<<<<<< HEAD
     fn get_total_options_balance_for(self: @TContractState, option_buyer: ContractAddress) -> u256;
-=======
-    fn get_total_options_balance_for(self:@TContractState,option_buyer:ContractAddress)->u256;
->>>>>>> 4339e8da
+
     // Gets the amount that an option buyer can exercise with their option balance
     fn get_payout_balance_for(self: @TContractState, option_buyer: ContractAddress) -> u256;
 
@@ -721,7 +718,6 @@
 
         // Return the total refundable balance for the option buyer
         fn get_refundable_bids_for(self: @ContractState, option_buyer: ContractAddress) -> u256 {
-<<<<<<< HEAD
             // Get the refundable, tokenizable, and partially sold bid ids
             let (mut tokenizable_bids, mut refundable_bids, partial_bid) = self
                 .inspect_options_for(option_buyer);
@@ -730,13 +726,6 @@
             let mut refundable_balance = 0;
             let clearing_price = self.get_auction_clearing_price();
             // Add refundable balance from Partial Bid if it's there
-=======
-            let (mut tokenizable_bids, mut refundable_bids, partial_bid) = self
-                .inspect_options_for(option_buyer);
-            let mut refundable_balance = 0;
-            let clearing_price = self.get_auction_clearing_price();
-            //Add refundable balance from Partial Bid if it's there
->>>>>>> 4339e8da
             if (partial_bid != 0) {
                 let partial_node: Node = self.bids_tree.tree.read(partial_bid);
 
@@ -747,10 +736,7 @@
                         * partial_node.value.price;
                 }
             }
-<<<<<<< HEAD
             // Add refundable balance from all (not already refunded) refundable bids
-=======
->>>>>>> 4339e8da
             loop {
                 match refundable_bids.pop_front() {
                     Option::Some(bid) => {
@@ -761,7 +747,6 @@
                     Option::None => { break; }
                 }
             };
-<<<<<<< HEAD
             // Add refundable balance from all (not already refunded) over bids
             // @dev An over bid in this context is when a bid's price is > the clearing price
             loop {
@@ -770,18 +755,10 @@
                         if (!bid.is_refunded) {
                             refundable_balance += bid.amount * (bid.price - clearing_price)
                         }
-=======
-
-            loop {
-                match tokenizable_bids.pop_front() {
-                    Option::Some(bid) => {
-                        refundable_balance += bid.amount * (bid.price - clearing_price)
->>>>>>> 4339e8da
                     },
                     Option::None => { break; }
                 }
             };
-<<<<<<< HEAD
 
             refundable_balance
         }
@@ -830,48 +807,6 @@
         fn get_payout_balance_for(self: @ContractState, option_buyer: ContractAddress) -> u256 {
             (self.total_payout() * self.get_total_options_balance_for(option_buyer))
                 / self.get_total_options_sold()
-=======
-            refundable_balance
-        }
-
-        fn get_total_options_balance_for(self: @ContractState, option_buyer:ContractAddress)->u256{
-            let tokenizable_options_amount= self.get_tokenizable_options_for(option_buyer);
-            let eth_dispatcher = IERC20Dispatcher {contract_address:get_contract_address()};
-            let token_balance = eth_dispatcher.balance_of(option_buyer);
-
-            tokenizable_options_amount+token_balance
-        }
-        fn get_payout_balance_for(self: @ContractState, option_buyer: ContractAddress) -> u256 {
-            1
-        }
-
-        fn get_tokenizable_options_for(self: @ContractState, option_buyer: ContractAddress) -> u256 {
-            //self.bids_tree.find_options_for(option_buyer);
-            let (mut tokenizable_bids, _, partial_bid) = self.inspect_options_for(option_buyer);
-            let mut options_balance: u256 = 0;
-            //Check and sum bids that are not tokenized yet
-            //Add options balance from Partial Bid if it's there
-            if (partial_bid != 0) {
-                let partial_node: Node = self.bids_tree.tree.read(partial_bid);
-
-                //Since only clearing_bid can be partially sold, the clearing_bid_amount_sold is saved on the tree
-                let options_sold = self.bids_tree.clearing_bid_amount_sold.read();
-                if (!partial_node.value.is_tokenized) {
-                    options_balance += (options_sold) * partial_node.value.price;
-                }
-            }
-            loop {
-                match tokenizable_bids.pop_front() {
-                    Option::Some(bid) => {
-                        if (!bid.is_tokenized) {
-                            options_balance += bid.amount * bid.price;
-                        }
-                    },
-                    Option::None => { break; }
-                }
-            };
-            options_balance
->>>>>>> 4339e8da
         }
 
         // Get the round's id
@@ -1233,29 +1168,17 @@
         fn inspect_options_for(
             self: @ContractState, bidder: ContractAddress
         ) -> (Array<Bid>, Array<Bid>, felt252) {
-<<<<<<< HEAD
             let mut refundable_bids: Array<Bid> = array![];
             let mut tokenizable_bids: Array<Bid> = array![];
             let mut partial_bid: felt252 = 0;
             let nonce = self.get_bidding_nonce_for(bidder);
             let mut i = 0;
-=======
-            let nonce = self.get_bidding_nonce_for(bidder);
-            let mut i = 0;
-            let mut refundable_bids: Array<Bid> = array![];
-            let mut tokenizable_bids: Array<Bid> = array![];
-
-            let mut partial_bid: felt252 = 0;
->>>>>>> 4339e8da
             while i < nonce {
                 let bid_id = poseidon::poseidon_hash_span(
                     array![bidder.into(), nonce.into()].span()
                 );
                 let clearing_bid_id: felt252 = self.bids_tree.clearing_bid.read();
-<<<<<<< HEAD
                 // If bidder's bid is the clearing bid, it could be partially sold
-=======
->>>>>>> 4339e8da
                 if (bid_id == clearing_bid_id) {
                     partial_bid = bid_id;
                 } else {
