use starknet::{ContractAddress, StorePacking};
use openzeppelin::token::erc20::interface::IERC20Dispatcher;
use pitch_lake_starknet::contracts::{
    market_aggregator::{IMarketAggregatorDispatcher, IMarketAggregatorDispatcherTrait},
    option_round::OptionRound::{
        OptionRoundState, StartAuctionParams, OptionRoundConstructorParams, Bid
    },
};

// The option round contract interface
#[starknet::interface]
trait IOptionRound<TContractState> {
    // @note This function is being used for testing (event testers)
    fn rm_me(ref self: TContractState, x: u256);
    /// Reads ///

    /// Dates

    // Auction start time
    fn get_auction_start_date(self: @TContractState) -> u64;

    // Auction end time
    fn get_auction_end_date(self: @TContractState) -> u64;

    // Option expiry time
    fn get_option_expiry_date(self: @TContractState) -> u64;


    /// $

    // The total liquidity at the start of the round's auction
    fn starting_liquidity(self: @TContractState) -> u256;

    // The total premium collected from the auction
    fn total_premiums(self: @TContractState) -> u256;

    // The total payouts of the option round
    // @dev OB can collect their share of this total
    fn total_payout(self: @TContractState) -> u256;

    // Gets the clearing price of the auction
    fn get_auction_clearing_price(self: @TContractState) -> u256;

    // The total number of options sold in the option round
    fn total_options_sold(self: @TContractState) -> u256;

    // Get the details of a bid
    fn get_bid_details(self: @TContractState, bid_id: felt252) -> Bid;


    //Address functions

    // Get the bid nonce for an account
    // @note change this to get_bid_nonce_for
    fn get_bidding_nonce_for(self: @TContractState, option_buyer: ContractAddress) -> u32;

    // Get the bid ids for an account
    fn get_bids_for(self: @TContractState, option_buyer: ContractAddress) -> Array<felt252>;

    // Previously this was the amount of eth locked in the auction
    // @note Consider changing this to returning an array of bid ids
    fn get_pending_bids_for(self: @TContractState, option_buyer: ContractAddress) -> Array<felt252>;

    // Get the refundable bid amount for an account
    // @dev During the auction this value is 0 and after
    // the auction is the amount refundable to the bidder
    // @note This should sum all refundable bid amounts and return the total
    // - i.e if a bidder places 4 bids, 2 fully used, 1 partially used, and 1 fully refundable, the
    // refundable amount should be the value of the last bid + the remaining amount of the partial bid
    fn get_refundable_bids_for(self: @TContractState, option_buyer: ContractAddress) -> u256;

    // Gets the amount that an option buyer can exercise with their option balance
    fn get_payout_balance_for(self: @TContractState, option_buyer: ContractAddress) -> u256;

    fn get_option_balance_for(self: @TContractState, option_buyer: ContractAddress) -> u256;


    /// Other

    // The constructor parmaeters of the option round
    fn get_constructor_params(self: @TContractState) -> OptionRoundConstructorParams;

    // The state of the option round
    fn get_state(self: @TContractState) -> OptionRoundState;

    // The address of vault that deployed this round
    fn vault_address(self: @TContractState) -> ContractAddress;

    // @dev Previously OptionRoundParams

    // Average base fee over last few months, used to calculate strike price
    fn get_current_average_basefee(self: @TContractState) -> u256;

    // Standard deviation of base fee over last few months, used to calculate strike price
    fn get_standard_deviation(self: @TContractState) -> u256;

    // The strike price of the options
    fn get_strike_price(self: @TContractState) -> u256;

    // The cap level of the options
    fn get_cap_level(self: @TContractState) -> u256;

    // Minimum price per option in the auction
    fn get_reserve_price(self: @TContractState) -> u256;

    // The total number of options available in the auction
    fn get_total_options_available(self: @TContractState) -> u256;

    /// Writes ///

    /// State transitions

    // Try to start the option round's auction
    // @return the total options available in the auction
    fn start_auction(
        ref self: TContractState, total_options_available: u256, starting_liquidity: u256
    ) -> Result<u256, OptionRound::OptionRoundError>;

    // Settle the auction if the auction time has passed
    // @return the clearing price of the auction
    // @return the total options sold in the auction (@note keep or drop ?)
    fn end_auction(ref self: TContractState) -> Result<(u256, u256), OptionRound::OptionRoundError>;

    // Settle the option round if past the expiry date and in state::Running
    // @return The total payout of the option round
    fn settle_option_round(
        ref self: TContractState, settlement_price: u256
    ) -> Result<u256, OptionRound::OptionRoundError>;

    /// OB functions

    // Place a bid in the auction
    // @param amount: The max amount of options being bid for
    // @param price: The max price per option being bid (if the clearing price is
    // higher than this, the entire bid is unused and can be claimed back by the bidder)
    // @return if the bid was accepted or rejected

    // @note check all tests match new format (option amount, option price)
    fn place_bid(
        ref self: TContractState, amount: u256, price: u256
    ) -> Result<felt252, OptionRound::OptionRoundError>;

    fn update_bid(
        ref self: TContractState, bid_id: felt252, amount: u256, price: u256
    ) -> Result<Bid, OptionRound::OptionRoundError>;

    // Refund unused bids for an option bidder if the auction has ended
    // @param option_bidder: The bidder to refund the unused bid back to
    // @return the amount of the transfer
    fn refund_unused_bids(
        ref self: TContractState, option_bidder: ContractAddress
    ) -> Result<u256, OptionRound::OptionRoundError>;

    // Claim the payout for an option buyer's options if the option round has settled
    // @note the value that each option pays out might be 0 if non-exercisable
    // @param option_buyer: The option buyer to claim the payout for
    // @return the amount of the transfer
    fn exercise_options(
        ref self: TContractState, option_buyer: ContractAddress
    ) -> Result<u256, OptionRound::OptionRoundError>;

    // Convert options won from auction into erc20 tokens
    fn tokenize_options(
        ref self: TContractState, option_buyer: ContractAddress
    ) -> Result<u256, OptionRound::OptionRoundError>;
}

#[starknet::contract]
mod OptionRound {
<<<<<<< HEAD
    use openzeppelin::token::erc20::{
        ERC20Component, interface::{IERC20, IERC20Dispatcher, IERC20DispatcherTrait,}
    };
=======
    use pitch_lake_starknet::contracts::option_round::IOptionRound;
    use openzeppelin::token::erc20::{ERC20Component, interface::{IERC20, IERC20Dispatcher}};
>>>>>>> 158e501e
    use starknet::{ContractAddress, get_caller_address, get_block_timestamp};
    use pitch_lake_starknet::contracts::vault::{
        Vault::VaultType, IVaultDispatcher, IVaultDispatcherTrait
    };
    use pitch_lake_starknet::contracts::market_aggregator::{
        IMarketAggregatorDispatcher, IMarketAggregatorDispatcherTrait
    };

    #[storage]
    struct Storage {
        // The address of the vault that deployed this round
        vault_address: ContractAddress,
        // The address of the contract to fetch fossil values from
        market_aggregator: ContractAddress,
        // The state of the option round
        state: OptionRoundState,
        // The round's id
        round_id: u256,
        // Total number of options available to sell in the auction
        total_options_available: u256,
        cap_level: u256,
        reserve_price: u256,
        // The amount of liquidity this round starts with (locked upon auction starting)
        starting_liquidity: u256,
        // The amount the option round pays out upon settlemnt
        total_payout: u256,
        // The total number of options sold in the auction
        total_options_sold: u256,
        // The clearing price of the auction (the price each option sells for)
        clearing_price: u256,
        ///////////
        ///////////
        constructor_params: OptionRoundConstructorParams,
        bidder_nonces: LegacyMap<ContractAddress, u256>,
        bid_details: LegacyMap<felt252, Bid>,
        linked_list: LegacyMap<felt252, LinkedBids>,
        bids_head: felt252,
        bids_tail: felt252,
        auction_start_date: u64,
        auction_end_date: u64,
        auction_expiry_date: u64,
    }

    // The parameters needed to construct an option round
    // @param vault_address: The address of the vault that deployed this round
    // @param round_id: The id of the round (the first round in a vault is round 0)
    // @note Move into separate file or within contract
    #[derive(Copy, Drop, Serde, starknet::Store, PartialEq)]
    struct OptionRoundConstructorParams {
        vault_address: ContractAddress,
        round_id: u256,
    }


    // The parameters sent from the vault (fossil) to start the auction
    #[derive(Copy, Drop, Serde, starknet::Store, PartialEq)]
    struct StartAuctionParams {
        total_options_available: u256,
        reserve_price: u256,
    }

    // The states an option round can be in
    // @note Should we move these into the contract or separate file ?
    #[derive(Copy, Drop, Serde, PartialEq, starknet::Store)]
    enum OptionRoundState {
        Open, // Accepting deposits, waiting for auction to start
        Auctioning, // Auction is on going, accepting bids
        Running, // Auction has ended, waiting for option round expiry date to settle
        Settled, // Option round has settled, remaining liquidity has rolled over to the next round
    }

    // Option round events
    #[event]
    #[derive(Drop, starknet::Event, PartialEq)]
    enum Event {
        AuctionStart: AuctionStart,
        AuctionAcceptedBid: AuctionAcceptedBid,
        AuctionRejectedBid: AuctionRejectedBid,
        AuctionEnd: AuctionEnd,
        OptionSettle: OptionSettle,
        UnusedBidsRefunded: UnusedBidsRefunded,
        OptionsExercised: OptionsExercised,
    }

    // Emitted when the auction starts
    // @param total_options_available Max number of options that can be sold in the auction
    // @note Discuss if any other params should be emitted
    #[derive(Drop, starknet::Event, PartialEq,)]
    struct AuctionStart {
        total_options_available: u256,
    //...
    }

    // Emitted when a bid is accepted
    // @param account The account that placed the bid
    // @param amount The amount of options the bidder want in total
    // @param price The price per option that was bid (max price the bidder is willing to spend per option)
    #[derive(Drop, starknet::Event, PartialEq)]
    struct AuctionAcceptedBid {
        #[key]
        account: ContractAddress,
        amount: u256,
        price: u256
    }

    // Emitted when a bid is rejected
    // @param account The account that placed the bid
    // @param amount The amount of options the bidder is willing to buy in total
    // @param price The price per option that was bid (max price the bidder is willing to spend per option)
    #[derive(Drop, starknet::Event, PartialEq)]
    struct AuctionRejectedBid {
        #[key]
        account: ContractAddress,
        amount: u256,
        price: u256
    }
    #[derive(Copy, Drop, Serde, starknet::Store, PartialEq)]
    struct Bid {
        id: felt252,
        owner: ContractAddress,
        amount: u256,
        price: u256,
        valid: bool,
    }
    #[derive(Copy, Drop, starknet::Store, PartialEq)]
    struct LinkedBids {
        bid: felt252,
        previous: felt252,
        next: felt252
    }

    // Emiited when the auction ends
    // @param clearing_price The resulting price per each option of the batch auction
    // @note Discuss if any other params should be emitted (options sold ?)
    #[derive(Drop, starknet::Event, PartialEq)]
    struct AuctionEnd {
        clearing_price: u256
    }

    // Emitted when the option round settles
    // @param settlement_price The TWAP of basefee for the option round period, used to calculate the payout
    // @note Discuss if any other params should be emitted (total payout ?)
    #[derive(Drop, starknet::Event, PartialEq)]
    struct OptionSettle {
        settlement_price: u256
    }

    // Emitted when a bidder refunds their unused bids
    // @param account The account that's bids were refuned
    // @param amount The amount transferred
    #[derive(Drop, starknet::Event, PartialEq)]
    struct UnusedBidsRefunded {
        #[key]
        account: ContractAddress,
        amount: u256
    }

    // Emitted when an option holder exercises their options
    // @param account The account: that exercised the options
    // @param num_options: The number of options exercised
    // @param amount: The amount transferred
    #[derive(Drop, starknet::Event, PartialEq)]
    struct OptionsExercised {
        #[key]
        account: ContractAddress,
        num_options: u256,
        amount: u256
    }

    #[constructor]
    fn constructor(
        ref self: ContractState,
        vault_address: ContractAddress,
        round_id: u256,
        auction_start_date: u64,
        auction_end_date: u64,
        option_settlement_date: u64,
        reserve_price: u256,
        cap_level: u256,
        strike_price: u256,
    ) {
        // Set the vault address and round id
        self.vault_address.write(vault_address);
        self.round_id.write(round_id);

        // Set round state to open
        self.state.write(OptionRoundState::Open);
        self.reserve_price.write(reserve_price);
        self.cap_level.write(cap_level);
    // Write other params to storage
    }

    // @note Need to handle CallerIsNotVault errors in tests
    // @note Need to update end auction error handling in tests (NoAuctionToEnd)

    #[derive(Copy, Drop, Serde)]
    enum OptionRoundError {
        // All state transitions
        CallerIsNotVault,
        // Starting auction
        AuctionAlreadyStarted,
        AuctionStartDateNotReached,
        // Ending auction
        NoAuctionToEnd,
        AuctionEndDateNotReached,
        // Settling round
        OptionRoundAlreadySettled,
        OptionSettlementDateNotReached,
        // Placing bids
        BidBelowReservePrice,
        // Editing bids
        BidCannotBeDecreased: felt252,
    }

    impl OptionRoundErrorIntoFelt252 of Into<OptionRoundError, felt252> {
        fn into(self: OptionRoundError) -> felt252 {
            match self {
                OptionRoundError::CallerIsNotVault => 'OptionRound: Caller not Vault',
                OptionRoundError::AuctionStartDateNotReached => 'OptionRound: Auction start fail',
                OptionRoundError::AuctionAlreadyStarted => 'OptionRound: Auction start fail',
                OptionRoundError::AuctionEndDateNotReached => 'OptionRound: Auction end fail',
                OptionRoundError::NoAuctionToEnd => 'OptionRound: No auction to end',
                OptionRoundError::OptionSettlementDateNotReached => 'OptionRound: Option settle fail',
                OptionRoundError::OptionRoundAlreadySettled => 'OptionRound: Option settle fail',
                OptionRoundError::BidBelowReservePrice => 'OptionRound: Bid below reserve',
                OptionRoundError::BidCannotBeDecreased(input) => if input == 'amount' {
                    'OptionRound: Bid amount too low'
                } else if input == 'price' {
                    'OptionRound: Bid price too low'
                } else {
                    'OptionRound: Bid too low'
                }
            }
        }
    }

    //    impl OptionRoundErrorIntoByteArray of Into<OptionRoundError, ByteArray> {
    //        fn into(self: OptionRoundError) -> ByteArray {
    //            match self {
    //                OptionRoundError::AuctionStartDateNotReached => "OptionRound: Auction start fail",
    //                OptionRoundError::AuctionEndDateNotReached => "OptionRound: Auction end fail",
    //                OptionRoundError::OptionSettlementDateNotReached => "OptionRound: Option settle fail",
    //                OptionRoundError::BidBelowReservePrice => "OptionRound: Bid below reserve",
    //            }
    //        }
    //    }

    #[abi(embed_v0)]
    impl OptionRoundImpl of super::IOptionRound<ContractState> {
        // @note This function is being used for to check event testers are working correctly
        // @note Should be renamed, and moved (look if possible to make a contract emit event from our tests instead of through a dispatcher/call)
        fn rm_me(ref self: ContractState, x: u256) {
            self.emit(Event::AuctionStart(AuctionStart { total_options_available: x }));
            self
                .emit(
                    Event::AuctionAcceptedBid(
                        AuctionAcceptedBid {
                            account: starknet::get_contract_address(), amount: x, price: x
                        }
                    )
                );
            self
                .emit(
                    Event::AuctionRejectedBid(
                        AuctionRejectedBid {
                            account: starknet::get_contract_address(), amount: x, price: x
                        }
                    )
                );
            self.emit(Event::AuctionEnd(AuctionEnd { clearing_price: x }));
            self.emit(Event::OptionSettle(OptionSettle { settlement_price: x }));
            self
                .emit(
                    Event::UnusedBidsRefunded(
                        UnusedBidsRefunded { account: starknet::get_contract_address(), amount: x }
                    )
                );
            self
                .emit(
                    Event::OptionsExercised(
                        OptionsExercised {
                            account: starknet::get_contract_address(), num_options: x, amount: x
                        }
                    )
                );

            IVaultDispatcher { contract_address: self.vault_address.read() }.rm_me2();
        }

        /// Reads ///

        /// Dates

        fn get_auction_start_date(self: @ContractState) -> u64 {
            self.auction_start_date.read()
        }

        fn get_auction_end_date(self: @ContractState) -> u64 {
            self.auction_end_date.read()
        }

        fn get_option_expiry_date(self: @ContractState) -> u64 {
            self.auction_expiry_date.read()
        }


        /// $

        fn starting_liquidity(self: @ContractState) -> u256 {
            self.starting_liquidity.read()
        }

        fn total_premiums(self: @ContractState) -> u256 {
            self.get_auction_clearing_price() * self.total_options_sold()
        }

        fn total_payout(self: @ContractState) -> u256 {
            self.total_payout.read()
        }

        fn get_auction_clearing_price(self: @ContractState) -> u256 {
            self.clearing_price.read()
        }

        fn total_options_sold(self: @ContractState) -> u256 {
            self.total_options_sold.read()
        }

        fn get_bid_details(self: @ContractState, bid_id: felt252) -> Bid {
            Bid {
                id: 'default',
                owner: starknet::get_caller_address(),
                amount: 1,
                price: 1,
                valid: true
            }
        }


        fn get_bidding_nonce_for(self: @ContractState, option_buyer: ContractAddress) -> u32 {
            100
        }

        fn get_pending_bids_for(
            self: @ContractState, option_buyer: ContractAddress
        ) -> Array<felt252> {
            array!['asdf']
        }

        fn get_bids_for(self: @ContractState, option_buyer: ContractAddress) -> Array<felt252> {
            return array!['dummy'];
        }
        fn get_refundable_bids_for(self: @ContractState, option_buyer: ContractAddress) -> u256 {
            100
        }

        fn get_payout_balance_for(self: @ContractState, option_buyer: ContractAddress) -> u256 {
            100
        }

        fn get_option_balance_for(self: @ContractState, option_buyer: ContractAddress) -> u256 {
            100
        }


        /// Other

        fn get_constructor_params(self: @ContractState) -> OptionRoundConstructorParams {
            self.constructor_params.read()
        }

        fn get_state(self: @ContractState) -> OptionRoundState {
            self.state.read()
        }

        fn vault_address(self: @ContractState) -> ContractAddress {
            self.vault_address.read()
        }

        /// Previously OptionRoundParams

        fn get_current_average_basefee(self: @ContractState) -> u256 {
            100
        }

        fn get_standard_deviation(self: @ContractState) -> u256 {
            100
        }

        fn get_strike_price(self: @ContractState) -> u256 {
            100
        }

        fn get_cap_level(self: @ContractState) -> u256 {
            self.cap_level.read()
        }

        fn get_reserve_price(self: @ContractState) -> u256 {
            self.reserve_price.read()
        }

        fn get_total_options_available(self: @ContractState) -> u256 {
            self.total_options_available.read()
        }

        /// Writes ///

        /// State transition

        //Check if cap level needs to be passed from the vault here
        fn start_auction(
            ref self: ContractState, total_options_available: u256, starting_liquidity: u256
        ) -> Result<u256, OptionRoundError> {
            if (self.get_auction_start_date() > get_block_timestamp()) {
                Result::Err(OptionRoundError::AuctionStartDateNotReached)
            } else {
                match self.vault_address.read() == starknet::get_caller_address() {
                    true => {
                        //Confirm calculation of options and update this accordingly
                        //Currently set to take value directly from the vault
                        let total_options_available = self.calculate_options(starting_liquidity);

                        match self.state.read() {
                            OptionRoundState::Open => {
                                self.state.write(OptionRoundState::Auctioning);
                                self.starting_liquidity.write(starting_liquidity);
                                self.total_options_available.write(total_options_available);
                                self
                                    .emit(
                                        Event::AuctionStart(
                                            AuctionStart {
                                                total_options_available: total_options_available
                                            }
                                        )
                                    );
                                Result::Ok(total_options_available)
                            },
                            _ => { Result::Err(OptionRoundError::AuctionAlreadyStarted) },
                        }
                    },
                    false => {
                        //Return the correct error
                        Result::Ok(100)
                    },
                }
            }
        }

        fn end_auction(ref self: ContractState) -> Result<(u256, u256), OptionRoundError> {
            // Assert caller is Vault
            if (!self.is_caller_the_vault()) {
                return Result::Err(OptionRoundError::CallerIsNotVault);
            }

            // Assert state is Auctioning
            if (self.state.read() != OptionRoundState::Auctioning) {
                return Result::Err(OptionRoundError::NoAuctionToEnd);
            }

            // Assert block timestamp is >= auction end date
            if (get_block_timestamp() < self.get_auction_end_date()) {
                return Result::Err(OptionRoundError::AuctionEndDateNotReached);
            }

            // Update state to Running
            self.state.write(OptionRoundState::Running);

            // Calculate clearing price & total options sold
            //  - An empty helper function is fine for now, we will discuss the
            //  implementation of this function later
            let (clearing_price, total_options_sold) = self.end_auction_internal();

            // Set clearing price & total options sold
            self.clearing_price.write(clearing_price);
            self.total_options_sold.write(total_options_sold);

            // Send eth total_premiums to Vault
            let eth = self.get_eth_dispatcher();
            let total_premiums = clearing_price * total_options_sold;
            eth.transfer(self.vault_address(), total_premiums);

            // Emit auction ended event
            // @note Should we emit total options sold ?
            self.emit(Event::AuctionEnd(AuctionEnd { clearing_price }));

            // Return clearing price & total options sold
            Result::Ok((clearing_price, total_options_sold))
        }

        fn settle_option_round(
            ref self: ContractState, settlement_price: u256
        ) -> Result<u256, OptionRoundError> {
            // Assert caller is Vault

            // Assert state is Running

            // Assert block timestamp is >= option settlement date

            // Update state to Settled
            self.state.write(OptionRoundState::Settled);

            // Calculate total_payout
            //  - There is an example helper function in the test suite named `calculate_expected_payout`

            // Set total_payout

            // Emit option settled event

            // Return total payout

            Result::Ok(100)
        }

        /// OB functions

        fn place_bid(
            ref self: ContractState, amount: u256, price: u256
        ) -> Result<felt252, OptionRoundError> {
            Result::Ok('default')
        }

        fn update_bid(
            ref self: ContractState, bid_id: felt252, amount: u256, price: u256
        ) -> Result<Bid, OptionRoundError> {
            Result::Ok(
                Bid {
                    id: 'default',
                    owner: starknet::get_caller_address(),
                    amount: 1,
                    price: 1,
                    valid: true
                }
            )
        }
        fn refund_unused_bids(
            ref self: ContractState, option_bidder: ContractAddress
        ) -> Result<u256, OptionRoundError> {
            Result::Ok(100)
        }

        fn exercise_options(
            ref self: ContractState, option_buyer: ContractAddress
        ) -> Result<u256, OptionRoundError> {
            Result::Ok(100)
        }

        fn tokenize_options(
            ref self: ContractState, option_buyer: ContractAddress
        ) -> Result<u256, OptionRoundError> {
            Result::Ok(100)
        }
    }

<<<<<<< HEAD

    // Internal Functions
=======
>>>>>>> 158e501e
    #[generate_trait]
    impl InternalImpl of OptionRoundInternalTrait {
        // Return if the caller is the Vault or not
        fn is_caller_the_vault(self: @ContractState) -> bool {
            get_caller_address() == self.vault_address.read()
        }

        // End the auction and calculate the clearing price and total options sold
        fn end_auction_internal(ref self: ContractState) -> (u256, u256) {
            (100, 100)
        }

<<<<<<< HEAD
        // Get a dispatcher for the ETH contract
        fn get_eth_dispatcher(self: @ContractState) -> IERC20Dispatcher {
            let vault = self.get_vault_dispatcher();
            let eth_address = vault.eth_address();
            IERC20Dispatcher { contract_address: eth_address }
        }
=======
        fn calculate_options(ref self: ContractState, starting_liquidity: u256) -> u256 {
            //Calculate total options accordingly
            1
        }
        // // Get a dispatcher for the ETH contract
        // fn get_eth_dispatcher(self: @ContractState) -> IERC20Dispatcher {
        //     let vault = self.get_vault_dispatcher();
        //     let eth_address = vault.eth_address();
        //     IERC20Dispatcher { contract_address: eth_address }
        // }
>>>>>>> 158e501e

        // Get a dispatcher for the Vault
        fn get_vault_dispatcher(self: @ContractState) -> IVaultDispatcher {
            IVaultDispatcher { contract_address: self.vault_address.read() }
        }
    }
}<|MERGE_RESOLUTION|>--- conflicted
+++ resolved
@@ -167,18 +167,13 @@
 
 #[starknet::contract]
 mod OptionRound {
-<<<<<<< HEAD
     use openzeppelin::token::erc20::{
         ERC20Component, interface::{IERC20, IERC20Dispatcher, IERC20DispatcherTrait,}
     };
-=======
-    use pitch_lake_starknet::contracts::option_round::IOptionRound;
-    use openzeppelin::token::erc20::{ERC20Component, interface::{IERC20, IERC20Dispatcher}};
->>>>>>> 158e501e
     use starknet::{ContractAddress, get_caller_address, get_block_timestamp};
-    use pitch_lake_starknet::contracts::vault::{
+    use pitch_lake_starknet::contracts::{vault::{
         Vault::VaultType, IVaultDispatcher, IVaultDispatcherTrait
-    };
+    }, option_round::IOptionRound};
     use pitch_lake_starknet::contracts::market_aggregator::{
         IMarketAggregatorDispatcher, IMarketAggregatorDispatcherTrait
     };
@@ -728,11 +723,8 @@
         }
     }
 
-<<<<<<< HEAD
 
     // Internal Functions
-=======
->>>>>>> 158e501e
     #[generate_trait]
     impl InternalImpl of OptionRoundInternalTrait {
         // Return if the caller is the Vault or not
@@ -745,25 +737,17 @@
             (100, 100)
         }
 
-<<<<<<< HEAD
         // Get a dispatcher for the ETH contract
         fn get_eth_dispatcher(self: @ContractState) -> IERC20Dispatcher {
             let vault = self.get_vault_dispatcher();
             let eth_address = vault.eth_address();
             IERC20Dispatcher { contract_address: eth_address }
         }
-=======
+
         fn calculate_options(ref self: ContractState, starting_liquidity: u256) -> u256 {
             //Calculate total options accordingly
             1
         }
-        // // Get a dispatcher for the ETH contract
-        // fn get_eth_dispatcher(self: @ContractState) -> IERC20Dispatcher {
-        //     let vault = self.get_vault_dispatcher();
-        //     let eth_address = vault.eth_address();
-        //     IERC20Dispatcher { contract_address: eth_address }
-        // }
->>>>>>> 158e501e
 
         // Get a dispatcher for the Vault
         fn get_vault_dispatcher(self: @ContractState) -> IVaultDispatcher {
