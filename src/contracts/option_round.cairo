use starknet::{ContractAddress, StorePacking};
use openzeppelin::token::erc20::interface::IERC20Dispatcher;
use pitch_lake_starknet::contracts::{
    market_aggregator::{IMarketAggregatorDispatcher, IMarketAggregatorDispatcherTrait},
    option_round::OptionRound::{
        OptionRoundState, StartAuctionParams, SettleOptionRoundParams, OptionRoundConstructorParams,
        Bid,
    },
};

// The option round contract interface
#[starknet::interface]
trait IOptionRound<TContractState> {
    // @note This function is being used for testing (event testers)
    fn rm_me(ref self: TContractState, x: u256);
    /// Reads ///

    /// Dates

    // The auction start date
    fn get_auction_start_date(self: @TContractState) -> u64;

    // The auction end date
    fn get_auction_end_date(self: @TContractState) -> u64;


    // The option settlement date
    fn get_option_settlement_date(self: @TContractState) -> u64;


    /// $

    // The total liquidity at the start of the round's auction
    fn starting_liquidity(self: @TContractState) -> u256;

    // The total premium collected from the auction
    fn total_premiums(self: @TContractState) -> u256;

    // The total payouts of the option round
    // @dev OB can collect their share of this total
    fn total_payout(self: @TContractState) -> u256;

    // Gets the clearing price of the auction
    fn get_auction_clearing_price(self: @TContractState) -> u256;

    // The total number of options sold in the option round
    fn total_options_sold(self: @TContractState) -> u256;

    // Get the details of a bid
    fn get_bid_details(self: @TContractState, bid_id: felt252) -> Bid;


    /// Address functions

    // Get the bid nonce for an account
    // @note change this to get_bid_nonce_for
    fn get_bidding_nonce_for(self: @TContractState, option_buyer: ContractAddress) -> u32;

    // Get the bid ids for an account
    fn get_bids_for(self: @TContractState, option_buyer: ContractAddress) -> Array<Bid>;

    // Previously this was the amount of eth locked in the auction
    // @note Consider changing this to returning an array of bid ids
    fn get_pending_bids_for(self: @TContractState, option_buyer: ContractAddress) -> Array<felt252>;

    // Get the refundable bid amount for an account
    // @dev During the auction this value is 0 and after
    // the auction is the amount refundable to the bidder
    // @note This should sum all refundable bid amounts and return the total
    // - i.e if a bidder places 4 bids, 2 fully used, 1 partially used, and 1 fully refundable, the
    // refundable amount should be the value of the last bid + the remaining amount of the partial bid
    fn get_refundable_bids_for(self: @TContractState, option_buyer: ContractAddress) -> u256;

    // Gets the amount that an option buyer can exercise with their option balance
    fn get_payout_balance_for(self: @TContractState, option_buyer: ContractAddress) -> u256;

    fn get_option_balance_for(ref self: TContractState, option_buyer: ContractAddress) -> u256;


    /// Other

    // The address of vault that deployed this round
    fn vault_address(self: @TContractState) -> ContractAddress;

    // The constructor parmaeters of the option round
    fn get_constructor_params(self: @TContractState) -> OptionRoundConstructorParams;

    // The state of the option round
    fn get_state(self: @TContractState) -> OptionRoundState;

    // Average base fee over last few months, used to calculate strike price
    fn get_current_average_basefee(self: @TContractState) -> u256;

    // Standard deviation of base fee over last few months, used to calculate strike price
    fn get_standard_deviation(self: @TContractState) -> u256;

    // The strike price of the options
    fn get_strike_price(self: @TContractState) -> u256;

    // The cap level of the options
    fn get_cap_level(self: @TContractState) -> u256;

    // Minimum price per option in the auction
    fn get_reserve_price(self: @TContractState) -> u256;

    // The total number of options available in the auction
    fn get_total_options_available(self: @TContractState) -> u256;

    // Get option round id
    // @note add to facade and tests
    fn get_round_id(self: @TContractState) -> u256;

    /// Writes ///

    /// State transitions

    // Try to start the option round's auction
    // @return the total options available in the auction
    fn start_auction(
        ref self: TContractState, params: StartAuctionParams
    ) -> Result<u256, OptionRound::OptionRoundError>;

    // Settle the auction if the auction time has passed
    // @return the clearing price of the auction
    // @return the total options sold in the auction (@note keep or drop ?)
    fn end_auction(ref self: TContractState) -> Result<(u256, u256), OptionRound::OptionRoundError>;

    // Settle the option round if past the expiry date and in state::Running
    // @return The total payout of the option round
    fn settle_option_round(
        ref self: TContractState, params: SettleOptionRoundParams
    ) -> Result<u256, OptionRound::OptionRoundError>;

    /// Option bidder functions

    // Place a bid in the auction
    // @param amount: The max amount of options being bid for
    // @param price: The max price per option being bid (if the clearing price is
    // higher than this, the entire bid is unused and can be claimed back by the bidder)
    // @return if the bid was accepted or rejected

    // @note check all tests match new format (option amount, option price)
    fn place_bid(
        ref self: TContractState, amount: u256, price: u256
    ) -> Result<Bid, OptionRound::OptionRoundError>;

    fn update_bid(
        ref self: TContractState, bid_id: felt252, amount: u256, price: u256
    ) -> Result<Bid, OptionRound::OptionRoundError>;

    // Refund unused bids for an option bidder if the auction has ended
    // @param option_bidder: The bidder to refund the unused bid back to
    // @return the amount of the transfer
    fn refund_unused_bids(
        ref self: TContractState, option_bidder: ContractAddress
    ) -> Result<u256, OptionRound::OptionRoundError>;

    // Claim the payout for an option buyer's options if the option round has settled
    // @note the value that each option pays out might be 0 if non-exercisable
    // @param option_buyer: The option buyer to claim the payout for
    // @return the amount of the transfer
    fn exercise_options(
        ref self: TContractState, option_buyer: ContractAddress
    ) -> Result<u256, OptionRound::OptionRoundError>;

    // Convert options won from auction into erc20 tokens
    fn tokenize_options(
        ref self: TContractState, option_buyer: ContractAddress
    ) -> Result<u256, OptionRound::OptionRoundError>;
}

#[starknet::contract]
mod OptionRound {
    use core::starknet::event::EventEmitter;
    use core::option::OptionTrait;
    use core::fmt::{Display, Formatter, Error};
    use pitch_lake_starknet::contracts::utils::red_black_tree::IRBTree;
    use openzeppelin::token::erc20::{
        ERC20Component, interface::{IERC20, IERC20Dispatcher, IERC20DispatcherTrait,}
    };
    use starknet::{ContractAddress, get_caller_address, get_contract_address, get_block_timestamp};
    use pitch_lake_starknet::contracts::{
        market_aggregator::{IMarketAggregatorDispatcher, IMarketAggregatorDispatcherTrait},
        utils::{red_black_tree::{rb_tree_component, ClearingPriceReturn}, utils::{min, max}},
        vault::{Vault::VaultType, IVaultDispatcher, IVaultDispatcherTrait},
        option_round::IOptionRound
    };


    component!(path: rb_tree_component, storage: bids_tree, event: BidTreeEvent);

    #[abi(embed_v0)]
    impl RBTreeImpl = rb_tree_component::RBTree<ContractState>;

    impl RBTreeInternalImpl = rb_tree_component::InternalImpl<ContractState>;

    impl BidPartialOrdTrait of PartialOrd<Bid> {
        // @return if lhs < rhs
        fn lt(lhs: Bid, rhs: Bid) -> bool {
            if lhs.price < rhs.price {
                true
            } else if lhs.price > rhs.price {
                false
            } else {
                if lhs.amount < rhs.amount {
                    true
                } else {
                    false
                }
            }
        }


        // @return if lhs <= rhs
        fn le(lhs: Bid, rhs: Bid) -> bool {
            (lhs < rhs) || (lhs == rhs)
        }

        // @return if lhs > rhs
        fn gt(lhs: Bid, rhs: Bid) -> bool {
            if lhs.price > rhs.price {
                true
            } else if lhs.price < rhs.price {
                false
            } else {
                if lhs.amount > rhs.amount {
                    true
                } else {
                    false
                }
            }
        }

        // @return if lhs >= rhs
        fn ge(lhs: Bid, rhs: Bid) -> bool {
            (lhs > rhs) || (lhs == rhs)
        }
    }


    // ERC20 Component
    component!(path: ERC20Component, storage: erc20, event: ERC20Event);
    // Exposes snake_case & CamelCase entry points
    #[abi(embed_v0)]
    impl ERC20MixinImpl = ERC20Component::ERC20MixinImpl<ContractState>;
    // Allows the contract access to internal functions
    impl ERC20InternalImpl = ERC20Component::InternalImpl<ContractState>;

    #[storage]
    struct Storage {
        vault_address: ContractAddress,
        // The address of the contract to fetch fossil values from
        market_aggregator: ContractAddress,
        // The state of the option round
        state: OptionRoundState,
        // The round's id
        round_id: u256,
        // Total number of options available to sell in the auction
        total_options_available: u256,
        // The cap level of the potential payout
        cap_level: u256,
        // The minimum bid price per option
        reserve_price: u256,
        // The strike price of the options
        strike_price: u256,
        // The amount of liquidity this round starts with (locked upon auction starting)
        starting_liquidity: u256,
        // The amount the option round pays out upon settlemnt
        total_payout: u256,
        // The total number of options sold in the auction
        total_options_sold: u256,
        // The clearing price of the auction (the price each option sells for)
        clearing_price: u256,
        // Bid id for the last bid to be partially or fully filled
        clearing_bid:felt252,
        // The auction start date
        auction_start_date: u64,
        // The auction end date
        auction_end_date: u64,
        // The option settlement date
        option_settlement_date: u64,
        ///////////
        ///////////
        constructor_params: OptionRoundConstructorParams,
        bidder_nonces: LegacyMap<ContractAddress, u32>,
        // bid_details: LegacyMap<felt252, Bid>,
        linked_list: LegacyMap<felt252, LinkedBids>,
        bids_head: felt252,
        bids_tail: felt252,
        #[substorage(v0)]
<<<<<<< HEAD
        erc20: ERC20Component::Storage
=======
        bids_tree: rb_tree_component::Storage,
>>>>>>> 1fdb462f
    }

    // The parameters needed to construct an option round
    // @param vault_address: The address of the vault that deployed this round
    // @param round_id: The id of the round (the first round in a vault is round 0)
    #[derive(Copy, Drop, Serde, starknet::Store, PartialEq)]
    struct OptionRoundConstructorParams {
        vault_address: ContractAddress,
        round_id: u256,
    }

    // The parameters sent from the vault (fossil) to start the auction
    #[derive(Copy, Drop, Serde, starknet::Store, PartialEq)]
    struct StartAuctionParams {
        total_options_available: u256,
        starting_liquidity: u256,
        reserve_price: u256,
        cap_level: u256,
        strike_price: u256,
    }

    #[derive(Copy, Drop, Serde, starknet::Store, PartialEq)]
    struct SettleOptionRoundParams {
        settlement_price: u256
    }


    // The states an option round can be in
    // @note Should we move these into the contract or separate file ?
    #[derive(Copy, Drop, Serde, PartialEq, starknet::Store)]
    enum OptionRoundState {
        Open, // Accepting deposits, waiting for auction to start
        Auctioning, // Auction is on going, accepting bids
        Running, // Auction has ended, waiting for option round expiry date to settle
        Settled, // Option round has settled, remaining liquidity has rolled over to the next round
    }

    // Option round events
    #[event]
    #[derive(Drop, starknet::Event, PartialEq)]
    enum Event {
        AuctionStart: AuctionStart,
        AuctionAcceptedBid: AuctionAcceptedBid,
        AuctionRejectedBid: AuctionRejectedBid,
        AuctionEnd: AuctionEnd,
        OptionSettle: OptionSettle,
        UnusedBidsRefunded: UnusedBidsRefunded,
        OptionsExercised: OptionsExercised,
<<<<<<< HEAD
        #[flat]
        ERC20Event: ERC20Component::Event
=======
        BidTreeEvent: rb_tree_component::Event,
>>>>>>> 1fdb462f
    }

    // Emitted when the auction starts
    // @param total_options_available Max number of options that can be sold in the auction
    // @note Discuss if any other params should be emitted
    #[derive(Drop, starknet::Event, PartialEq)]
    struct AuctionStart {
        total_options_available: u256,
    //...
    }

    // Emitted when a bid is accepted
    // @param account The account that placed the bid
    // @param amount The amount of options the bidder want in total
    // @param price The price per option that was bid (max price the bidder is willing to spend per option)
    #[derive(Drop, starknet::Event, PartialEq)]
    struct AuctionAcceptedBid {
        #[key]
        account: ContractAddress,
        amount: u256,
        price: u256
    }

    // Emitted when a bid is rejected
    // @param account The account that placed the bid
    // @param amount The amount of options the bidder is willing to buy in total
    // @param price The price per option that was bid (max price the bidder is willing to spend per option)
    #[derive(Drop, starknet::Event, PartialEq)]
    struct AuctionRejectedBid {
        #[key]
        account: ContractAddress,
        amount: u256,
        price: u256
    }
    #[derive(Copy, Drop, Serde, starknet::Store, PartialEq, Display)]
    struct Bid {
        id: felt252,
        owner: ContractAddress,
        amount: u256,
        price: u256,
        valid: bool,
    }

    impl BidDisplay of Display<Bid> {
        fn fmt(self: @Bid, ref f: Formatter) -> Result<(), Error> {
            let owner: ContractAddress = *self.owner;
            let owner_felt: felt252 = owner.into();
            let str: ByteArray = format!(
                "ID:{}\nOwner:{}\nAmount:{}\n Price:{}\nValid:{}",
                *self.id,
                owner_felt,
                *self.amount,
                *self.price,
                *self.valid
            );
            f.buffer.append(@str);
            Result::Ok(())
        }
    }

    #[derive(Copy, Drop, starknet::Store, PartialEq)]
    struct LinkedBids {
        bid: felt252,
        previous: felt252,
        next: felt252
    }

    // Emitted when the auction ends
    // @param clearing_price The resulting price per each option of the batch auction
    // @note Discuss if any other params should be emitted (options sold ?)
    #[derive(Drop, starknet::Event, PartialEq)]
    struct AuctionEnd {
        clearing_price: u256
    }

    // Emitted when the option round settles
    // @param settlement_price The TWAP of basefee for the option round period, used to calculate the payout
    // @note Discuss if any other params should be emitted (total payout ?)
    #[derive(Drop, starknet::Event, PartialEq)]
    struct OptionSettle {
        settlement_price: u256
    }

    // Emitted when a bidder refunds their unused bids
    // @param account The account that's bids were refuned
    // @param amount The amount transferred
    #[derive(Drop, starknet::Event, PartialEq)]
    struct UnusedBidsRefunded {
        #[key]
        account: ContractAddress,
        amount: u256
    }

    // Emitted when an option holder exercises their options
    // @param account The account: that exercised the options
    // @param num_options: The number of options exercised
    // @param amount: The amount transferred
    #[derive(Drop, starknet::Event, PartialEq)]
    struct OptionsExercised {
        #[key]
        account: ContractAddress,
        num_options: u256,
        amount: u256
    }

    #[constructor]
    fn constructor(
        ref self: ContractState,
        vault_address: ContractAddress,
        round_id: u256,
        auction_start_date: u64,
        auction_end_date: u64,
        option_settlement_date: u64,
        reserve_price: u256,
        cap_level: u256,
        strike_price: u256,
        name: ByteArray,
        symbol: ByteArray,
    ) {
        // Initialize the ERC20 component
        self.erc20.initializer(name, symbol);
        // Set the vault address and round id
        self.vault_address.write(vault_address);
        self.round_id.write(round_id);

        // Set dates
        self.auction_start_date.write(auction_start_date);
        self.auction_end_date.write(auction_end_date);
        self.option_settlement_date.write(option_settlement_date);

        // Set round state to open
        self.state.write(OptionRoundState::Open);

        // Write option round params to storage now or once auction starts
        self.cap_level.write(cap_level);
        self.strike_price.write(strike_price);
    }

    #[derive(Copy, Drop, Serde)]
    enum OptionRoundError {
        // All state transitions
        CallerIsNotVault,
        // Starting auction
        AuctionAlreadyStarted,
        AuctionStartDateNotReached,
        // Ending auction
        NoAuctionToEnd,
        AuctionEndDateNotReached,
        // Settling round
        OptionRoundAlreadySettled,
        OptionSettlementDateNotReached,
        // Placing bids
        BidBelowReservePrice,
        BidAmountZero,
        BiddingWhileNotAuctioning,
        // Editing bids
        BidCannotBeDecreased: felt252,
    }

    impl OptionRoundErrorIntoFelt252 of Into<OptionRoundError, felt252> {
        fn into(self: OptionRoundError) -> felt252 {
            match self {
                OptionRoundError::CallerIsNotVault => 'OptionRound: Caller not Vault',
                OptionRoundError::AuctionStartDateNotReached => 'OptionRound: Auction start fail',
                OptionRoundError::AuctionAlreadyStarted => 'OptionRound: Auction start fail',
                OptionRoundError::AuctionEndDateNotReached => 'OptionRound: Auction end fail',
                OptionRoundError::NoAuctionToEnd => 'OptionRound: No auction to end',
                OptionRoundError::OptionSettlementDateNotReached => 'OptionRound: Option settle fail',
                OptionRoundError::OptionRoundAlreadySettled => 'OptionRound: Option settle fail',
                OptionRoundError::BidBelowReservePrice => 'OptionRound: Bid below reserve',
                OptionRoundError::BidAmountZero => 'OptionRound: Bid amount zero',
                OptionRoundError::BiddingWhileNotAuctioning => 'OptionRound: No auction running',
                OptionRoundError::BidCannotBeDecreased(input) => if input == 'amount' {
                    'OptionRound: Bid amount too low'
                } else if input == 'price' {
                    'OptionRound: Bid price too low'
                } else {
                    'OptionRound: Bid too low'
                }
            }
        }
    }

    // @dev Building this struct as a place holder for when we inject the RB tree into the contract

//    #[derive(Copy, Drop, Serde, PartialEq, PartialOrd)]
//    struct MockBid {
//        amount: u256,
//        price: u256,
//    }
//
//    impl MockBidPartialOrdTrait of PartialOrd<MockBid> {
//        // @return if lhs < rhs
//        fn lt(lhs: MockBid, rhs: MockBid) -> bool {
//            if lhs.price < rhs.price {
//                true
//            } else if lhs.price > rhs.price {
//                false
//            } else {
//                if lhs.amount < rhs.amount {
//                    true
//                } else {
//                    false
//                }
//            }
//        }
//
//        // @return if lhs <= rhs
//        fn le(lhs: MockBid, rhs: MockBid) -> bool {
//            (lhs < rhs) || (lhs == rhs)
//        }
//
//        // @return if lhs > rhs
//        fn gt(lhs: MockBid, rhs: MockBid) -> bool {
//            if lhs.price > rhs.price {
//                true
//            } else if lhs.price < rhs.price {
//                false
//            } else {
//                if lhs.amount > rhs.amount {
//                    true
//                } else {
//                    false
//                }
//            }
//        }
//
//        // @return if lhs >= rhs
//        fn ge(lhs: MockBid, rhs: MockBid) -> bool {
//            (lhs > rhs) || (lhs == rhs)
//        }
//    }

    //    impl OptionRoundErrorIntoByteArray of Into<OptionRoundError, ByteArray> {
    //        fn into(self: OptionRoundError) -> ByteArray {
    //            match self {
    //                OptionRoundError::AuctionStartDateNotReached => "OptionRound: Auction start fail",
    //                OptionRoundError::AuctionEndDateNotReached => "OptionRound: Auction end fail",
    //                OptionRoundError::OptionSettlementDateNotReached => "OptionRound: Option settle fail",
    //                OptionRoundError::BidBelowReservePrice => "OptionRound: Bid below reserve",
    //            }
    //        }
    //    }

    #[abi(embed_v0)]
    impl OptionRoundImpl of super::IOptionRound<ContractState> {
        // @note This function is being used for to check event testers are working correctly
        // @note Should be renamed, and moved (look if possible to make a contract emit event from our tests instead of through a dispatcher/call)
        fn rm_me(ref self: ContractState, x: u256) {
            self.emit(Event::AuctionStart(AuctionStart { total_options_available: x }));
            self
                .emit(
                    Event::AuctionAcceptedBid(
                        AuctionAcceptedBid {
                            account: starknet::get_contract_address(), amount: x, price: x
                        }
                    )
                );
            self
                .emit(
                    Event::AuctionRejectedBid(
                        AuctionRejectedBid {
                            account: starknet::get_contract_address(), amount: x, price: x
                        }
                    )
                );
            self.emit(Event::AuctionEnd(AuctionEnd { clearing_price: x }));
            self.emit(Event::OptionSettle(OptionSettle { settlement_price: x }));
            self
                .emit(
                    Event::UnusedBidsRefunded(
                        UnusedBidsRefunded { account: starknet::get_contract_address(), amount: x }
                    )
                );
            self
                .emit(
                    Event::OptionsExercised(
                        OptionsExercised {
                            account: starknet::get_contract_address(), num_options: x, amount: x
                        }
                    )
                );

            IVaultDispatcher { contract_address: self.vault_address.read() }.rm_me2();
        }

        /// Reads ///

        /// Dates

        fn get_auction_start_date(self: @ContractState) -> u64 {
            self.auction_start_date.read()
        }

        fn get_auction_end_date(self: @ContractState) -> u64 {
            self.auction_end_date.read()
        }

        fn get_option_settlement_date(self: @ContractState) -> u64 {
            self.option_settlement_date.read()
        }


        /// $

        fn starting_liquidity(self: @ContractState) -> u256 {
            self.starting_liquidity.read()
        }

        fn total_premiums(self: @ContractState) -> u256 {
            self.get_auction_clearing_price() * self.total_options_sold()
        }

        fn total_payout(self: @ContractState) -> u256 {
            self.total_payout.read()
        }

        fn get_auction_clearing_price(self: @ContractState) -> u256 {
            self.clearing_price.read()
        }

        fn total_options_sold(self: @ContractState) -> u256 {
            self.total_options_sold.read()
        }

        fn get_bid_details(self: @ContractState, bid_id: felt252) -> Bid {
            self.bids_tree.bid_details.read(bid_id)
        }


        fn get_bidding_nonce_for(self: @ContractState, option_buyer: ContractAddress) -> u32 {
            self.bidder_nonces.read(option_buyer)
        }


        // @note, not needed, can just use get_bids_for, the state of the round will determine if
        // these bids are pending or not
        fn get_pending_bids_for(
            self: @ContractState, option_buyer: ContractAddress
        ) -> Array<felt252> {
            array!['asdf']
        }

        fn get_bids_for(self: @ContractState, option_buyer: ContractAddress) -> Array<Bid> {
            let mut i: u32 = self.bidder_nonces.read(option_buyer);
            let mut bids: Array<Bid> = array![];
            while i >= 0 {
                let hash = poseidon::poseidon_hash_span(
                    array![i.try_into().unwrap(), option_buyer.into()].span()
                );
                bids.append(self.bids_tree.bid_details.read(hash));
                i -= 1;
            };
            bids
        }
        fn get_refundable_bids_for(self: @ContractState, option_buyer: ContractAddress) -> u256 {
            100
        }

        fn get_payout_balance_for(self: @ContractState, option_buyer: ContractAddress) -> u256 {
            100
        }

        fn get_option_balance_for(ref self: ContractState, option_buyer: ContractAddress) -> u256 {
            self.bids_tree.find_options_for(option_buyer,self.clearing_bid.read())
        }

        fn get_round_id(self: @ContractState) -> u256 {
            self.round_id.read()
        }

        /// Other

        fn get_constructor_params(self: @ContractState) -> OptionRoundConstructorParams {
            self.constructor_params.read()
        }

        fn get_state(self: @ContractState) -> OptionRoundState {
            self.state.read()
        }

        fn vault_address(self: @ContractState) -> ContractAddress {
            self.vault_address.read()
        }

        /// Previously OptionRoundParams

        fn get_current_average_basefee(self: @ContractState) -> u256 {
            100
        }

        fn get_standard_deviation(self: @ContractState) -> u256 {
            100
        }

        fn get_strike_price(self: @ContractState) -> u256 {
            self.strike_price.read()
        }

        fn get_cap_level(self: @ContractState) -> u256 {
            self.cap_level.read()
        }

        fn get_reserve_price(self: @ContractState) -> u256 {
            self.reserve_price.read()
        }

        fn get_total_options_available(self: @ContractState) -> u256 {
            self.total_options_available.read()
        }

        /// Writes ///

        /// State transition

        // @note Do we need to set cap level/reserve price/strike price here, or is during deployment fine ? (~1-8 hours earlier)
        fn start_auction(
            ref self: ContractState, params: StartAuctionParams
        ) -> Result<u256, OptionRoundError> {
            // Assert caller is Vault
            if (!self.is_caller_the_vault()) {
                return Result::Err(OptionRoundError::CallerIsNotVault);
            }

            // Assert state is Open
            if (self.state.read() != OptionRoundState::Open) {
                return Result::Err(OptionRoundError::AuctionAlreadyStarted);
            }

            let StartAuctionParams { total_options_available: _,
            starting_liquidity,
            reserve_price: _,
            cap_level,
            strike_price } =
                params;

            // Assert now is >= auction start date
            let now = get_block_timestamp();
            let start_date = self.get_auction_start_date();
            if (now < start_date) {
                return Result::Err(OptionRoundError::AuctionStartDateNotReached);
            }

            // Set auction params
            self.reserve_price.write(1); //HardCoded for tests
            self.cap_level.write(cap_level);
            self.strike_price.write(strike_price);
            // Set starting liquidity & total options available
            self.starting_liquidity.write(starting_liquidity);
            self.total_options_available.write(5); //HardCoded for tests

            // Update state to Auctioning
            self.state.write(OptionRoundState::Auctioning);

            // Update auction end date if the auction starts later than expected
            self.auction_end_date.write(self.auction_end_date.read() + now - start_date);

            // Emit auction start event
            self
                .emit(
                    Event::AuctionStart(
                        AuctionStart { total_options_available: params.total_options_available }
                    )
                );

            // Return the total options available
            Result::Ok(5) //HardCoded for tests
        }

        fn end_auction(ref self: ContractState) -> Result<(u256, u256), OptionRoundError> {
            // Assert caller is Vault
            if (!self.is_caller_the_vault()) {
                return Result::Err(OptionRoundError::CallerIsNotVault);
            }

            // Assert state is Auctioning
            if (self.state.read() != OptionRoundState::Auctioning) {
                return Result::Err(OptionRoundError::NoAuctionToEnd);
            }

            // Assert now is >= auction end date
            let now = get_block_timestamp();
            let end_date = self.get_auction_end_date();
            if (now < end_date) {
                return Result::Err(OptionRoundError::AuctionEndDateNotReached);
            }

            // Update state to Running
            self.state.write(OptionRoundState::Running);

            // Update option settlement date if the auction ends later than expected
            self.option_settlement_date.write(self.option_settlement_date.read() + now - end_date);

            // Calculate clearing price & total options sold
            //  - An empty helper function is fine for now, we will discuss the
            //  implementation of this function later
            let (clearing_price, total_options_sold) = self.end_auction_internal();

            // Set clearing price & total options sold
            self.clearing_price.write(clearing_price);
            self.total_options_sold.write(total_options_sold);

            // Send premiums earned from the auction to Vault
            let eth = self.get_eth_dispatcher();
            eth.transfer(self.vault_address(), self.total_premiums());

            // Emit auction ended event
            // @note Should we emit total options sold ?
            self.emit(Event::AuctionEnd(AuctionEnd { clearing_price }));

            // Return clearing price & total options sold
            Result::Ok((clearing_price, total_options_sold))
        }

        fn settle_option_round(
            ref self: ContractState, params: SettleOptionRoundParams
        ) -> Result<u256, OptionRoundError> {
            // Assert caller is Vault
            if (!self.is_caller_the_vault()) {
                return Result::Err(OptionRoundError::CallerIsNotVault);
            }

            // Assert now is >= option settlement date
            let now = get_block_timestamp();
            if (now < self.get_option_settlement_date()) {
                return Result::Err(OptionRoundError::OptionSettlementDateNotReached);
            }

            // Assert state is Running
            if (self.state.read() != OptionRoundState::Running) {
                return Result::Err(OptionRoundError::OptionRoundAlreadySettled);
            }

            // Update state to Settled
            self.state.write(OptionRoundState::Settled);

            // Calculate and set total payout
            let SettleOptionRoundParams { settlement_price } = params;
            let total_payout = self.calculate_expected_payout(settlement_price);
            self.total_payout.write(total_payout);

            // Emit option settled event
            self.emit(Event::OptionSettle(OptionSettle { settlement_price }));

            // Return total payout
            Result::Ok(total_payout)
        }

        /// Option bidder functions

        fn place_bid(
            ref self: ContractState, amount: u256, price: u256
        ) -> Result<Bid, OptionRoundError> {
            //Check state of the OptionRound
            let bidder = get_caller_address();
            let eth_dispatcher = self.get_eth_dispatcher();

            if (self.get_state() != OptionRoundState::Auctioning
                || self.auction_end_date.read() < get_block_timestamp()) {
                self
                    .emit(
                        Event::AuctionRejectedBid(
                            AuctionRejectedBid { account: bidder, amount, price }
                        )
                    );
                return Result::Err(OptionRoundError::BiddingWhileNotAuctioning);
            }

            //Bid amount zero
            if (amount == 0) {
                self
                    .emit(
                        Event::AuctionRejectedBid(
                            AuctionRejectedBid { account: bidder, amount, price }
                        )
                    );
                return Result::Err(OptionRoundError::BidAmountZero);
            }
            //Bid below reserve price

            if (price < self.get_reserve_price()) {
                self
                    .emit(
                        Event::AuctionRejectedBid(
                            AuctionRejectedBid { account: bidder, amount, price }
                        )
                    );
                return Result::Err(OptionRoundError::BidBelowReservePrice);
            }

            let nonce = self.bidder_nonces.read(bidder);

            let bid = Bid {
                id: poseidon::poseidon_hash_span(
                    array![bidder.into(), nonce.try_into().unwrap()].span()
                ),
                owner: bidder,
                amount: amount,
                price: price,
                valid: true
            };
            self.bids_tree.insert(bid);
            self.bidder_nonces.write(bidder, nonce + 1);

            //Update Clearing Price
            self.update_clearing_price();

            //Transfer Eth
            eth_dispatcher.transfer_from(bidder, get_contract_address(), amount * price);
            self
                .emit(
                    Event::AuctionAcceptedBid(AuctionAcceptedBid { account: bidder, amount, price })
                );
            Result::Ok(bid)
        }

        fn update_bid(
            ref self: ContractState, bid_id: felt252, amount: u256, price: u256
        ) -> Result<Bid, OptionRoundError> {
            //Check if state is still auctioning
            if (self.get_state() != OptionRoundState::Auctioning) {
                return Result::Err(OptionRoundError::BiddingWhileNotAuctioning);
            }

            let mut old_bid: Bid = self.bids_tree.bid_details.read(bid_id);
            let mut new_bid: Bid = old_bid;
            //Check if amount is decreased
            if (amount < old_bid.amount) {
                if (price < old_bid.price) {
                    return Result::Err(OptionRoundError::BidCannotBeDecreased(''));
                }
                return Result::Err(OptionRoundError::BidCannotBeDecreased('amount'));
            }

            if (price < old_bid.price) {
                return Result::Err(OptionRoundError::BidCannotBeDecreased('price'));
            }
            new_bid.amount = amount;
            new_bid.price = price;
            let difference = new_bid.amount * new_bid.price - old_bid.amount * old_bid.price;

            self.bids_tree.delete(old_bid);

            self.bids_tree.insert(new_bid);

            self.update_clearing_price();

            let eth_dispatcher = self.get_eth_dispatcher();
            eth_dispatcher.transfer_from(get_caller_address(), get_contract_address(), difference);
            Result::Ok(new_bid)
        }
        fn refund_unused_bids(
            ref self: ContractState, option_bidder: ContractAddress
        ) -> Result<u256, OptionRoundError> {
            Result::Ok(100)
        }

        fn exercise_options(
            ref self: ContractState, option_buyer: ContractAddress
        ) -> Result<u256, OptionRoundError> {
            Result::Ok(100)
        }

        fn tokenize_options(
            ref self: ContractState, option_buyer: ContractAddress
        ) -> Result<u256, OptionRoundError> {
            Result::Ok(100)
        }
    }


    // Internal Functions
    #[generate_trait]
    impl InternalImpl of OptionRoundInternalTrait {
        // Return if the caller is the Vault or not
        fn is_caller_the_vault(self: @ContractState) -> bool {
            get_caller_address() == self.vault_address.read()
        }

        fn update_clearing_price(ref self: ContractState) {
            let total_options_available = self.total_options_available.read();
            let clearing_price = self.bids_tree.find_clearing_price(total_options_available);
            match clearing_price.unwrap() {
                ClearingPriceReturn::ClearedParams((value,bid_id)) => {
                    self.clearing_price.write(value);
                    self.clearing_bid.write(bid_id);
                    if (self.total_options_sold.read() != total_options_available) {
                        self.total_options_sold.write(total_options_available);
                    }
                },
                ClearingPriceReturn::RemainingOptions(value) => {
                    self.total_options_sold.write(self.total_options_available.read() - value);
                }
            }
        }

        // End the auction and calculate the clearing price and total options sold
        fn end_auction_internal(ref self: ContractState) -> (u256, u256) {
            (0, 0)
        }

        // Get a dispatcher for the ETH contract
        fn get_eth_dispatcher(self: @ContractState) -> IERC20Dispatcher {
            let vault = self.get_vault_dispatcher();
            let eth_address = vault.eth_address();
            IERC20Dispatcher { contract_address: eth_address }
        }

        fn mint(ref self: ContractState, to: ContractAddress, amount: u256) {
            self.erc20._mint(to, amount);
        }

        fn burn(ref self: ContractState, owner: ContractAddress, amount: u256) {
            self.erc20._burn(owner, amount);
        }

        fn calculate_options(ref self: ContractState, starting_liquidity: u256) -> u256 {
            //Calculate total options accordingly
            0
        }

        fn calculate_expected_payout(ref self: ContractState, settlement_price: u256,) -> u256 {
            let k = self.get_strike_price();
            let cl = self.get_cap_level();
            //max(0, min((1 + cl) * k, settlement_price) - k)
            // @dev This removes sub overflow possibility
            let min = min((1 + cl) * k, settlement_price);
            if min > k {
                min - k
            } else {
                0
            }
        }

        // Get a dispatcher for the Vault
        fn get_vault_dispatcher(self: @ContractState) -> IVaultDispatcher {
            IVaultDispatcher { contract_address: self.vault_address.read() }
        }
    }
}<|MERGE_RESOLUTION|>--- conflicted
+++ resolved
@@ -288,11 +288,9 @@
         bids_head: felt252,
         bids_tail: felt252,
         #[substorage(v0)]
-<<<<<<< HEAD
-        erc20: ERC20Component::Storage
-=======
+        erc20: ERC20Component::Storage,
+        #[substorage(v0)]
         bids_tree: rb_tree_component::Storage,
->>>>>>> 1fdb462f
     }
 
     // The parameters needed to construct an option round
@@ -341,12 +339,9 @@
         OptionSettle: OptionSettle,
         UnusedBidsRefunded: UnusedBidsRefunded,
         OptionsExercised: OptionsExercised,
-<<<<<<< HEAD
         #[flat]
-        ERC20Event: ERC20Component::Event
-=======
-        BidTreeEvent: rb_tree_component::Event,
->>>>>>> 1fdb462f
+        ERC20Event: ERC20Component::Event,
+        BidTreeEvent: rb_tree_component::Event
     }
 
     // Emitted when the auction starts
