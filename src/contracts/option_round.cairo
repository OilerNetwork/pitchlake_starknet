use starknet::{ContractAddress, StorePacking};
use openzeppelin::token::erc20::interface::IERC20Dispatcher;
use pitch_lake_starknet::contracts::{
    market_aggregator::{IMarketAggregatorDispatcher, IMarketAggregatorDispatcherTrait},
    option_round::OptionRound::{
        OptionRoundState, StartAuctionParams, SettleOptionRoundParams, OptionRoundConstructorParams,
        Bid,
    },
};

// The option round contract interface
#[starknet::interface]
trait IOptionRound<TContractState> {
    // @note This function is being used for testing (event testers)
    fn rm_me(ref self: TContractState, x: u256);
    /// Reads ///

    /// Dates

    // The auction start date
    fn get_auction_start_date(self: @TContractState) -> u64;

    // The auction end date
    fn get_auction_end_date(self: @TContractState) -> u64;


    // The option settlement date
    fn get_option_settlement_date(self: @TContractState) -> u64;


    /// $

    // The total liquidity at the start of the round's auction
    fn starting_liquidity(self: @TContractState) -> u256;

    // The total premium collected from the auction
    fn total_premiums(self: @TContractState) -> u256;

    // The total payouts of the option round
    // @dev OB can collect their share of this total
    fn total_payout(self: @TContractState) -> u256;

    // Gets the clearing price of the auction
    fn get_auction_clearing_price(self: @TContractState) -> u256;

    // The total number of options sold in the option round
    fn total_options_sold(self: @TContractState) -> u256;

    // Get the details of a bid
    fn get_bid_details(self: @TContractState, bid_id: felt252) -> Bid;


    /// Address functions

    // Get the bid nonce for an account
    // @note change this to get_bid_nonce_for
    fn get_bidding_nonce_for(self: @TContractState, option_buyer: ContractAddress) -> u32;

    // Get the bid ids for an account
    fn get_bids_for(self: @TContractState, option_buyer: ContractAddress) -> Array<Bid>;

    // Previously this was the amount of eth locked in the auction
    // @note Consider changing this to returning an array of bid ids
    fn get_pending_bids_for(self: @TContractState, option_buyer: ContractAddress) -> Array<felt252>;

    // Get the refundable bid amount for an account
    // @dev During the auction this value is 0 and after
    // the auction is the amount refundable to the bidder
    // @note This should sum all refundable bid amounts and return the total
    // - i.e if a bidder places 4 bids, 2 fully used, 1 partially used, and 1 fully refundable, the
    // refundable amount should be the value of the last bid + the remaining amount of the partial bid
    fn get_refundable_bids_for(self: @TContractState, option_buyer: ContractAddress) -> u256;

    // Get the total amount of options the option buyer owns, includes the tokenizable amount and the
    // already tokenized (ERC20) amount
    fn get_total_options_balance_for(self: @TContractState, option_buyer: ContractAddress) -> u256;

    // Gets the amount that an option buyer can exercise with their option balance
    fn get_payout_balance_for(self: @TContractState, option_buyer: ContractAddress) -> u256;

    // Get the amount of options that can be tokenized for the option buyer
    fn get_tokenizable_options_for(self: @TContractState, option_buyer: ContractAddress) -> u256;


    /// Other

    // The address of vault that deployed this round
    fn vault_address(self: @TContractState) -> ContractAddress;

    // The constructor parmaeters of the option round
    fn get_constructor_params(self: @TContractState) -> OptionRoundConstructorParams;

    // The state of the option round
    fn get_state(self: @TContractState) -> OptionRoundState;

    // Average base fee over last few months, used to calculate strike price
    fn get_current_average_basefee(self: @TContractState) -> u256;

    // Standard deviation of base fee over last few months, used to calculate strike price
    fn get_standard_deviation(self: @TContractState) -> u256;

    // The strike price of the options
    fn get_strike_price(self: @TContractState) -> u256;

    // The cap level of the options
    fn get_cap_level(self: @TContractState) -> u256;

    // Minimum price per option in the auction
    fn get_reserve_price(self: @TContractState) -> u256;

    // The total number of options available in the auction
    fn get_total_options_available(self: @TContractState) -> u256;

    // Get option round id
    // @note add to facade and tests
    fn get_round_id(self: @TContractState) -> u256;

    /// Writes ///

    /// State transitions

    // Try to start the option round's auction
    // @return the total options available in the auction
    fn start_auction(
        ref self: TContractState, params: StartAuctionParams
    ) -> Result<u256, OptionRound::OptionRoundError>;

    // Settle the auction if the auction time has passed
    // @return the clearing price of the auction
    // @return the total options sold in the auction (@note keep or drop ?)
    fn end_auction(ref self: TContractState) -> Result<(u256, u256), OptionRound::OptionRoundError>;

    // Settle the option round if past the expiry date and in state::Running
    // @return The total payout of the option round
    fn settle_option_round(
        ref self: TContractState, params: SettleOptionRoundParams
    ) -> Result<u256, OptionRound::OptionRoundError>;

    /// Option bidder functions

    // Place a bid in the auction
    // @param amount: The max amount of options being bid for
    // @param price: The max price per option being bid (if the clearing price is
    // higher than this, the entire bid is unused and can be claimed back by the bidder)
    // @return if the bid was accepted or rejected

    // @note check all tests match new format (option amount, option price)
    fn place_bid(
        ref self: TContractState, amount: u256, price: u256
    ) -> Result<Bid, OptionRound::OptionRoundError>;

    fn update_bid(
        ref self: TContractState, bid_id: felt252, new_amount: u256, new_price: u256
    ) -> Result<Bid, OptionRound::OptionRoundError>;

    // Refund unused bids for an option bidder if the auction has ended
    // @param option_bidder: The bidder to refund the unused bid back to
    // @return the amount of the transfer
    fn refund_unused_bids(
        ref self: TContractState, option_bidder: ContractAddress
    ) -> Result<u256, OptionRound::OptionRoundError>;

    // Claim the payout for an option buyer's options if the option round has settled
    // @note the value that each option pays out might be 0 if non-exercisable
    // @param option_buyer: The option buyer to claim the payout for
    // @return the amount of the transfer
    fn exercise_options(
        ref self: TContractState, option_buyer: ContractAddress
    ) -> Result<u256, OptionRound::OptionRoundError>;

    // Convert options won from auction into erc20 tokens
    fn tokenize_options(
        ref self: TContractState, option_buyer: ContractAddress
    ) -> Result<u256, OptionRound::OptionRoundError>;
}

#[starknet::contract]
mod OptionRound {
    use core::array::ArrayTrait;
    use core::starknet::event::EventEmitter;
    use core::option::OptionTrait;
    use core::fmt::{Display, Formatter, Error};
    use pitch_lake_starknet::contracts::utils::red_black_tree::IRBTree;
    use openzeppelin::token::erc20::{
        ERC20Component, interface::{IERC20, IERC20Dispatcher, IERC20DispatcherTrait,}
    };
    use starknet::{ContractAddress, get_caller_address, get_contract_address, get_block_timestamp};
    use pitch_lake_starknet::contracts::{
        market_aggregator::{IMarketAggregatorDispatcher, IMarketAggregatorDispatcherTrait},
        utils::{red_black_tree::{RBTreeComponent, RBTreeComponent::Node}, utils::{min, max}},
        vault::{Vault::VaultType, IVaultDispatcher, IVaultDispatcherTrait},
        option_round::IOptionRound
    };


    component!(path: RBTreeComponent, storage: bids_tree, event: BidTreeEvent);

    #[abi(embed_v0)]
    impl RBTreeImpl = RBTreeComponent::RBTree<ContractState>;

    impl RBTreeInternalImpl = RBTreeComponent::InternalImpl<ContractState>;

    impl BidPartialOrdTrait of PartialOrd<Bid> {
        // @return if lhs < rhs
        fn lt(lhs: Bid, rhs: Bid) -> bool {
            if lhs.price < rhs.price {
                true
            } else if lhs.price > rhs.price {
                false
            } else {
                if lhs.amount < rhs.amount {
                    true
                } else if lhs.amount > rhs.amount {
                    false
                } else {
                    if lhs.nonce > rhs.nonce {
                        true
                    } else {
                        false
                    }
                }
            }
        }


        // @return if lhs <= rhs
        fn le(lhs: Bid, rhs: Bid) -> bool {
            (lhs < rhs) || (lhs == rhs)
        }

        // @return if lhs > rhs
        fn gt(lhs: Bid, rhs: Bid) -> bool {
            if lhs.price > rhs.price {
                true
            } else if lhs.price < rhs.price {
                false
            } else {
                if lhs.amount > rhs.amount {
                    true
                } else if lhs.amount < rhs.amount {
                    false
                } else {
                    if (lhs.nonce < rhs.nonce) {
                        true
                    } else {
                        false
                    }
                }
            }
        }

        // @return if lhs >= rhs
        fn ge(lhs: Bid, rhs: Bid) -> bool {
            (lhs > rhs) || (lhs == rhs)
        }
    }


    // ERC20 Component
    component!(path: ERC20Component, storage: erc20, event: ERC20Event);
    // Exposes snake_case & CamelCase entry points
    #[abi(embed_v0)]
    impl ERC20MixinImpl = ERC20Component::ERC20MixinImpl<ContractState>;
    // Allows the contract access to internal functions
    impl ERC20InternalImpl = ERC20Component::InternalImpl<ContractState>;

    #[storage]
    struct Storage {
        vault_address: ContractAddress,
        // The address of the contract to fetch fossil values from
        market_aggregator: ContractAddress,
        // The state of the option round
        state: OptionRoundState,
        // The round's id
        round_id: u256,
        // Total number of options available to sell in the auction

        // The cap level of the potential payout
        cap_level: u256,
        // The minimum bid price per option
        reserve_price: u256,
        // The strike price of the options
        strike_price: u256,
        // The amount of liquidity this round starts with (locked upon auction starting)
        starting_liquidity: u256,
        // The amount the option round pays out upon settlemnt
        total_payout: u256,
        // The total number of options sold in the auction
        // The clearing price of the auction (the price each option sells for)
        // The auction start date
        auction_start_date: u64,
        // The auction end date
        auction_end_date: u64,
        // The option settlement date
        option_settlement_date: u64,
        ///////////
        ///////////
        constructor_params: OptionRoundConstructorParams,
        bidder_nonces: LegacyMap<ContractAddress, u32>,
        // bid_details: LegacyMap<felt252, Bid>,
        linked_list: LegacyMap<felt252, LinkedBids>,
        bids_head: felt252,
        bids_tail: felt252,
        #[substorage(v0)]
        bids_tree: RBTreeComponent::Storage,
        #[substorage(v0)]
        erc20: ERC20Component::Storage,
    }

    // The parameters needed to construct an option round
    // @param vault_address: The address of the vault that deployed this round
    // @param round_id: The id of the round (the first round in a vault is round 0)
    #[derive(Copy, Drop, Serde, starknet::Store, PartialEq)]
    struct OptionRoundConstructorParams {
        vault_address: ContractAddress,
        round_id: u256,
    }

    // The parameters sent from the vault (fossil) to start the auction
    #[derive(Copy, Drop, Serde, starknet::Store, PartialEq)]
    struct StartAuctionParams {
        total_options_available: u256,
        starting_liquidity: u256,
        reserve_price: u256,
        cap_level: u256,
        strike_price: u256,
    }

    #[derive(Copy, Drop, Serde, starknet::Store, PartialEq)]
    struct SettleOptionRoundParams {
        settlement_price: u256
    }

    // The states an option round can be in
    // @note Should we move these into the contract or separate file ?
    #[derive(Copy, Drop, Serde, PartialEq, starknet::Store)]
    enum OptionRoundState {
        Open, // Accepting deposits, waiting for auction to start
        Auctioning, // Auction is on going, accepting bids
        Running, // Auction has ended, waiting for option round expiry date to settle
        Settled, // Option round has settled, remaining liquidity has rolled over to the next round
    }

    // Option round events
    #[event]
    #[derive(Drop, starknet::Event, PartialEq)]
    enum Event {
        AuctionStart: AuctionStart,
        AuctionAcceptedBid: AuctionAcceptedBid,
        AuctionRejectedBid: AuctionRejectedBid,
        AuctionUpdatedBid: AuctionUpdatedBid,
        AuctionEnd: AuctionEnd,
        OptionSettle: OptionSettle,
        UnusedBidsRefunded: UnusedBidsRefunded,
        OptionsExercised: OptionsExercised,
        BidTreeEvent: RBTreeComponent::Event,
        OptionsTokenized: OptionsTokenized,
        #[flat]
        ERC20Event: ERC20Component::Event,
    }

    // Emitted when the auction starts
    // @param total_options_available Max number of options that can be sold in the auction
    // @note Discuss if any other params should be emitted
    #[derive(Drop, starknet::Event, PartialEq)]
    struct AuctionStart {
        total_options_available: u256,
    //...
    }

    // Emitted when a bid is accepted
    // @param account The account that placed the bid
    // @param amount The amount of options the bidder want in total
    // @param price The price per option that was bid (max price the bidder is willing to spend per option)
    #[derive(Drop, starknet::Event, PartialEq)]
    struct AuctionAcceptedBid {
        #[key]
        account: ContractAddress,
        nonce: u32,
        amount: u256,
        price: u256
    }

    // Emitted when a bid is rejected
    // @param account The account that placed the bid
    // @param amount The amount of options the bidder is willing to buy in total
    // @param price The price per option that was bid (max price the bidder is willing to spend per option)
    #[derive(Drop, starknet::Event, PartialEq)]
    struct AuctionRejectedBid {
        #[key]
        account: ContractAddress,
        amount: u256,
        price: u256
    }

    #[derive(Drop, starknet::Event, PartialEq)]
    struct AuctionUpdatedBid {
        #[key]
        account: ContractAddress,
        id: felt252,
        old_amount: u256,
        old_price: u256,
        new_amount: u256,
        new_price: u256
    }

    #[derive(Drop, starknet::Event, PartialEq)]
    struct OptionsTokenized {
        #[key]
        account: ContractAddress,
        amount: u256,
    //...
    }

    #[derive(Copy, Drop, Serde, starknet::Store, PartialEq, Display)]
    struct Bid {
        id: felt252,
        nonce: u64,
        owner: ContractAddress,
        amount: u256,
        price: u256,
        is_tokenized: bool,
        is_refunded: bool,
    }

    impl OptionRoundStateDisplay of Display<OptionRoundState> {
        fn fmt(self: @OptionRoundState, ref f: Formatter) -> Result<(), Error> {
            let str: ByteArray = match self {
                OptionRoundState::Open => { format!("Open") },
                OptionRoundState::Auctioning => { format!("Auctioning") },
                OptionRoundState::Running => { format!("Running") },
                OptionRoundState::Settled => { format!("Settled") }
            };
            f.buffer.append(@str);
            Result::Ok(())
        }
    }
    impl BidDisplay of Display<Bid> {
        fn fmt(self: @Bid, ref f: Formatter) -> Result<(), Error> {
            let owner: ContractAddress = *self.owner;
            let owner_felt: felt252 = owner.into();
            let str: ByteArray = format!(
                "ID:{}\nNonce:{}\nOwner:{}\nAmount:{}\n Price:{}\nTokenized:{}\nRefunded:{}",
                *self.id,
                *self.nonce,
                owner_felt,
                *self.amount,
                *self.price,
                *self.is_tokenized,
                *self.is_refunded,
            );
            f.buffer.append(@str);
            Result::Ok(())
        }
    }

    #[derive(Copy, Drop, starknet::Store, PartialEq)]
    struct LinkedBids {
        bid: felt252,
        previous: felt252,
        next: felt252
    }

    // Emitted when the auction ends
    // @param clearing_price The resulting price per each option of the batch auction
    // @note Discuss if any other params should be emitted (options sold ?)
    #[derive(Drop, starknet::Event, PartialEq)]
    struct AuctionEnd {
        clearing_price: u256
    }

    // Emitted when the option round settles
    // @param settlement_price The TWAP of basefee for the option round period, used to calculate the payout
    // @note Discuss if any other params should be emitted (total payout ?)
    #[derive(Drop, starknet::Event, PartialEq)]
    struct OptionSettle {
        settlement_price: u256
    }

    // Emitted when a bidder refunds their unused bids
    // @param account The account that's bids were refuned
    // @param amount The amount transferred
    #[derive(Drop, starknet::Event, PartialEq)]
    struct UnusedBidsRefunded {
        #[key]
        account: ContractAddress,
        amount: u256
    }

    // Emitted when an option holder exercises their options
    // @param account The account: that exercised the options
    // @param num_options: The number of options exercised
    // @param amount: The amount transferred
    #[derive(Drop, starknet::Event, PartialEq)]
    struct OptionsExercised {
        #[key]
        account: ContractAddress,
        num_options: u256,
        amount: u256
    }

    #[constructor]
    fn constructor(
        ref self: ContractState,
        vault_address: ContractAddress,
        round_id: u256,
        auction_start_date: u64,
        auction_end_date: u64,
        option_settlement_date: u64,
        reserve_price: u256,
        cap_level: u256,
        strike_price: u256
    ) {
        let (name, symbol) = self.get_name_symbol(round_id);
        // Initialize the ERC20 component
        self.erc20.initializer(name, symbol);
        // Set the vault address and round id
        self.vault_address.write(vault_address);
        self.round_id.write(round_id);

        // Set dates
        self.auction_start_date.write(auction_start_date);
        self.auction_end_date.write(auction_end_date);
        self.option_settlement_date.write(option_settlement_date);

        // Set round state to open
        self.state.write(OptionRoundState::Open);

        // Write option round params to storage now or once auction starts
        self.reserve_price.write(reserve_price);
        self.cap_level.write(cap_level);
        self.strike_price.write(strike_price);
    }

    #[derive(Copy, Drop, Serde, PartialEq)]
    enum OptionRoundError {
        // All state transitions
        CallerIsNotVault,
        // Starting auction
        AuctionAlreadyStarted,
        AuctionStartDateNotReached,
        // Ending auction
        NoAuctionToEnd,
        AuctionEndDateNotReached,
        AuctionNotEnded,
        // Settling round
        OptionRoundAlreadySettled,
        OptionSettlementDateNotReached,
        // Placing bids
        BidBelowReservePrice,
        BidAmountZero,
        BiddingWhileNotAuctioning,
        // Editing bids
        BidCannotBeDecreased,
    }

    impl OptionRoundErrorIntoFelt252 of Into<OptionRoundError, felt252> {
        fn into(self: OptionRoundError) -> felt252 {
            match self {
                OptionRoundError::CallerIsNotVault => 'OptionRound: Caller not Vault',
                OptionRoundError::AuctionStartDateNotReached => 'OptionRound: Auction start fail',
                OptionRoundError::AuctionAlreadyStarted => 'OptionRound: Auction start fail',
                OptionRoundError::AuctionEndDateNotReached => 'OptionRound: Auction end fail',
                OptionRoundError::NoAuctionToEnd => 'OptionRound: No auction to end',
                OptionRoundError::OptionSettlementDateNotReached => 'OptionRound: Option settle fail',
                OptionRoundError::OptionRoundAlreadySettled => 'OptionRound: Option settle fail',
                OptionRoundError::BidBelowReservePrice => 'OptionRound: Bid below reserve',
                OptionRoundError::BidAmountZero => 'OptionRound: Bid amount zero',
                OptionRoundError::BiddingWhileNotAuctioning => 'OptionRound: No auction running',
                OptionRoundError::BidCannotBeDecreased => { 'OptionRound: New bid too low' },
                OptionRoundError::AuctionNotEnded => { 'Auction has not ended' }
            }
        }
    }

    #[abi(embed_v0)]
    impl OptionRoundImpl of super::IOptionRound<ContractState> {
        // @note This function is being used for to check event testers are working correctly
        // @note Should be renamed, and moved (look if possible to make a contract emit event from our tests instead of through a dispatcher/call)
        fn rm_me(ref self: ContractState, x: u256) {
            self.emit(Event::AuctionStart(AuctionStart { total_options_available: x }));
            self
                .emit(
                    Event::AuctionAcceptedBid(
                        AuctionAcceptedBid {
                            nonce: 0, account: starknet::get_contract_address(), amount: x, price: x
                        }
                    )
                );
            self
                .emit(
                    Event::AuctionRejectedBid(
                        AuctionRejectedBid {
                            account: starknet::get_contract_address(), amount: x, price: x
                        }
                    )
                );
            self.emit(Event::AuctionEnd(AuctionEnd { clearing_price: x }));
            self.emit(Event::OptionSettle(OptionSettle { settlement_price: x }));
            self
                .emit(
                    Event::UnusedBidsRefunded(
                        UnusedBidsRefunded { account: starknet::get_contract_address(), amount: x }
                    )
                );
            self
                .emit(
                    Event::OptionsExercised(
                        OptionsExercised {
                            account: starknet::get_contract_address(), num_options: x, amount: x
                        }
                    )
                );

            IVaultDispatcher { contract_address: self.vault_address.read() }.rm_me2();
        }

        /// Reads ///

        /// Dates

        fn get_auction_start_date(self: @ContractState) -> u64 {
            self.auction_start_date.read()
        }

        fn get_auction_end_date(self: @ContractState) -> u64 {
            self.auction_end_date.read()
        }

        fn get_option_settlement_date(self: @ContractState) -> u64 {
            self.option_settlement_date.read()
        }


        /// $

        // Get the amount of liquidity that the round started with
        fn starting_liquidity(self: @ContractState) -> u256 {
            self.starting_liquidity.read()
        }

        // Get the total amount of premiums collected from the auction
        fn total_premiums(self: @ContractState) -> u256 {
            self.get_auction_clearing_price() * self.total_options_sold()
        }

        // Get the total payout of the round
        fn total_payout(self: @ContractState) -> u256 {
            self.total_payout.read()
        }

        // Get the clearing price of the auction
        fn get_auction_clearing_price(self: @ContractState) -> u256 {
            self.bids_tree.clearing_price.read()
        }

        // Get the total number of options sold
        fn total_options_sold(self: @ContractState) -> u256 {
            self.bids_tree.total_options_sold.read()
        }

        // Get the details of a bid
        fn get_bid_details(self: @ContractState, bid_id: felt252) -> Bid {
            let node: Node = self.bids_tree.tree.read(bid_id);
            node.value
        }


        // Get the amount of bids the option buyer has placed
        fn get_bidding_nonce_for(self: @ContractState, option_buyer: ContractAddress) -> u32 {
            self.bidder_nonces.read(option_buyer)
        }


        // @note, not needed, can just use get_bids_for, the state of the round will determine if
        // these bids are pending or not
        fn get_pending_bids_for(
            self: @ContractState, option_buyer: ContractAddress
        ) -> Array<felt252> {
            array!['asdf']
        }

        // Get the bid ids for all of the bids the option buyer has placed
        fn get_bids_for(self: @ContractState, option_buyer: ContractAddress) -> Array<Bid> {
            let mut i: u32 = self.bidder_nonces.read(option_buyer);
            let mut bids: Array<Bid> = array![];
            while i
                .is_non_zero() {
                    let hash = self.create_bid_id(option_buyer, i);
                    let node: Node = self.bids_tree.tree.read(hash);
                    bids.append(node.value);
                    i -= 1;
                };
            bids
        }

        // Return the total refundable balance for the option buyer
        fn get_refundable_bids_for(self: @ContractState, option_buyer: ContractAddress) -> u256 {
            // Get the refundable, tokenizable, and partially sold bid ids
            let (mut tokenizable_bids, mut refundable_bids, partial_bid) = self
                .inspect_options_for(option_buyer);

            // Check and sum bids that are not refunded yet
            let mut refundable_balance = 0;
            let clearing_price = self.get_auction_clearing_price();
            // Add refundable balance from Partial Bid if it's there
            if (partial_bid != 0) {
                let partial_node: Node = self.bids_tree.tree.read(partial_bid);

                //Since only clearing_bid can be partially sold, the clearing_bid_amount_sold is saved on the tree
                let options_sold = self.bids_tree.clearing_bid_amount_sold.read();
                if (!partial_node.value.is_refunded) {
                    refundable_balance += (partial_node.value.amount - options_sold)
                        * partial_node.value.price;
                }
            }
            // Add refundable balance from all (not already refunded) refundable bids
            loop {
                match refundable_bids.pop_front() {
                    Option::Some(bid) => {
                        if (!bid.is_refunded) {
                            refundable_balance += bid.amount * bid.price;
                        }
                    },
                    Option::None => { break; }
                }
            };
            // Add refundable balance from all (not already refunded) over bids
            // @dev An over bid in this context is when a bid's price is > the clearing price
            loop {
                match tokenizable_bids.pop_front() {
                    Option::Some(bid) => {
                        if (!bid.is_refunded) {
                            refundable_balance += bid.amount * (bid.price - clearing_price)
                        }
                    },
                    Option::None => { break; }
                }
            };

            refundable_balance
        }

        fn get_tokenizable_options_for(
            self: @ContractState, option_buyer: ContractAddress
        ) -> u256 {
            //self.bids_tree.find_options_for(option_buyer);
            let (mut tokenizable_bids, _, partial_bid) = self.inspect_options_for(option_buyer);
            let mut options_balance: u256 = 0;
            //Check and sum bids that are not tokenized yet
            //Add options balance from Partial Bid if it's there
            if (partial_bid.is_non_zero()) {
                let partial_node: Node = self.bids_tree.tree.read(partial_bid);

                //Since only clearing_bid can be partially sold, the clearing_bid_amount_sold is saved on the tree
                let options_sold = self.bids_tree.clearing_bid_amount_sold.read();
                if (!partial_node.value.is_tokenized) {
                    options_balance += options_sold;
                }
            }
            loop {
                match tokenizable_bids.pop_front() {
                    Option::Some(bid) => {
                        if (!bid.is_tokenized) {
                            options_balance += bid.amount;
                        }
                    },
                    Option::None => { break; }
                }
            };
            options_balance
        }

        // Get the total amount of options the option buyer owns, includes the tokenizable amount and the
        // already tokenized (ERC20) amount
        fn get_total_options_balance_for(
            self: @ContractState, option_buyer: ContractAddress
        ) -> u256 {
            self.get_tokenizable_options_for(option_buyer)
                + self.erc20.ERC20_balances.read(option_buyer)
        }

        // Get the payout balance for the option buyer
        fn get_payout_balance_for(self: @ContractState, option_buyer: ContractAddress) -> u256 {
            (self.total_payout() * self.get_total_options_balance_for(option_buyer))
                / self.get_total_options_sold()
        }

        // Get the id of the round
        fn get_round_id(self: @ContractState) -> u256 {
            self.round_id.read()
        }

        /// Other

        // Get the constructor params of the round
        fn get_constructor_params(self: @ContractState) -> OptionRoundConstructorParams {
            self.constructor_params.read()
        }

        // Get the state of the round
        fn get_state(self: @ContractState) -> OptionRoundState {
            self.state.read()
        }

        // Get the address of the vault that deployed this round
        fn vault_address(self: @ContractState) -> ContractAddress {
            self.vault_address.read()
        }

        /// Previously OptionRoundParams

        fn get_current_average_basefee(self: @ContractState) -> u256 {
            100
        }

        fn get_standard_deviation(self: @ContractState) -> u256 {
            100
        }

        // Get the strike price for the round
        fn get_strike_price(self: @ContractState) -> u256 {
            self.strike_price.read()
        }

        // Get the cap level for the round
        fn get_cap_level(self: @ContractState) -> u256 {
            self.cap_level.read()
        }

        // Get the mimium bid price per option
        fn get_reserve_price(self: @ContractState) -> u256 {
            self.reserve_price.read()
        }

        // Get the total options available to sell in the auction
        fn get_total_options_available(self: @ContractState) -> u256 {
            self.bids_tree._get_total_options_available()
        }

        /// Writes ///

        /// State transition

        // Start the round's auction
        // @dev Params are set in the constructor and in this function in case newer values from
        // Fossil are produced in during the round transition period
        fn start_auction(
            ref self: ContractState, params: StartAuctionParams
        ) -> Result<u256, OptionRoundError> {
            // Assert caller is Vault
            if (!self.is_caller_the_vault()) {
                return Result::Err(OptionRoundError::CallerIsNotVault);
            }

            // Assert state is Open
            if (self.get_state() != OptionRoundState::Open) {
                return Result::Err(OptionRoundError::AuctionAlreadyStarted);
            }

            let StartAuctionParams { total_options_available,
            starting_liquidity,
            reserve_price,
            cap_level,
            strike_price } =
                params;

            // Assert now is >= auction start date
            let now = get_block_timestamp();
            let start_date = self.get_auction_start_date();
            if (now < start_date) {
                return Result::Err(OptionRoundError::AuctionStartDateNotReached);
            }

            // Set starting liquidity & total options available
            self.starting_liquidity.write(starting_liquidity);
            self.bids_tree.total_options_available.write(total_options_available);

            // Set auction params
            self.reserve_price.write(reserve_price);
            self.cap_level.write(cap_level);
            self.strike_price.write(strike_price);

            // Update state to Auctioning
            self.state.write(OptionRoundState::Auctioning);

            // Update auction end date if the auction starts later than expected
            self.auction_end_date.write(self.get_auction_end_date() + now - start_date);

            // Emit auction start event
            self
                .emit(
                    Event::AuctionStart(
                        AuctionStart { total_options_available: params.total_options_available }
                    )
                );

            // Return the total options available
<<<<<<< HEAD
            Result::Ok(total_options_available)
=======
            Result::Ok(100000000) //HardCoded for tests
>>>>>>> 1f0feee3
        }

        // End the round's auction
        fn end_auction(ref self: ContractState) -> Result<(u256, u256), OptionRoundError> {
            // Assert caller is Vault
            if (!self.is_caller_the_vault()) {
                return Result::Err(OptionRoundError::CallerIsNotVault);
            }

            // Assert state is Auctioning
            if (self.get_state() != OptionRoundState::Auctioning) {
                return Result::Err(OptionRoundError::NoAuctionToEnd);
            }

            // Assert now is >= auction end date
            let now = get_block_timestamp();
            let end_date = self.get_auction_end_date();
            if (now < end_date) {
                return Result::Err(OptionRoundError::AuctionEndDateNotReached);
            }

            // Update state to Running
            self.state.write(OptionRoundState::Running);

            // Update option settlement date if the auction ends later than expected
            self.option_settlement_date.write(self.get_option_settlement_date() + now - end_date);

            // Calculate clearing price & total options sold
            let (clearing_price, total_options_sold) = self.update_clearing_price();

            // Send premiums earned from the auction to Vault
            let eth = self.get_eth_dispatcher();
            eth.transfer(self.vault_address(), self.total_premiums());

            // Emit auction ended event
            // @note Should we emit total options sold ?
            self.emit(Event::AuctionEnd(AuctionEnd { clearing_price }));

            // Return clearing price & total options sold
            Result::Ok((clearing_price, total_options_sold))
        }

        // Settle the option round
        fn settle_option_round(
            ref self: ContractState, params: SettleOptionRoundParams
        ) -> Result<u256, OptionRoundError> {
            // Assert caller is Vault
            if (!self.is_caller_the_vault()) {
                return Result::Err(OptionRoundError::CallerIsNotVault);
            }

            // Assert now is >= option settlement date
            let now = get_block_timestamp();
            if (now < self.get_option_settlement_date()) {
                return Result::Err(OptionRoundError::OptionSettlementDateNotReached);
            }

            // Assert state is Running
            if (self.get_state() != OptionRoundState::Running) {
                return Result::Err(OptionRoundError::OptionRoundAlreadySettled);
            }

            // Update state to Settled
            self.state.write(OptionRoundState::Settled);

            // Calculate and set total payout
            let SettleOptionRoundParams { settlement_price } = params;
            let total_payout = self.calculate_payout(settlement_price);
            self.total_payout.write(total_payout);

            // Emit option settled event
            self.emit(Event::OptionSettle(OptionSettle { settlement_price }));

            // Return total payout
            Result::Ok(total_payout)
        }

        /// Option bidder functions

        // Place a bid in the auction
        fn place_bid(
            ref self: ContractState, amount: u256, price: u256
        ) -> Result<Bid, OptionRoundError> {
            //Assert round is auctioning
            let bidder = get_caller_address();
            let eth_dispatcher = self.get_eth_dispatcher();
            if (self.get_state() != OptionRoundState::Auctioning
                || self.get_auction_end_date() < get_block_timestamp()) {
                self
                    .emit(
                        Event::AuctionRejectedBid(
                            AuctionRejectedBid { account: bidder, amount, price }
                        )
                    );
                return Result::Err(OptionRoundError::BiddingWhileNotAuctioning);
            }

            //Assert bid if for more than 0 options
            if (amount.is_zero()) {
                self
                    .emit(
                        Event::AuctionRejectedBid(
                            AuctionRejectedBid { account: bidder, amount, price }
                        )
                    );
                return Result::Err(OptionRoundError::BidAmountZero);
            }

            //Assert bid price is above reserve price
            if (price < self.get_reserve_price()) {
                self
                    .emit(
                        Event::AuctionRejectedBid(
                            AuctionRejectedBid { account: bidder, amount, price }
                        )
                    );
                return Result::Err(OptionRoundError::BidBelowReservePrice);
            }

            //Create and store bid, then update bidder nonce
            let nonce = self.bidder_nonces.read(bidder);
            let bid = Bid {
                id: self.create_bid_id(bidder, nonce),
                nonce: self.get_bid_tree_nonce(),
                owner: bidder,
                amount: amount,
                price: price,
                is_tokenized: false,
                is_refunded: false
            };
            self.bids_tree.insert(bid);
            self.bidder_nonces.write(bidder, nonce + 1);

            //Transfer Eth
            eth_dispatcher.transfer_from(bidder, get_contract_address(), amount * price);
            self
                .emit(
                    Event::AuctionAcceptedBid(
                        AuctionAcceptedBid { nonce, account: bidder, amount, price }
                    )
                );
            Result::Ok(bid)
        }

        // Update a bid in the auction
        fn update_bid(
            ref self: ContractState, bid_id: felt252, new_amount: u256, new_price: u256
        ) -> Result<Bid, OptionRoundError> {
            //Assert round is still auctioning
            if (self.get_state() != OptionRoundState::Auctioning) {
                return Result::Err(OptionRoundError::BiddingWhileNotAuctioning);
            }

            //Assert new bid is > old bid
            let old_node: Node = self.bids_tree.tree.read(bid_id);
            let mut old_bid: Bid = old_node.value;
            if (new_amount < old_bid.amount || new_price < old_bid.price) {
                return Result::Err(OptionRoundError::BidCannotBeDecreased);
            }

            //Update bid
            let mut new_bid: Bid = old_bid;
            new_bid.amount = new_amount;
            new_bid.price = new_price;
            self.bids_tree.delete(bid_id);
            self.bids_tree.insert(new_bid);

            //Charge the difference
            let difference = (new_amount * new_price) - (old_bid.amount * old_bid.price);
            let eth_dispatcher = self.get_eth_dispatcher();
            eth_dispatcher.transfer_from(get_caller_address(), get_contract_address(), difference);

            // Emit bid updated event
            self
                .emit(
                    Event::AuctionUpdatedBid(
                        AuctionUpdatedBid {
                            id: bid_id,
                            account: get_caller_address(),
                            old_amount: old_bid.amount,
                            old_price: old_bid.price,
                            new_amount: new_bid.amount,
                            new_price: new_bid.price
                        }
                    )
                );

            Result::Ok(new_bid)
        }

        fn refund_unused_bids(
            ref self: ContractState, option_bidder: ContractAddress
        ) -> Result<u256, OptionRoundError> {
            Result::Ok(100)
        }

        fn exercise_options(
            ref self: ContractState, option_buyer: ContractAddress
        ) -> Result<u256, OptionRoundError> {
            Result::Ok(100)
        }

        fn tokenize_options(
            ref self: ContractState, option_buyer: ContractAddress
        ) -> Result<u256, OptionRoundError> {
            //Check that the round is past auctioning state
            let state = self.get_state();
            if (state == OptionRoundState::Auctioning || state == OptionRoundState::Open) {
                return Result::Err(OptionRoundError::AuctionNotEnded);
            }
            let (mut tokenizable_bids, _, partial_bid) = self.inspect_options_for(option_buyer);
            let mut options_to_mint = 0;
            //Check and sum bids that are not tokenized yet
            //Add options balance from Partial Bid if it's there
            if (partial_bid.is_non_zero()) {
                let mut partial_node: Node = self.bids_tree.tree.read(partial_bid);
                //Since only clearing_bid can be partially sold, the clearing_bid_amount_sold is saved on the tree

                if (!partial_node.value.is_tokenized) {
                    let options_sold = self.bids_tree.clearing_bid_amount_sold.read();
                    options_to_mint += options_sold;
                    partial_node.value.is_tokenized = true;
                    self.bids_tree.tree.write(partial_bid, partial_node);
                }
            }
            loop {
                match tokenizable_bids.pop_front() {
                    Option::Some(mut bid) => {
                        if (!bid.is_tokenized) {
                            let mut bid_node: Node = self.bids_tree.tree.read(bid.id);
                            bid_node.value.is_tokenized = true;
                            self.bids_tree.tree.write(bid.id, bid_node);
                            options_to_mint += bid.amount;
                        }
                    },
                    Option::None => { break; }
                }
            };
            self.mint(option_buyer, options_to_mint);
            self
                .emit(
                    Event::OptionsTokenized(
                        OptionsTokenized { account: option_buyer, amount: options_to_mint }
                    )
                );
            Result::Ok(options_to_mint)
        }
    }


    // Internal Functions
    #[generate_trait]
    impl InternalImpl of OptionRoundInternalTrait {
        // Return if the caller is the Vault or not
        fn is_caller_the_vault(self: @ContractState) -> bool {
            get_caller_address() == self.vault_address.read()
        }

        // Create the contract's ERC20 name and symbol
        fn get_name_symbol(self: @ContractState, round_id: u256) -> (ByteArray, ByteArray) {
            let name: ByteArray = format!("Pitch Lake Option Round {round_id}");
            let symbol: ByteArray = format!("PLOR{round_id}");
            return (name, symbol);
        }

        // Calculate the clearing price and total options sold from the auction
        fn update_clearing_price(ref self: ContractState) -> (u256, u256) {
            self.bids_tree.find_clearing_price()
        }

        //Get bid tree nonce
        fn get_bid_tree_nonce(self: @ContractState) -> u64 {
            self.bids_tree.nonce.read()
        }

        // Get a dispatcher for the ETH contract
        fn get_eth_dispatcher(self: @ContractState) -> IERC20Dispatcher {
            let vault = self.get_vault_dispatcher();
            let eth_address = vault.eth_address();
            IERC20Dispatcher { contract_address: eth_address }
        }

        // Mint option ERC20 tokens
        fn mint(ref self: ContractState, to: ContractAddress, amount: u256) {
            self.erc20._mint(to, amount);
        }

        // Burn option ERC20 tokens
        fn burn(ref self: ContractState, owner: ContractAddress, amount: u256) {
            self.erc20._burn(owner, amount);
        }

        fn inspect_options_for(
            self: @ContractState, bidder: ContractAddress
        ) -> (Array<Bid>, Array<Bid>, felt252) {
            let mut refundable_bids: Array<Bid> = array![];
            let mut tokenizable_bids: Array<Bid> = array![];
            let mut partial_bid: felt252 = 0;
            let nonce = self.get_bidding_nonce_for(bidder);
            let mut i = 0;
            while i < nonce {
                let bid_id: felt252 = self.create_bid_id(bidder, i);
                let clearing_bid_id: felt252 = self.bids_tree.clearing_bid.read();
                // If bidder's bid is the clearing bid, it could be partially sold
                if (bid_id == clearing_bid_id) {
                    partial_bid = bid_id;
                } else {
                    let bid_node: Node = self.bids_tree.tree.read(bid_id);
                    let clearing_node: Node = self.bids_tree.tree.read(clearing_bid_id);
                    if (bid_node.value < clearing_node.value) {
                        refundable_bids.append(bid_node.value);
                    } else {
                        tokenizable_bids.append(bid_node.value);
                    }
                }
                i += 1;
            };

            (tokenizable_bids, refundable_bids, partial_bid)
        }
        fn calculate_options(ref self: ContractState, starting_liquidity: u256) -> u256 {
            //Calculate total options accordingly
            0
        }

        fn calculate_payout(ref self: ContractState, settlement_price: u256,) -> u256 {
            let k = self.get_strike_price();
            let cl = self.get_cap_level();
            // @dev This is `min((1 + cl) * k, settlement_price) - k)`
            // without the possibility of a sub overflow error
            let min = min((1 + cl) * k, settlement_price);
            if min > k {
                min - k
            } else {
                0
            }
        }

        // Get a dispatcher for the Vault
        fn get_vault_dispatcher(self: @ContractState) -> IVaultDispatcher {
            IVaultDispatcher { contract_address: self.vault_address.read() }
        }

        // Calculate a bid's id
        fn create_bid_id(self: @ContractState, bidder: ContractAddress, nonce: u32) -> felt252 {
            poseidon::poseidon_hash_span(array![bidder.into(), nonce.try_into().unwrap()].span())
        }
    }
}<|MERGE_RESOLUTION|>--- conflicted
+++ resolved
@@ -896,11 +896,7 @@
                 );
 
             // Return the total options available
-<<<<<<< HEAD
             Result::Ok(total_options_available)
-=======
-            Result::Ok(100000000) //HardCoded for tests
->>>>>>> 1f0feee3
         }
 
         // End the round's auction
