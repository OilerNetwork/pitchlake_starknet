--- conflicted
+++ resolved
@@ -1150,15 +1150,14 @@
             };
             let eth_dispatcher = self.get_eth_dispatcher();
             eth_dispatcher.transfer(option_bidder, refundable_balance);
-<<<<<<< HEAD
-=======
+
             self
                 .emit(
                     Event::UnusedBidsRefunded(
                         UnusedBidsRefunded { account: option_bidder, amount: refundable_balance }
                     )
                 );
->>>>>>> 06235844
+
             Result::Ok(refundable_balance)
         }
 
