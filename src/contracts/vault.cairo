--- conflicted
+++ resolved
@@ -629,27 +629,8 @@
             let lp_unlocked_balance_after = lp_unlocked_balance_before + amount;
 
             // Get a dispatcher for the current round
-<<<<<<< HEAD
-            let current_round_id = self.current_option_round_id();
-            let current_round = self.get_round_dispatcher(current_round_id);
-
-            // Transfer the deposit to this contract (from caller to vault)
-            let eth = self.get_eth_dispatcher();
-            eth.transfer_from(get_caller_address(), get_contract_address(), amount);
-
-            // The index to store the liquidity provider's deposit in `positions`
-            let upcoming_round_id = match current_round.get_state() {
-                // @dev If the current round is Open, we are in the round transition period and the
-                // deposit is for the current round (about to start)
-                OptionRoundState::Open => current_round_id,
-                // @dev Else, the current round is either Auctioning or Running, and the
-                // deposit is for the next round
-                _ => current_round_id + 1
-            };
-=======
             let current_round_id = self.current_option_round_id.read();
             let mut current_round = self.get_round_dispatcher(current_round_id);
->>>>>>> 55b7d9c0
 
             // Update the total unlocked balance of the vault
             let total_unlocked_balance_before = self.get_total_unlocked_balance();
