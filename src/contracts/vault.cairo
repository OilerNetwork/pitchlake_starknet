--- conflicted
+++ resolved
@@ -136,10 +136,7 @@
 
 #[starknet::contract]
 mod Vault {
-<<<<<<< HEAD
-    // use pitch_lake_starknet::contracts::option_round::IOptionRoundDispatcherTrait;
-=======
->>>>>>> 2c7ee375
+
     use starknet::{
         ContractAddress, ClassHash, deploy_syscall, get_caller_address, contract_address_const,
         get_contract_address
@@ -446,32 +443,14 @@
             let current_round_id = self.current_option_round_id.read();
             let current_round = self.get_round_dispatcher(current_round_id);
 
-<<<<<<< HEAD
-            // End the auction on the option round
-=======
+
             // Try to end the auction on the option round
->>>>>>> 2c7ee375
             let res = current_round.end_auction();
             match res {
                 Result::Ok((
                     clearing_price, total_options_sold
                 )) => {
-<<<<<<< HEAD
-                    // Amount of liquidity currently locked
-                    let mut locked_liquidity = self.total_locked_balance.read();
-                    // Amount of liquidity currently unlocked
-                    let mut unlocked_liquidity = self.total_unlocked_balance.read();
-
-                    // Increment the total_unlocked_balance by the total premium
-                    let total_preimums = clearing_price * total_options_sold;
-                    unlocked_liquidity += total_preimums;
-
-                    //self
-                    //   .total_unlocked_balance
-                    //  .write(self.total_unlocked_balance.read() + total_preimums);
-
-                    // Handle unsold liquidity
-=======
+
                     // Amount of liquidity currently locked and unlocked
                     let mut locked_liquidity = self.total_locked_balance.read();
                     let mut unlocked_liquidity = self.total_unlocked_balance.read();
@@ -480,7 +459,6 @@
                     unlocked_liquidity += current_round.total_premiums();
 
                     // Handle any unsold liquidity
->>>>>>> 2c7ee375
                     let total_options_available = current_round.get_total_options_available();
                     if (total_options_sold < total_options_available) {
                         // Number of options that did not sell
@@ -499,11 +477,7 @@
                         // Increment unlocked liquidity by the unsold liquidity
                         unlocked_liquidity += unsold_liquidity;
 
-<<<<<<< HEAD
-                        // Store how much liquidity did not sell this round for future calculations
-=======
                         // Store how the unsold liquidity for this round for future balance calculations
->>>>>>> 2c7ee375
                         self.unsold_liquidity.write(current_round_id, unsold_liquidity);
                     }
 
@@ -672,20 +646,7 @@
         fn get_eth_dispatcher(self: @ContractState) -> IERC20Dispatcher {
             let eth_address: ContractAddress = self.eth_address();
             IERC20Dispatcher { contract_address: eth_address }
-<<<<<<< HEAD
-        }
-
-        // Get a dispatcher for the Vault
-        fn get_round_dispatcher(self: @ContractState, round_id: u256) -> IOptionRoundDispatcher {
-            let round_address = self.get_option_round_address(round_id);
-            IOptionRoundDispatcher { contract_address: round_address }
-        }
-
-        fn calculate_options(ref self: ContractState, starting_liquidity: u256) -> u256 {
-            //Calculate total options accordingly
-            1
-        }
-=======
+
         }
 
         // Get a dispatcher for the Vault
@@ -700,6 +661,5 @@
             //Calculate total options accordingly
             1
         }
->>>>>>> 2c7ee375
     }
 }