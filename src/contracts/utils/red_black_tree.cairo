use pitch_lake_starknet::contracts::option_round::OptionRound::Bid;
#[starknet::interface]
trait IRBTree<TContractState> {
<<<<<<< HEAD
    fn insert(ref self: TContractState, value: u256);
    fn find(ref self: TContractState, value: u256) -> felt252;
    fn delete(ref self: TContractState, value: u256);
    fn get_root(self: @TContractState) -> felt252;
    fn traverse_postorder(ref self: TContractState);
    fn get_height(ref self: TContractState) -> u256;
    fn get_tree_structure(ref self: TContractState) -> Array<Array<(u256, bool, u256)>>;
=======
    fn insert(ref self: TContractState, value: Bid);
    fn delete(ref self: TContractState, value: Bid);
    fn get_root(self: @TContractState) -> felt252;
    fn traverse_postorder(ref self: TContractState);
    fn get_height(ref self: TContractState) -> u256;
    fn display_tree(ref self: TContractState);
    fn get_tree_structure(ref self: TContractState) -> Array<Array<(Bid, bool, u256)>>;
>>>>>>> 676a3c6b
    fn is_tree_valid(ref self: TContractState) -> bool;
}

const BLACK: bool = false;
const RED: bool = true;


#[starknet::component]
pub mod rb_tree_component {
    use super::{BLACK, RED, Bid};
    use core::{array::ArrayTrait, option::OptionTrait, traits::{IndexView, TryInto}};

    #[storage]
    struct Storage {
        root: felt252,
        tree: LegacyMap::<felt252, Node>,
        bid_details: LegacyMap<felt252, Bid>,
        node_position: LegacyMap<felt252, u256>,
        next_id: felt252,
    }


    #[derive(Copy, Drop, Serde, starknet::Store, PartialEq)]
    struct Node {
        value: Bid,
        left: felt252,
        right: felt252,
        parent: felt252,
        color: bool,
    }

    #[event]
    #[derive(Drop, starknet::Event, PartialEq)]
    pub enum Event {
        InsertEvent: InsertEvent
    }

    #[derive(Drop, starknet::Event, PartialEq)]
    struct InsertEvent {
        node: Node,
    }


    #[embeddable_as(RBTree)]
    impl RBTreeImpl<
        TContractState, +HasComponent<TContractState>
    > of super::IRBTree<ComponentState<TContractState>> {
        fn insert(ref self: ComponentState<TContractState>, value: Bid) {
            let new_node_id = self.create_new_node(value);

            if self.root.read() == 0 {
                self.root.write(new_node_id);
                return;
            }

            self.insert_node_recursively(self.root.read(), new_node_id, value);
            self.balance_after_insertion(new_node_id);
        }

<<<<<<< HEAD
        fn find(ref self: ComponentState<TContractState>, value: u256) -> felt252 {
            self.find_node(self.root.read(), value)
        }

        fn delete(ref self: ComponentState<TContractState>, value: u256) {
=======
        fn delete(ref self: ComponentState<TContractState>, value: Bid) {
>>>>>>> 676a3c6b
            let node_to_delete_id = self.find_node(self.root.read(), value);
            if node_to_delete_id == 0 {
                return;
            }
            self.delete_node(node_to_delete_id);
        }

        fn get_root(self: @ComponentState<TContractState>) -> felt252 {
            self.root.read()
        }

        fn traverse_postorder(ref self: ComponentState<TContractState>) {
            self.traverse_postorder_from_node(self.root.read());
        }

        fn get_height(ref self: ComponentState<TContractState>) -> u256 {
            return self.get_sub_tree_height(self.root.read());
        }

        fn get_tree_structure(
            ref self: ComponentState<TContractState>
        ) -> Array<Array<(Bid, bool, u256)>> {
            self.build_tree_structure_list()
        }

        fn is_tree_valid(ref self: ComponentState<TContractState>) -> bool {
            self.check_if_rb_tree_is_valid()
        }
    }

    #[generate_trait]
    pub impl InternalImpl<
        TContractState, +HasComponent<TContractState>
    > of InternalTrait<TContractState> {
        fn traverse_postorder_from_node(
            ref self: ComponentState<TContractState>, current_id: felt252
        ) {
            if (current_id == 0) {
                return;
            }
            let current_node = self.tree.read(current_id);

            self.traverse_postorder_from_node(current_node.right);
            println!("{}", current_node.value);
            self.traverse_postorder_from_node(current_node.left);
        }

        fn find_node(
            ref self: ComponentState<TContractState>, current: felt252, value: Bid
        ) -> felt252 {
            if current == 0 {
                return 0;
            }

            let node: Node = self.tree.read(current);
            if value == node.value {
                return current;
            } else if value < node.value {
                return self.find_node(node.left, value);
            } else {
                return self.find_node(node.right, value);
            }
        }

        fn insert_node_recursively(
            ref self: ComponentState<TContractState>,
            current_id: felt252,
            new_node_id: felt252,
            value: Bid
        ) {
            let mut current_node: Node = self.tree.read(current_id);

            if (value == current_node.value) {
                let next_id = self.next_id.read();
                // Revert the next_id
                self.next_id.write(next_id - 1);
                return;
            } else if value < current_node.value {
                if current_node.left == 0 {
                    current_node.left = new_node_id;

                    // update parent
                    self.update_parent(new_node_id, current_id);

                    self.tree.write(current_id, current_node);
                    return;
                }

                self.insert_node_recursively(current_node.left, new_node_id, value);
            } else {
                if current_node.right == 0 {
                    current_node.right = new_node_id;

                    // update parent
                    self.update_parent(new_node_id, current_id);

                    self.tree.write(current_id, current_node);
                    return;
                }

                self.insert_node_recursively(current_node.right, new_node_id, value);
            }
        }

        fn create_new_node(ref self: ComponentState<TContractState>, value: Bid) -> felt252 {
            let new_node_id = self.next_id.read();
            self.next_id.write(new_node_id + 1);

            let mut color = RED;
            if (self.root.read() == 0) {
                color = BLACK;
            }

            let new_node = Node { value, left: 0, right: 0, parent: 0, color: color };

            self.tree.write(new_node_id, new_node);
            return new_node_id;
        }

        fn is_left_child(ref self: ComponentState<TContractState>, node_id: felt252) -> bool {
            let node: Node = self.tree.read(node_id);
            let parent_id = node.parent;
            let parent: Node = self.tree.read(parent_id);
            return parent.left == node_id;
        }

        fn update_left(
            ref self: ComponentState<TContractState>, node_id: felt252, left_id: felt252
        ) {
            let mut node: Node = self.tree.read(node_id);
            node.left = left_id;
            self.tree.write(node_id, node);
        }

        fn update_right(
            ref self: ComponentState<TContractState>, node_id: felt252, right_id: felt252
        ) {
            let mut node: Node = self.tree.read(node_id);
            node.right = right_id;
            self.tree.write(node_id, node);
        }

        fn update_parent(
            ref self: ComponentState<TContractState>, node_id: felt252, parent_id: felt252
        ) {
            let mut node: Node = self.tree.read(node_id);
            node.parent = parent_id;
            self.tree.write(node_id, node);
        }

        fn get_sub_tree_height(ref self: ComponentState<TContractState>, node_id: felt252) -> u256 {
            let node = self.tree.read(node_id);

            if (node_id == 0) {
                return 0;
            } else {
                let left_height = self.get_sub_tree_height(node.left);
                let right_height = self.get_sub_tree_height(node.right);

                if (left_height > right_height) {
                    return left_height + 1;
                } else {
                    return right_height + 1;
                }
            }
        }

        fn get_parent(ref self: ComponentState<TContractState>, node_id: felt252) -> felt252 {
            if node_id == 0 {
                0
            } else {
                let node: Node = self.tree.read(node_id);
                node.parent
            }
        }

        fn is_black(ref self: ComponentState<TContractState>, node_id: felt252) -> bool {
            let node: Node = self.tree.read(node_id);
            node_id == 0 || node.color == BLACK
        }

        fn is_red(ref self: ComponentState<TContractState>, node_id: felt252) -> bool {
            if node_id == 0 {
                return false;
            }
            let node: Node = self.tree.read(node_id);
            node.color == RED
        }

        fn ensure_root_is_black(ref self: ComponentState<TContractState>) {
            let root = self.root.read();
            self.set_color(root, BLACK); // Black
        }

        fn set_color(ref self: ComponentState<TContractState>, node_id: felt252, color: bool) {
            if node_id == 0 {
                return; // Can't set color of null node
            }
            let mut node: Node = self.tree.read(node_id);
            node.color = color;
            self.tree.write(node_id, node);
        }
    }

    #[generate_trait]
    impl DeleteBalance<
        TContractState, +HasComponent<TContractState>
    > of DeleteBalanceTrait<TContractState> {
        fn delete_node(ref self: ComponentState<TContractState>, delete_id: felt252) {
            let mut y = delete_id;
            let mut node_delete: Node = self.tree.read(delete_id);
            let mut y_original_color = node_delete.color;
            let mut x: felt252 = 0;
            let mut x_parent: felt252 = 0;

            if node_delete.left == 0 {
                x = node_delete.right;
                x_parent = node_delete.parent;
                self.transplant(delete_id, x);
            } else if node_delete.right == 0 {
                x = node_delete.left;
                x_parent = node_delete.parent;
                self.transplant(delete_id, x);
            } else {
                y = self.minimum(node_delete.right);
                let y_node: Node = self.tree.read(y);
                y_original_color = y_node.color;
                x = y_node.right;

                if y_node.parent == delete_id {
                    x_parent = y;
                } else {
                    x_parent = y_node.parent;
                    self.transplant(y, x);
                    let mut y_node: Node = self.tree.read(y);
                    node_delete = self.tree.read(delete_id);
                    y_node.right = node_delete.right;
                    self.tree.write(y, y_node);
                    self.update_parent(node_delete.right, y);
                }

                self.transplant(delete_id, y);
                let mut y_node: Node = self.tree.read(y);
                node_delete = self.tree.read(delete_id);
                y_node.left = node_delete.left;
                y_node.color = node_delete.color;
                self.tree.write(y, y_node);
                node_delete = self.tree.read(delete_id);
                self.update_parent(node_delete.left, y);
            }

            if y_original_color == BLACK {
                self.delete_fixup(x, x_parent);
            }

            self.ensure_root_is_black();
        }

        fn delete_fixup(
            ref self: ComponentState<TContractState>, mut x: felt252, mut x_parent: felt252
        ) {
            while x != self.root.read()
                && (x == 0 || self.is_black(x)) {
                    let mut x_parent_node: Node = self.tree.read(x_parent);
                    if x == x_parent_node.left {
                        let mut w = x_parent_node.right;

                        // Case 1: x's sibling w is red
                        if self.is_red(w) {
                            self.set_color(w, BLACK);
                            self.set_color(x_parent, RED);
                            self.rotate_left(x_parent);
                            x_parent_node = self.tree.read(x_parent);
                            w = x_parent_node.right;
                        }
                        let mut w_node: Node = self.tree.read(w);

                        // Case 2: x's sibling w is black, and both of w's children are black
                        if (w_node.left == 0 || self.is_black(w_node.left))
                            && (w_node.right == 0 || self.is_black(w_node.right)) {
                            self.set_color(w, RED);
                            x = x_parent;
                            x_parent = self.get_parent(x);
                        } else {

                            // Case 3: x's sibling w is black, w's left child is red, and w's right child is black
                            if w_node.right == 0 || self.is_black(w_node.right) {
                                if w_node.left != 0 {
                                    self.set_color(w_node.left, BLACK);
                                }
                                self.set_color(w, RED);
                                self.rotate_right(w);
                                w = w_node.right;
                            }

                            // Case 4: x's sibling w is black, and w's right child is red
                            x_parent_node = self.tree.read(x_parent);
                            self.set_color(w, x_parent_node.color);
                            self.set_color(x_parent, BLACK);
                            w_node = self.tree.read(w);
                            if w_node.right != 0 {
                                self.set_color(w_node.right, BLACK);
                            }
                            self.rotate_left(x_parent);
                            x = self.root.read();
                            break;
                        }
                    } else {
                        // Mirror case for right child
                        let mut w = x_parent_node.left;

                        // Case 1 (mirror): x's sibling w is red
                        if self.is_red(w) {
                            self.set_color(w, BLACK);
                            self.set_color(x_parent, RED);
                            self.rotate_right(x_parent);
                            x_parent_node = self.tree.read(x_parent);
                            w = x_parent_node.left;
                        }
                        let mut w_node: Node = self.tree.read(w);

                        // Case 2 (mirror): x's sibling w is black, and both of w's children are black
                        if (w_node.right == 0 || self.is_black(w_node.right))
                            && (w_node.left == 0 || self.is_black(w_node.left)) {
                            self.set_color(w, RED);
                            x = x_parent;
                            x_parent = self.get_parent(x);
                        } else {

                            // Case 3 (mirror): x's sibling w is black, w's right child is red, and w's left child is black
                            if w_node.left == 0 || self.is_black(w_node.left) {
                                if w_node.right != 0 {
                                    self.set_color(w_node.right, BLACK);
                                }
                                self.set_color(w, RED);
                                self.rotate_left(w);
                                x_parent_node = self.tree.read(x_parent);
                                w = x_parent_node.left;
                            }
                            // Case 4 (mirror): x's sibling w is black, and w's left child is red
                            self.set_color(w, x_parent_node.color);
                            self.set_color(x_parent, BLACK);
                            w_node = self.tree.read(w);
                            if w_node.left != 0 {
                                self.set_color(w_node.left, BLACK);
                            }
                            self.rotate_right(x_parent);
                            x = self.root.read();
                            break;
                        }
                    }
                };
            if x != 0 {
                self.set_color(x, BLACK);
            }
        }

        fn transplant(ref self: ComponentState<TContractState>, u: felt252, v: felt252) {
            let u_node = self.tree.read(u);
            if u_node.parent == 0 {
                self.root.write(v);
            } else if self.is_left_child(u) {
                self.update_left(u_node.parent, v);
            } else {
                self.update_right(u_node.parent, v);
            }
            if v != 0 {
                self.update_parent(v, u_node.parent);
            }
        }

        fn minimum(ref self: ComponentState<TContractState>, node_id: felt252) -> felt252 {
            let mut current = node_id;
            let mut node: Node = self.tree.read(current);
            while node.left != 0 {
                current = node.left;
                node = self.tree.read(current);
            };
            current
        }
    }

    #[generate_trait]
    impl InsertBalance<
        TContractState, +HasComponent<TContractState>
    > of InsertBalanceTrait<TContractState> {
        fn balance_after_insertion(ref self: ComponentState<TContractState>, node_id: felt252) {
            let mut current = node_id;
            let current_node: Node = self.tree.read(current);
            while current != self.root.read()
                && self
                    .is_red(current_node.parent) {
                        let parent = current_node.parent;
                        let parent_node: Node = self.tree.read(parent);
                        let grandparent = parent_node.parent;

                        if self.is_left_child(parent) {
                            current = self.balance_left_case(current, parent, grandparent);
                        } else {
                            current = self.balance_right_case(current, parent, grandparent);
                        }
                    };
            self.ensure_root_is_black();
        }

        fn balance_left_case(
            ref self: ComponentState<TContractState>,
            current: felt252,
            parent: felt252,
            grandparent: felt252
        ) -> felt252 {
            let grandparent_node: Node = self.tree.read(grandparent);
            let uncle = grandparent_node.right;

            if self.is_red(uncle) {
                return self.handle_red_uncle(current, parent, grandparent, uncle);
            } else {
                return self.handle_black_uncle_left(current, parent, grandparent);
            }
        }

        fn balance_right_case(
            ref self: ComponentState<TContractState>,
            current: felt252,
            parent: felt252,
            grandparent: felt252
        ) -> felt252 {
            let grandparent_node: Node = self.tree.read(grandparent);
            let uncle = grandparent_node.left;

            if self.is_red(uncle) {
                return self.handle_red_uncle(current, parent, grandparent, uncle);
            } else {
                return self.handle_black_uncle_right(current, parent, grandparent);
            }
        }

        fn handle_red_uncle(
            ref self: ComponentState<TContractState>,
            current: felt252,
            parent: felt252,
            grandparent: felt252,
            uncle: felt252
        ) -> felt252 {
            self.set_color(parent, BLACK); // Black
            self.set_color(uncle, BLACK); // Black
            self.set_color(grandparent, RED); // Red
            grandparent
        }

        fn handle_black_uncle_left(
            ref self: ComponentState<TContractState>,
            current: felt252,
            parent: felt252,
            grandparent: felt252
        ) -> felt252 {
            let mut new_current = current;
            if !self.is_left_child(current) {
                new_current = parent;
                self.rotate_left(new_current);
            }
            let mut new_current_node: Node = self.tree.read(new_current);
            let new_parent = new_current_node.parent;
            self.set_color(new_parent, BLACK); // Black
            self.set_color(grandparent, RED); // Red
            self.rotate_right(grandparent);
            new_current
        }

        fn handle_black_uncle_right(
            ref self: ComponentState<TContractState>,
            current: felt252,
            parent: felt252,
            grandparent: felt252
        ) -> felt252 {
            let mut new_current = current;

            if self.is_left_child(current) {
                new_current = parent;
                self.rotate_right(new_current);
            }
            let new_current_node: Node = self.tree.read(new_current);
            let new_parent = new_current_node.parent;
            self.set_color(new_parent, BLACK); // Black
            self.set_color(grandparent, RED); // Red
            self.rotate_left(grandparent);
            new_current
        }
    }

    #[generate_trait]
    impl RBTreeRotations<
        TContractState, +HasComponent<TContractState>
    > of RBTreeRotationsTrait<TContractState> {
        fn rotate_right(ref self: ComponentState<TContractState>, y: felt252) -> felt252 {
            let mut y_node: Node = self.tree.read(y);
            let x = y_node.left;
            let x_node: Node = self.tree.read(x);
            let B = x_node.right;

            // Perform rotation
            self.update_right(x, y);
            self.update_left(y, B);

            // Update parent pointers
            // Is read again required?
            y_node = self.tree.read(y);
            let y_parent = y_node.parent;
            self.update_parent(x, y_parent);
            self.update_parent(y, x);
            if B != 0 {
                self.update_parent(B, y);
            }

            // Update root if necessary
            if y_parent == 0 {
                self.root.write(x);
            } else {
                let mut parent: Node = self.tree.read(y_parent);

                if parent.left == y {
                    parent.left = x;
                } else {
                    parent.right = x;
                }
                self.tree.write(y_parent, parent);
            }

            // Return the new root of the subtree
            x
        }

        fn rotate_left(ref self: ComponentState<TContractState>, x: felt252) -> felt252 {
            let mut x_node: Node = self.tree.read(x);
            let y = x_node.right;
            let y_node: Node = self.tree.read(y);
            let B = y_node.left;

            // Perform rotation
            self.update_left(y, x);
            self.update_right(x, B);

            // Update parent pointers
            x_node = self.tree.read(x);
            let x_parent = x_node.parent;
            self.update_parent(y, x_parent);
            self.update_parent(x, y);
            if B != 0 {
                self.update_parent(B, x);
            }

            // Update root if necessary
            if x_parent == 0 {
                self.root.write(y);
            } else {
                let mut parent: Node = self.tree.read(x_parent);
                if parent.left == x {
                    parent.left = y;
                } else {
                    parent.right = y;
                }
                self.tree.write(x_parent, parent);
            }

            // Return the new root of the subtree
            y
        }
    }

    #[generate_trait]
    impl RBTreeStructure<
        TContractState, +HasComponent<TContractState>
    > of RBTreeGetStructureTrait<TContractState> {
        fn get_node_positions_by_level(
            ref self: ComponentState<TContractState>
        ) -> Array<Array<(felt252, u256)>> {
            let mut queue: Array<(felt252, u256)> = ArrayTrait::new();
            let root_id = self.root.read();
            let initial_level = 0;
            let mut current_level = 0;
            let mut filled_position_in_levels: Array<Array<(felt252, u256)>> = ArrayTrait::new();
            let mut filled_position_in_level: Array<(felt252, u256)> = ArrayTrait::new();

            self.collect_position_and_levels_of_nodes(root_id, 0, initial_level);
            queue.append((root_id, 0));

            while !queue
                .is_empty() {
                    let (node_id, level) = queue.pop_front().unwrap();
                    let node = self.tree.read(node_id);

                    if level > current_level {
                        current_level = level;
                        filled_position_in_levels.append(filled_position_in_level);
                        filled_position_in_level = ArrayTrait::new();
                    }

                    let position = self.node_position.read(node_id);

                    filled_position_in_level.append((node_id, position));

                    if node.left != 0 {
                        queue.append((node.left, current_level + 1));
                    }

                    if node.right != 0 {
                        queue.append((node.right, current_level + 1));
                    }
                };
            filled_position_in_levels.append(filled_position_in_level);
            return filled_position_in_levels;
        }

<<<<<<< HEAD
=======
        fn display_tree_structure(ref self: ComponentState<TContractState>, node_id: felt252) {
            println!("");

            let root_id = self.root.read();
            if root_id == 0 {
                println!("Tree is empty");
                return;
            }

            let tree_height = self.get_height();
            let no_of_levels = tree_height - 1;

            if no_of_levels == 0 {
                self.render_single_node(root_id);
                return;
            }

            let node_positions_by_level = self.get_node_positions_by_level();
            let all_nodes = self.build_complete_tree_representation(@node_positions_by_level);

            let (mut middle_spacing, mut begin_spacing) = self
                .calculate_initial_spacing(no_of_levels);

            self.render_tree_levels(all_nodes, no_of_levels, ref middle_spacing, ref begin_spacing);

            println!("");
        }

        fn render_single_node(ref self: ComponentState<TContractState>, node_id: felt252) {
            let root_node: Node = self.tree.read(node_id);
            if root_node.value.price < 10 { //Edit to fix compilation error
                print!("0");
            }
            println!("{}B", root_node.value);
        }

        fn calculate_initial_spacing(
            ref self: ComponentState<TContractState>, no_of_levels: u256
        ) -> (u256, u256) {
            let middle_spacing = 3 * self.power(2, no_of_levels)
                + 5 * self.power(2, no_of_levels - 1)
                + 3 * (self.power(2, no_of_levels - 1) - 1);
            let begin_spacing = (middle_spacing - 3) / 2;
            (middle_spacing, begin_spacing)
        }

        fn render_tree_levels(
            ref self: ComponentState<TContractState>,
            all_nodes: Array<Array<felt252>>,
            no_of_levels: u256,
            ref middle_spacing: u256,
            ref begin_spacing: u256
        ) {
            let mut i = 0;
            loop {
                if i >= all_nodes.len().try_into().unwrap() {
                    break;
                }
                let level = all_nodes.at(i.try_into().unwrap());
                self.render_level(level, i, no_of_levels, begin_spacing, middle_spacing);

                if i < no_of_levels.try_into().unwrap() {
                    middle_spacing = begin_spacing;
                    begin_spacing = (begin_spacing - 3) / 2;
                }

                println!("");
                i += 1;
            }
        }

        fn render_level(
            ref self: ComponentState<TContractState>,
            level: @Array<felt252>,
            level_index: u256,
            no_of_levels: u256,
            begin_spacing: u256,
            middle_spacing: u256
        ) {
            let mut j = 0_u256;
            loop {
                if j >= level.len().try_into().unwrap() {
                    break;
                }
                let node_id = *level.at(j.try_into().unwrap());

                self
                    .print_node_spacing(
                        j, level_index, no_of_levels, begin_spacing, middle_spacing
                    );
                self.print_node(node_id);

                j += 1;
            }
        }

        fn print_node_spacing(
            ref self: ComponentState<TContractState>,
            node_index: u256,
            level_index: u256,
            no_of_levels: u256,
            begin_spacing: u256,
            middle_spacing: u256
        ) {
            if node_index == 0 {
                self.print_n_spaces(begin_spacing);
            } else if level_index == no_of_levels {
                if node_index % 2 == 0 {
                    self.print_n_spaces(3);
                } else {
                    self.print_n_spaces(5);
                }
            } else {
                self.print_n_spaces(middle_spacing);
            }
        }

        fn print_node(ref self: ComponentState<TContractState>, node_id: felt252) {
            if node_id == 0 {
                print!("...");
            } else {
                let node: Node = self.tree.read(node_id);
                let node_value = node.value;
                let node_color = node.color;

                if node_value.price < 10 { //Edit to fix compilation error
                    print!("0");
                }
                print!("{}", node_value);

                if node_color == BLACK {
                    print!("B");
                } else {
                    print!("R");
                }
            }
        }

>>>>>>> 676a3c6b
        fn build_tree_structure_list(
            ref self: ComponentState<TContractState>
        ) -> Array<Array<(Bid, bool, u256)>> {
            if (self.root.read() == 0) {
                return ArrayTrait::new();
            }
            let filled_position_in_levels_original = self.get_node_positions_by_level();
            let mut filled_position_in_levels: Array<Array<(Bid, bool, u256)>> = ArrayTrait::new();
            let mut filled_position_in_level: Array<(Bid, bool, u256)> = ArrayTrait::new();
            let mut i = 0;
            while i < filled_position_in_levels_original
                .len() {
                    let level = filled_position_in_levels_original.at(i.try_into().unwrap());
                    let mut j = 0;
                    while j < level
                        .len() {
                            let (node_id, position) = level.at(j.try_into().unwrap());
                            let node = self.tree.read(*node_id);
                            filled_position_in_level.append((node.value, node.color, *position));
                            j += 1;
                        };
                    filled_position_in_levels.append(filled_position_in_level);
                    filled_position_in_level = ArrayTrait::new();
                    i += 1;
                };
            return filled_position_in_levels;
        }

        fn collect_position_and_levels_of_nodes(
            ref self: ComponentState<TContractState>, node_id: felt252, position: u256, level: u256
        ) {
            if node_id == 0 {
                return;
            }

            let node = self.tree.read(node_id);

            self.node_position.write(node_id, position);

            self.collect_position_and_levels_of_nodes(node.left, position * 2, level + 1);
            self.collect_position_and_levels_of_nodes(node.right, position * 2 + 1, level + 1);
        }
    }

    #[generate_trait]
    impl RBTreeValidation<
        TContractState, +HasComponent<TContractState>
    > of RBTreeValidationTrait<TContractState> {
        fn check_if_rb_tree_is_valid(ref self: ComponentState<TContractState>) -> bool {
            let root = self.root.read();
            if root == 0 {
                return true; // An empty tree is a valid RB tree
            }

            // Check if root is black
            if !self.is_black(root) {
                return false;
            }

            // Check other properties
            let (is_valid, _) = self.validate_node(root);
            is_valid
        }

        fn validate_node(ref self: ComponentState<TContractState>, node: felt252) -> (bool, u32) {
            if node == 0 {
                return (true, 1); // Null nodes are considered black
            }

            let node_data = self.tree.read(node);

            let (left_valid, left_black_height) = self.validate_node(node_data.left);
            let (right_valid, right_black_height) = self.validate_node(node_data.right);

            if !left_valid || !right_valid {
                return (false, 0);
            }

            // Check Red-Black properties
            if self.is_red(node) {
                if self.is_red(node_data.left) || self.is_red(node_data.right) {
                    return (false, 0); // Red node cannot have red children
                }
            }

            if left_black_height != right_black_height {
                return (false, 0); // Black height must be the same for both subtrees
            }

            let current_black_height = left_black_height + if self.is_black(node) {
                1
            } else {
                0
            };
            (true, current_black_height)
        }
    }
}<|MERGE_RESOLUTION|>--- conflicted
+++ resolved
@@ -1,23 +1,13 @@
 use pitch_lake_starknet::contracts::option_round::OptionRound::Bid;
 #[starknet::interface]
 trait IRBTree<TContractState> {
-<<<<<<< HEAD
-    fn insert(ref self: TContractState, value: u256);
-    fn find(ref self: TContractState, value: u256) -> felt252;
-    fn delete(ref self: TContractState, value: u256);
-    fn get_root(self: @TContractState) -> felt252;
-    fn traverse_postorder(ref self: TContractState);
-    fn get_height(ref self: TContractState) -> u256;
-    fn get_tree_structure(ref self: TContractState) -> Array<Array<(u256, bool, u256)>>;
-=======
     fn insert(ref self: TContractState, value: Bid);
+    fn find(ref self: TContractState, value: Bid) -> felt252;
     fn delete(ref self: TContractState, value: Bid);
     fn get_root(self: @TContractState) -> felt252;
     fn traverse_postorder(ref self: TContractState);
     fn get_height(ref self: TContractState) -> u256;
-    fn display_tree(ref self: TContractState);
-    fn get_tree_structure(ref self: TContractState) -> Array<Array<(Bid, bool, u256)>>;
->>>>>>> 676a3c6b
+     fn get_tree_structure(ref self: TContractState) -> Array<Array<(Bid, bool, u256)>>;
     fn is_tree_valid(ref self: TContractState) -> bool;
 }
 
@@ -77,15 +67,12 @@
             self.balance_after_insertion(new_node_id);
         }
 
-<<<<<<< HEAD
-        fn find(ref self: ComponentState<TContractState>, value: u256) -> felt252 {
+        fn find(ref self: ComponentState<TContractState>, value: Bid) -> felt252 {
             self.find_node(self.root.read(), value)
         }
 
-        fn delete(ref self: ComponentState<TContractState>, value: u256) {
-=======
+
         fn delete(ref self: ComponentState<TContractState>, value: Bid) {
->>>>>>> 676a3c6b
             let node_to_delete_id = self.find_node(self.root.read(), value);
             if node_to_delete_id == 0 {
                 return;
@@ -699,147 +686,6 @@
             return filled_position_in_levels;
         }
 
-<<<<<<< HEAD
-=======
-        fn display_tree_structure(ref self: ComponentState<TContractState>, node_id: felt252) {
-            println!("");
-
-            let root_id = self.root.read();
-            if root_id == 0 {
-                println!("Tree is empty");
-                return;
-            }
-
-            let tree_height = self.get_height();
-            let no_of_levels = tree_height - 1;
-
-            if no_of_levels == 0 {
-                self.render_single_node(root_id);
-                return;
-            }
-
-            let node_positions_by_level = self.get_node_positions_by_level();
-            let all_nodes = self.build_complete_tree_representation(@node_positions_by_level);
-
-            let (mut middle_spacing, mut begin_spacing) = self
-                .calculate_initial_spacing(no_of_levels);
-
-            self.render_tree_levels(all_nodes, no_of_levels, ref middle_spacing, ref begin_spacing);
-
-            println!("");
-        }
-
-        fn render_single_node(ref self: ComponentState<TContractState>, node_id: felt252) {
-            let root_node: Node = self.tree.read(node_id);
-            if root_node.value.price < 10 { //Edit to fix compilation error
-                print!("0");
-            }
-            println!("{}B", root_node.value);
-        }
-
-        fn calculate_initial_spacing(
-            ref self: ComponentState<TContractState>, no_of_levels: u256
-        ) -> (u256, u256) {
-            let middle_spacing = 3 * self.power(2, no_of_levels)
-                + 5 * self.power(2, no_of_levels - 1)
-                + 3 * (self.power(2, no_of_levels - 1) - 1);
-            let begin_spacing = (middle_spacing - 3) / 2;
-            (middle_spacing, begin_spacing)
-        }
-
-        fn render_tree_levels(
-            ref self: ComponentState<TContractState>,
-            all_nodes: Array<Array<felt252>>,
-            no_of_levels: u256,
-            ref middle_spacing: u256,
-            ref begin_spacing: u256
-        ) {
-            let mut i = 0;
-            loop {
-                if i >= all_nodes.len().try_into().unwrap() {
-                    break;
-                }
-                let level = all_nodes.at(i.try_into().unwrap());
-                self.render_level(level, i, no_of_levels, begin_spacing, middle_spacing);
-
-                if i < no_of_levels.try_into().unwrap() {
-                    middle_spacing = begin_spacing;
-                    begin_spacing = (begin_spacing - 3) / 2;
-                }
-
-                println!("");
-                i += 1;
-            }
-        }
-
-        fn render_level(
-            ref self: ComponentState<TContractState>,
-            level: @Array<felt252>,
-            level_index: u256,
-            no_of_levels: u256,
-            begin_spacing: u256,
-            middle_spacing: u256
-        ) {
-            let mut j = 0_u256;
-            loop {
-                if j >= level.len().try_into().unwrap() {
-                    break;
-                }
-                let node_id = *level.at(j.try_into().unwrap());
-
-                self
-                    .print_node_spacing(
-                        j, level_index, no_of_levels, begin_spacing, middle_spacing
-                    );
-                self.print_node(node_id);
-
-                j += 1;
-            }
-        }
-
-        fn print_node_spacing(
-            ref self: ComponentState<TContractState>,
-            node_index: u256,
-            level_index: u256,
-            no_of_levels: u256,
-            begin_spacing: u256,
-            middle_spacing: u256
-        ) {
-            if node_index == 0 {
-                self.print_n_spaces(begin_spacing);
-            } else if level_index == no_of_levels {
-                if node_index % 2 == 0 {
-                    self.print_n_spaces(3);
-                } else {
-                    self.print_n_spaces(5);
-                }
-            } else {
-                self.print_n_spaces(middle_spacing);
-            }
-        }
-
-        fn print_node(ref self: ComponentState<TContractState>, node_id: felt252) {
-            if node_id == 0 {
-                print!("...");
-            } else {
-                let node: Node = self.tree.read(node_id);
-                let node_value = node.value;
-                let node_color = node.color;
-
-                if node_value.price < 10 { //Edit to fix compilation error
-                    print!("0");
-                }
-                print!("{}", node_value);
-
-                if node_color == BLACK {
-                    print!("B");
-                } else {
-                    print!("R");
-                }
-            }
-        }
-
->>>>>>> 676a3c6b
         fn build_tree_structure_list(
             ref self: ComponentState<TContractState>
         ) -> Array<Array<(Bid, bool, u256)>> {
