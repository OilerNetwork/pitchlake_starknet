use pitch_lake_starknet::contracts::{
    utils::red_black_tree::RBTreeComponent::ClearingPriceReturn, option_round::OptionRound::Bid
};
use starknet::ContractAddress;
#[starknet::interface]
trait IRBTree<TContractState> {
    fn insert(ref self: TContractState, value: Bid);
    fn find(ref self: TContractState, value: Bid) -> felt252;
    fn delete(ref self: TContractState, value: Bid);
    fn find_clearing_price(
        ref self: TContractState, total_options_available: u256
    ) -> Option<ClearingPriceReturn>;
<<<<<<< HEAD
    fn find_options_for(ref self: TContractState, bidder: ContractAddress) -> u256;
    fn delete(ref self: TContractState, value: Bid);
    fn get_root(self: @TContractState) -> felt252;
    fn traverse_postorder(ref self: TContractState);
    fn get_height(ref self: TContractState) -> u256;
=======
    fn find_options_for(
        ref self: TContractState, bidder: ContractAddress, clearing_bid: felt252
    ) -> u256;
>>>>>>> 36c1ad24
    fn get_tree_structure(ref self: TContractState) -> Array<Array<(Bid, bool, u256)>>;
    fn is_tree_valid(ref self: TContractState) -> bool;
}

const BLACK: bool = false;
const RED: bool = true;

#[starknet::component]
pub mod RBTreeComponent {
    use pitch_lake_starknet::contracts::utils::red_black_tree::IRBTree;
    use super::{BLACK, RED, Bid, ContractAddress};
    use core::{array::ArrayTrait, option::OptionTrait, traits::{IndexView, TryInto}};

    #[storage]
    struct Storage {
        root: felt252,
        tree: LegacyMap::<felt252, Node>,
        node_position: LegacyMap<felt252, u256>,
        next_id: felt252,
        clearing_bid_amount_sold: u256,
        clearing_price: u256,
        clearing_bid: felt252,
    }

    #[derive(Copy, Drop, Serde, starknet::Store, PartialEq)]
    struct Node {
        value: Bid,
        left: felt252,
        right: felt252,
        parent: felt252,
        color: bool,
    }

    #[derive(Copy, Drop, Serde, PartialEq,)]
    enum TraverseReturn {
        RemainingOptions: (u256, u256),
        ClearingPriceFelt: felt252,
    }

    #[derive(Copy, Drop, Serde, PartialEq,)]
    enum ClearingPriceReturn {
        RemainingOptions: (u256, u256),
        ClearedParams: (u256, felt252),
    }

    #[event]
    #[derive(Drop, starknet::Event, PartialEq)]
    pub enum Event {
        InsertEvent: InsertEvent
    }

    #[derive(Drop, starknet::Event, PartialEq)]
    struct InsertEvent {
        node: Node,
    }

    #[embeddable_as(RBTree)]
    impl RBTreeImpl<
        TContractState, +HasComponent<TContractState>
    > of super::IRBTree<ComponentState<TContractState>> {
        fn insert(ref self: ComponentState<TContractState>, value: Bid) {
            let new_node_id = value.id;
            if self.root.read() == 0 {
                self.root.write(new_node_id);
                self
                    .tree
                    .write(new_node_id, Node { value, left: 0, right: 0, parent: 0, color: BLACK });
                return;
            }

            self.insert_node_recursively(self.root.read(), new_node_id, value);
            self.balance_after_insertion(new_node_id);
        }

        fn find(ref self: ComponentState<TContractState>, value: Bid) -> felt252 {
            self.find_node(self.root.read(), value)
        }

        fn delete(ref self: ComponentState<TContractState>, value: Bid) {
            let node_to_delete_id = self.find_node(self.root.read(), value);
            if node_to_delete_id == 0 {
                return;
            }
            self.delete_node(node_to_delete_id);
        }

        fn find_clearing_price(
            ref self: ComponentState<TContractState>, total_options_available: u256
        ) -> Option<ClearingPriceReturn> {
            let root: felt252 = self.root.read();
            let root_node: Node = self.tree.read(root);
            let root_bid: Bid = root_node.value;
            let result = self
                .traverse_postorder_clearing_price_from_node(
                    root, total_options_available, root_bid.price
                );
            match result.unwrap() {
                TraverseReturn::ClearingPriceFelt(node_id) => {
                    let clearing_node: Node = self.tree.read(node_id);
                    //println!("CLEARING_BID {}",clearing_bid);
                    Option::Some(
                        ClearingPriceReturn::ClearedParams((clearing_node.value.price, node_id))
                    )
                },
                TraverseReturn::RemainingOptions((
                    clearing_price, value
                )) => {
                    Option::Some(ClearingPriceReturn::RemainingOptions((clearing_price, value)))
                }
            }
        }

        fn find_options_for(
            ref self: ComponentState<TContractState>, bidder: ContractAddress
        ) -> u256 {
            self.traverse_postorder_calculate_options_from_node(self.root.read(), bidder, 0)
        }

        fn get_tree_structure(
            ref self: ComponentState<TContractState>
        ) -> Array<Array<(Bid, bool, u256)>> {
            self.build_tree_structure_list()
        }

        fn is_tree_valid(ref self: ComponentState<TContractState>) -> bool {
            self.check_if_rb_tree_is_valid()
        }
    }

    #[generate_trait]
    pub impl InternalImpl<
        TContractState, +HasComponent<TContractState>
    > of InternalTrait<TContractState> {
        fn traverse_postorder_calculate_options_from_node(
            ref self: ComponentState<TContractState>,
            current_id: felt252,
            bidder: ContractAddress,
            mut total: u256
        ) -> u256 {
            if (current_id == 0) {
                return total;
            }
            let current_node: Node = self.tree.read(current_id);
            let clearing_bid: felt252 = self.clearing_bid.read();
            //Recursive on Right Node
            total = self
                .traverse_postorder_calculate_options_from_node(current_node.right, bidder, total);
            //Check for self 
            if (current_node.value.owner == bidder && current_node.value.valid) {
                if (current_id == clearing_bid) {
                    total += self.clearing_bid_amount_sold.read();
                } else {
                    total += current_node.value.amount;
                }
            }
            //Recursive on Left Node and return result directly to the outer call
            self.traverse_postorder_calculate_options_from_node(current_node.left, bidder, total)
        }

        fn traverse_postorder_clearing_price_from_node(
            ref self: ComponentState<TContractState>,
            current_id: felt252,
            total_options_available: u256,
            mut clearing_price: u256
        ) -> Option<TraverseReturn> {
            if (current_id == 0) {
                return Option::Some(
                    TraverseReturn::RemainingOptions((clearing_price, total_options_available))
                );
            }
            let current_node: Node = self.tree.read(current_id);

            let mut remaining_options = total_options_available;
            //Recursive on Right Node
            match self
                .traverse_postorder_clearing_price_from_node(
                    current_node.right, total_options_available, clearing_price
                )
                .unwrap() {
                TraverseReturn::ClearingPriceFelt(node_id) => {
                    return Option::Some(TraverseReturn::ClearingPriceFelt(node_id));
                },
                TraverseReturn::RemainingOptions((
                    _clearing_price, remaining
                )) => {
                    remaining_options = remaining;
                    clearing_price = _clearing_price;
                }
            }

<<<<<<< HEAD
            // println!("current_node\n{}\n",current_node.value);

            //Check for self 
            if (current_node.value.amount >= remaining_options) {
                //  println!("IN HERE");
=======
            if (current_node.value.amount >= remaining_options) {
>>>>>>> 36c1ad24
                self.clearing_bid_amount_sold.write(remaining_options);

                return Option::Some(TraverseReturn::ClearingPriceFelt(current_id));
            } else {
                remaining_options -= current_node.value.amount;
                clearing_price = current_node.value.price;
            }
            //Recursive on Left Node and return result directly to the outer call
            self
                .traverse_postorder_clearing_price_from_node(
                    current_node.left, remaining_options, clearing_price
                )
        }

        fn traverse_postorder_clearing_price_from_node_2(
            ref self: ComponentState<TContractState>,
            current_id: felt252,
            total_options_available: u256,
            mut clearing_price: u256
        ) -> (felt252, u256) {
            if (current_id == 0) {
                return (current_id, total_options_available);
            }
            let current_node: Node = self.tree.read(current_id);

            //Recursive on Right Node
            let (clearing_felt, mut remaining_options) = self
                .traverse_postorder_clearing_price_from_node_2(
                    current_node.right, total_options_available, clearing_price
                );
            if (remaining_options == 0) {
                return (clearing_felt, 0);
            }

            //Check for self 
            if (current_node.value.amount >= remaining_options) {
                self.clearing_bid_amount_sold.write(remaining_options);

                return (current_id, 0);
            } else {
                remaining_options -= current_node.value.amount;
                clearing_price = current_node.value.price;
            }
            //Recursive on Left Node and return result directly to the outer call
            self
                .traverse_postorder_clearing_price_from_node(
                    current_node.left, remaining_options, clearing_price
                )
        }
        fn find_node(
            ref self: ComponentState<TContractState>, current: felt252, value: Bid
        ) -> felt252 {
            if current == 0 {
                return 0;
            }

            let node: Node = self.tree.read(current);
            if value == node.value {
                return current;
            } else if value < node.value {
                return self.find_node(node.left, value);
            } else {
                return self.find_node(node.right, value);
            }
        }

        fn insert_node_recursively(
            ref self: ComponentState<TContractState>,
            current_id: felt252,
            new_node_id: felt252,
            value: Bid
        ) {
            let mut current_node: Node = self.tree.read(current_id);
            if value <= current_node.value {
                if current_node.left == 0 {
                    current_node.left = new_node_id;

                    // update parent
                    let new_node = Node {
                        left: 0, right: 0, value, parent: current_id, color: BLACK
                    };
                    self.tree.write(new_node_id, new_node);
                    self.tree.write(current_id, current_node);

                    return;
                }

                self.insert_node_recursively(current_node.left, new_node_id, value);
            } else {
                if current_node.right == 0 {
                    current_node.right = new_node_id;

                    // update parent
                    let new_node = Node {
                        left: 0, right: 0, value, parent: current_id, color: BLACK
                    };
                    self.tree.write(new_node_id, new_node);
                    self.tree.write(current_id, current_node);
                    return;
                }

                self.insert_node_recursively(current_node.right, new_node_id, value);
            }
        }

        fn create_new_node(ref self: ComponentState<TContractState>, value: Bid) -> felt252 {
            let new_node_id = self.next_id.read();
            self.next_id.write(new_node_id + 1);

            let mut color = RED;
            if (self.root.read() == 0) {
                color = BLACK;
            }

            let new_node = Node { value, left: 0, right: 0, parent: 0, color: color };

            self.tree.write(new_node_id, new_node);
            return new_node_id;
        }

        fn is_left_child(ref self: ComponentState<TContractState>, node_id: felt252) -> bool {
            let node: Node = self.tree.read(node_id);
            let parent_id = node.parent;
            let parent: Node = self.tree.read(parent_id);
            return parent.left == node_id;
        }

        fn update_left(
            ref self: ComponentState<TContractState>, node_id: felt252, left_id: felt252
        ) {
            let mut node: Node = self.tree.read(node_id);
            node.left = left_id;
            self.tree.write(node_id, node);
        }

        fn update_right(
            ref self: ComponentState<TContractState>, node_id: felt252, right_id: felt252
        ) {
            let mut node: Node = self.tree.read(node_id);
            node.right = right_id;
            self.tree.write(node_id, node);
        }

        fn update_parent(
            ref self: ComponentState<TContractState>, node_id: felt252, parent_id: felt252
        ) {
            let mut node: Node = self.tree.read(node_id);
            node.parent = parent_id;
            self.tree.write(node_id, node);
        }

        fn get_parent(ref self: ComponentState<TContractState>, node_id: felt252) -> felt252 {
            if node_id == 0 {
                0
            } else {
                let node: Node = self.tree.read(node_id);
                node.parent
            }
        }

        fn is_black(ref self: ComponentState<TContractState>, node_id: felt252) -> bool {
            let node: Node = self.tree.read(node_id);
            node_id == 0 || node.color == BLACK
        }

        fn is_red(ref self: ComponentState<TContractState>, node_id: felt252) -> bool {
            if node_id == 0 {
                return false;
            }
            let node: Node = self.tree.read(node_id);
            node.color == RED
        }

        fn ensure_root_is_black(ref self: ComponentState<TContractState>) {
            let root = self.root.read();
            self.set_color(root, BLACK); // Black
        }

        fn set_color(ref self: ComponentState<TContractState>, node_id: felt252, color: bool) {
            if node_id == 0 {
                return; // Can't set color of null node
            }
            let mut node: Node = self.tree.read(node_id);
            node.color = color;
            self.tree.write(node_id, node);
        }
    }

    #[generate_trait]
    impl DeleteBalance<
        TContractState, +HasComponent<TContractState>
    > of DeleteBalanceTrait<TContractState> {
        fn delete_node(ref self: ComponentState<TContractState>, delete_id: felt252) {
            let mut y = delete_id;
            let mut node_delete: Node = self.tree.read(delete_id);
            let mut y_original_color = node_delete.color;
            let mut x: felt252 = 0;
            let mut x_parent: felt252 = 0;

            if node_delete.left == 0 {
                x = node_delete.right;
                x_parent = node_delete.parent;
                self.transplant(delete_id, x);
            } else if node_delete.right == 0 {
                x = node_delete.left;
                x_parent = node_delete.parent;
                self.transplant(delete_id, x);
            } else {
                y = self.minimum(node_delete.right);
                let y_node: Node = self.tree.read(y);
                y_original_color = y_node.color;
                x = y_node.right;

                if y_node.parent == delete_id {
                    x_parent = y;
                } else {
                    x_parent = y_node.parent;
                    self.transplant(y, x);
                    let mut y_node: Node = self.tree.read(y);
                    node_delete = self.tree.read(delete_id);
                    y_node.right = node_delete.right;
                    self.tree.write(y, y_node);
                    self.update_parent(node_delete.right, y);
                }

                self.transplant(delete_id, y);
                let mut y_node: Node = self.tree.read(y);
                node_delete = self.tree.read(delete_id);
                y_node.left = node_delete.left;
                y_node.color = node_delete.color;
                self.tree.write(y, y_node);
                node_delete = self.tree.read(delete_id);
                self.update_parent(node_delete.left, y);
            }

            if y_original_color == BLACK {
                self.delete_fixup(x, x_parent);
            }

            self.ensure_root_is_black();
        }

        fn delete_fixup(
            ref self: ComponentState<TContractState>, mut x: felt252, mut x_parent: felt252
        ) {
            while x != self.root.read()
                && (x == 0 || self.is_black(x)) {
                    let mut x_parent_node: Node = self.tree.read(x_parent);
                    if x == x_parent_node.left {
                        let mut w = x_parent_node.right;

                        // Case 1: x's sibling w is red
                        if self.is_red(w) {
                            self.set_color(w, BLACK);
                            self.set_color(x_parent, RED);
                            self.rotate_left(x_parent);
                            x_parent_node = self.tree.read(x_parent);
                            w = x_parent_node.right;
                        }
                        let mut w_node: Node = self.tree.read(w);

                        // Case 2: x's sibling w is black, and both of w's children are black
                        if (w_node.left == 0 || self.is_black(w_node.left))
                            && (w_node.right == 0 || self.is_black(w_node.right)) {
                            self.set_color(w, RED);
                            x = x_parent;
                            x_parent = self.get_parent(x);
                        } else {
                            // Case 3: x's sibling w is black, w's left child is red, and w's right child is black
                            if w_node.right == 0 || self.is_black(w_node.right) {
                                if w_node.left != 0 {
                                    self.set_color(w_node.left, BLACK);
                                }
                                self.set_color(w, RED);
                                self.rotate_right(w);
                                w = w_node.right;
                            }

                            // Case 4: x's sibling w is black, and w's right child is red
                            x_parent_node = self.tree.read(x_parent);
                            self.set_color(w, x_parent_node.color);
                            self.set_color(x_parent, BLACK);
                            w_node = self.tree.read(w);
                            if w_node.right != 0 {
                                self.set_color(w_node.right, BLACK);
                            }
                            self.rotate_left(x_parent);
                            x = self.root.read();
                            break;
                        }
                    } else {
                        // Mirror case for right child
                        let mut w = x_parent_node.left;

                        // Case 1 (mirror): x's sibling w is red
                        if self.is_red(w) {
                            self.set_color(w, BLACK);
                            self.set_color(x_parent, RED);
                            self.rotate_right(x_parent);
                            x_parent_node = self.tree.read(x_parent);
                            w = x_parent_node.left;
                        }
                        let mut w_node: Node = self.tree.read(w);

                        // Case 2 (mirror): x's sibling w is black, and both of w's children are black
                        if (w_node.right == 0 || self.is_black(w_node.right))
                            && (w_node.left == 0 || self.is_black(w_node.left)) {
                            self.set_color(w, RED);
                            x = x_parent;
                            x_parent = self.get_parent(x);
                        } else {
                            // Case 3 (mirror): x's sibling w is black, w's right child is red, and w's left child is black
                            if w_node.left == 0 || self.is_black(w_node.left) {
                                if w_node.right != 0 {
                                    self.set_color(w_node.right, BLACK);
                                }
                                self.set_color(w, RED);
                                self.rotate_left(w);
                                x_parent_node = self.tree.read(x_parent);
                                w = x_parent_node.left;
                            }
                            // Case 4 (mirror): x's sibling w is black, and w's left child is red
                            self.set_color(w, x_parent_node.color);
                            self.set_color(x_parent, BLACK);
                            w_node = self.tree.read(w);
                            if w_node.left != 0 {
                                self.set_color(w_node.left, BLACK);
                            }
                            self.rotate_right(x_parent);
                            x = self.root.read();
                            break;
                        }
                    }
                };
            if x != 0 {
                self.set_color(x, BLACK);
            }
        }

        fn transplant(ref self: ComponentState<TContractState>, u: felt252, v: felt252) {
            let u_node = self.tree.read(u);
            if u_node.parent == 0 {
                self.root.write(v);
            } else if self.is_left_child(u) {
                self.update_left(u_node.parent, v);
            } else {
                self.update_right(u_node.parent, v);
            }
            if v != 0 {
                self.update_parent(v, u_node.parent);
            }
        }

        fn minimum(ref self: ComponentState<TContractState>, node_id: felt252) -> felt252 {
            let mut current = node_id;
            let mut node: Node = self.tree.read(current);
            while node.left != 0 {
                current = node.left;
                node = self.tree.read(current);
            };
            current
        }
    }

    #[generate_trait]
    impl InsertBalance<
        TContractState, +HasComponent<TContractState>
    > of InsertBalanceTrait<TContractState> {
        fn balance_after_insertion(ref self: ComponentState<TContractState>, node_id: felt252) {
            let mut current = node_id;
            let current_node: Node = self.tree.read(current);
            while current != self.root.read()
                && self
                    .is_red(current_node.parent) {
                        let parent = current_node.parent;
                        let parent_node: Node = self.tree.read(parent);
                        let grandparent = parent_node.parent;

                        if self.is_left_child(parent) {
                            current = self.balance_left_case(current, parent, grandparent);
                        } else {
                            current = self.balance_right_case(current, parent, grandparent);
                        }
                    };
            self.ensure_root_is_black();
        }

        fn balance_left_case(
            ref self: ComponentState<TContractState>,
            current: felt252,
            parent: felt252,
            grandparent: felt252
        ) -> felt252 {
            let grandparent_node: Node = self.tree.read(grandparent);
            let uncle = grandparent_node.right;

            if self.is_red(uncle) {
                return self.handle_red_uncle(current, parent, grandparent, uncle);
            } else {
                return self.handle_black_uncle_left(current, parent, grandparent);
            }
        }

        fn balance_right_case(
            ref self: ComponentState<TContractState>,
            current: felt252,
            parent: felt252,
            grandparent: felt252
        ) -> felt252 {
            let grandparent_node: Node = self.tree.read(grandparent);
            let uncle = grandparent_node.left;

            if self.is_red(uncle) {
                return self.handle_red_uncle(current, parent, grandparent, uncle);
            } else {
                return self.handle_black_uncle_right(current, parent, grandparent);
            }
        }

        fn handle_red_uncle(
            ref self: ComponentState<TContractState>,
            current: felt252,
            parent: felt252,
            grandparent: felt252,
            uncle: felt252
        ) -> felt252 {
            self.set_color(parent, BLACK); // Black
            self.set_color(uncle, BLACK); // Black
            self.set_color(grandparent, RED); // Red
            grandparent
        }

        fn handle_black_uncle_left(
            ref self: ComponentState<TContractState>,
            current: felt252,
            parent: felt252,
            grandparent: felt252
        ) -> felt252 {
            let mut new_current = current;
            if !self.is_left_child(current) {
                new_current = parent;
                self.rotate_left(new_current);
            }
            let mut new_current_node: Node = self.tree.read(new_current);
            let new_parent = new_current_node.parent;
            self.set_color(new_parent, BLACK); // Black
            self.set_color(grandparent, RED); // Red
            self.rotate_right(grandparent);
            new_current
        }

        fn handle_black_uncle_right(
            ref self: ComponentState<TContractState>,
            current: felt252,
            parent: felt252,
            grandparent: felt252
        ) -> felt252 {
            let mut new_current = current;

            if self.is_left_child(current) {
                new_current = parent;
                self.rotate_right(new_current);
            }
            let new_current_node: Node = self.tree.read(new_current);
            let new_parent = new_current_node.parent;
            self.set_color(new_parent, BLACK); // Black
            self.set_color(grandparent, RED); // Red
            self.rotate_left(grandparent);
            new_current
        }
    }

    #[generate_trait]
    impl RBTreeRotations<
        TContractState, +HasComponent<TContractState>
    > of RBTreeRotationsTrait<TContractState> {
        fn rotate_right(ref self: ComponentState<TContractState>, y: felt252) -> felt252 {
            let mut y_node: Node = self.tree.read(y);
            let x = y_node.left;
            let x_node: Node = self.tree.read(x);
            let B = x_node.right;

            // Perform rotation
            self.update_right(x, y);
            self.update_left(y, B);

            // Update parent pointers
            // Is read again required?
            y_node = self.tree.read(y);
            let y_parent = y_node.parent;
            self.update_parent(x, y_parent);
            self.update_parent(y, x);
            if B != 0 {
                self.update_parent(B, y);
            }

            // Update root if necessary
            if y_parent == 0 {
                self.root.write(x);
            } else {
                let mut parent: Node = self.tree.read(y_parent);

                if parent.left == y {
                    parent.left = x;
                } else {
                    parent.right = x;
                }
                self.tree.write(y_parent, parent);
            }

            // Return the new root of the subtree
            x
        }

        fn rotate_left(ref self: ComponentState<TContractState>, x: felt252) -> felt252 {
            let mut x_node: Node = self.tree.read(x);
            let y = x_node.right;
            let y_node: Node = self.tree.read(y);
            let B = y_node.left;

            // Perform rotation
            self.update_left(y, x);
            self.update_right(x, B);

            // Update parent pointers
            x_node = self.tree.read(x);
            let x_parent = x_node.parent;
            self.update_parent(y, x_parent);
            self.update_parent(x, y);
            if B != 0 {
                self.update_parent(B, x);
            }

            // Update root if necessary
            if x_parent == 0 {
                self.root.write(y);
            } else {
                let mut parent: Node = self.tree.read(x_parent);
                if parent.left == x {
                    parent.left = y;
                } else {
                    parent.right = y;
                }
                self.tree.write(x_parent, parent);
            }

            // Return the new root of the subtree
            y
        }
    }

    #[generate_trait]
    impl RBTreeStructure<
        TContractState, +HasComponent<TContractState>
    > of RBTreeGetStructureTrait<TContractState> {
        fn get_node_positions_by_level(
            ref self: ComponentState<TContractState>
        ) -> Array<Array<(felt252, u256)>> {
            let mut queue: Array<(felt252, u256)> = ArrayTrait::new();
            let root_id = self.root.read();
            let initial_level = 0;
            let mut current_level = 0;
            let mut filled_position_in_levels: Array<Array<(felt252, u256)>> = ArrayTrait::new();
            let mut filled_position_in_level: Array<(felt252, u256)> = ArrayTrait::new();

            self.collect_position_and_levels_of_nodes(root_id, 0, initial_level);
            queue.append((root_id, 0));

            while !queue
                .is_empty() {
                    let (node_id, level) = queue.pop_front().unwrap();
                    let node = self.tree.read(node_id);

                    if level > current_level {
                        current_level = level;
                        filled_position_in_levels.append(filled_position_in_level);
                        filled_position_in_level = ArrayTrait::new();
                    }

                    let position = self.node_position.read(node_id);

                    filled_position_in_level.append((node_id, position));

                    if node.left != 0 {
                        queue.append((node.left, current_level + 1));
                    }

                    if node.right != 0 {
                        queue.append((node.right, current_level + 1));
                    }
                };
            filled_position_in_levels.append(filled_position_in_level);
            return filled_position_in_levels;
        }

        fn build_tree_structure_list(
            ref self: ComponentState<TContractState>
        ) -> Array<Array<(Bid, bool, u256)>> {
            if (self.root.read() == 0) {
                return ArrayTrait::new();
            }
            let filled_position_in_levels_original = self.get_node_positions_by_level();
            let mut filled_position_in_levels: Array<Array<(Bid, bool, u256)>> = ArrayTrait::new();
            let mut filled_position_in_level: Array<(Bid, bool, u256)> = ArrayTrait::new();
            let mut i = 0;
            while i < filled_position_in_levels_original
                .len() {
                    let level = filled_position_in_levels_original.at(i.try_into().unwrap());
                    let mut j = 0;
                    while j < level
                        .len() {
                            let (node_id, position) = level.at(j.try_into().unwrap());
                            let node = self.tree.read(*node_id);
                            filled_position_in_level.append((node.value, node.color, *position));
                            j += 1;
                        };
                    filled_position_in_levels.append(filled_position_in_level);
                    filled_position_in_level = ArrayTrait::new();
                    i += 1;
                };
            return filled_position_in_levels;
        }

        fn collect_position_and_levels_of_nodes(
            ref self: ComponentState<TContractState>, node_id: felt252, position: u256, level: u256
        ) {
            if node_id == 0 {
                return;
            }

            let node = self.tree.read(node_id);

            self.node_position.write(node_id, position);

            self.collect_position_and_levels_of_nodes(node.left, position * 2, level + 1);
            self.collect_position_and_levels_of_nodes(node.right, position * 2 + 1, level + 1);
        }
    }

    #[generate_trait]
    impl RBTreeValidation<
        TContractState, +HasComponent<TContractState>
    > of RBTreeValidationTrait<TContractState> {
        fn check_if_rb_tree_is_valid(ref self: ComponentState<TContractState>) -> bool {
            let root = self.root.read();
            if root == 0 {
                return true; // An empty tree is a valid RB tree
            }

            // Check if root is black
            if !self.is_black(root) {
                return false;
            }

            // Check other properties
            let (is_valid, _) = self.validate_node(root);
            is_valid
        }

        fn validate_node(ref self: ComponentState<TContractState>, node: felt252) -> (bool, u32) {
            if node == 0 {
                return (true, 1); // Null nodes are considered black
            }

            let node_data = self.tree.read(node);

            let (left_valid, left_black_height) = self.validate_node(node_data.left);
            let (right_valid, right_black_height) = self.validate_node(node_data.right);

            if !left_valid || !right_valid {
                return (false, 0);
            }

            // Check Red-Black properties
            if self.is_red(node) {
                if self.is_red(node_data.left) || self.is_red(node_data.right) {
                    return (false, 0); // Red node cannot have red children
                }
            }

            if left_black_height != right_black_height {
                return (false, 0); // Black height must be the same for both subtrees
            }

            let current_black_height = left_black_height + if self.is_black(node) {
                1
            } else {
                0
            };
            (true, current_black_height)
        }
    }
}<|MERGE_RESOLUTION|>--- conflicted
+++ resolved
@@ -10,17 +10,9 @@
     fn find_clearing_price(
         ref self: TContractState, total_options_available: u256
     ) -> Option<ClearingPriceReturn>;
-<<<<<<< HEAD
-    fn find_options_for(ref self: TContractState, bidder: ContractAddress) -> u256;
-    fn delete(ref self: TContractState, value: Bid);
-    fn get_root(self: @TContractState) -> felt252;
-    fn traverse_postorder(ref self: TContractState);
-    fn get_height(ref self: TContractState) -> u256;
-=======
     fn find_options_for(
-        ref self: TContractState, bidder: ContractAddress, clearing_bid: felt252
+        ref self: TContractState, bidder: ContractAddress
     ) -> u256;
->>>>>>> 36c1ad24
     fn get_tree_structure(ref self: TContractState) -> Array<Array<(Bid, bool, u256)>>;
     fn is_tree_valid(ref self: TContractState) -> bool;
 }
@@ -211,15 +203,7 @@
                 }
             }
 
-<<<<<<< HEAD
-            // println!("current_node\n{}\n",current_node.value);
-
-            //Check for self 
             if (current_node.value.amount >= remaining_options) {
-                //  println!("IN HERE");
-=======
-            if (current_node.value.amount >= remaining_options) {
->>>>>>> 36c1ad24
                 self.clearing_bid_amount_sold.write(remaining_options);
 
                 return Option::Some(TraverseReturn::ClearingPriceFelt(current_id));
@@ -265,7 +249,7 @@
             }
             //Recursive on Left Node and return result directly to the outer call
             self
-                .traverse_postorder_clearing_price_from_node(
+                .traverse_postorder_clearing_price_from_node_2(
                     current_node.left, remaining_options, clearing_price
                 )
         }
