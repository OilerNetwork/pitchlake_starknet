--- conflicted
+++ resolved
@@ -6,13 +6,9 @@
     fn find(ref self: TContractState, value: Bid) -> felt252;
     fn delete(ref self: TContractState, value: Bid);
     fn find_clearing_price(ref self: TContractState) -> (u256, u256);
-<<<<<<< HEAD
     fn find_options_for(
         self: @TContractState, bidder: ContractAddress, refundable_bids: Array<felt252>
     ) -> (Array<felt252>, Array<felt252>);
-=======
-    fn find_options_for(ref self: TContractState, bidder: ContractAddress) -> u256;
->>>>>>> abdff6bc
     fn get_tree_structure(ref self: TContractState) -> Array<Array<(Bid, bool, u256)>>;
     fn is_tree_valid(ref self: TContractState) -> bool;
     fn get_total_options_available(self: @TContractState) -> u256;
@@ -110,7 +106,6 @@
         }
 
         fn find_options_for(
-<<<<<<< HEAD
             self: @ComponentState<TContractState>,
             bidder: ContractAddress,
             refundable_bids: Array<felt252>
@@ -120,11 +115,7 @@
                     self.root.read(), bidder, array![], refundable_bids, false
                 );
             return (tokenizable_bids, refundable_bids);
-=======
-            ref self: ComponentState<TContractState>, bidder: ContractAddress
-        ) -> u256 {
-            self.traverse_postorder_calculate_options_from_node(self.root.read(), bidder, 0)
->>>>>>> abdff6bc
+
         }
 
         fn get_tree_structure(
@@ -154,16 +145,12 @@
             self: @ComponentState<TContractState>,
             current_id: felt252,
             bidder: ContractAddress,
-<<<<<<< HEAD
             tokenizable_bids: Array<felt252>,
             refundable_bids: Array<felt252>,
             clearing_bid_reached: bool
         ) -> (Array<felt252>, Array<felt252>, bool) {
             //If null node return states unchanged
-=======
-            mut total: u256
-        ) -> u256 {
->>>>>>> abdff6bc
+
             if (current_id == 0) {
                 return (tokenizable_bids, refundable_bids, false);
             }
@@ -171,7 +158,6 @@
             let current_node: Node = self.tree.read(current_id);
             let clearing_bid: felt252 = self.clearing_bid.read();
             //Recursive on Right Node
-<<<<<<< HEAD
             let (mut tokenizable_bids, mut refundable_bids, clearing_bid_reached) = self
                 .traverse_postorder_calculate_options_from_node(
                     current_node.right, bidder, tokenizable_bids, refundable_bids, false
@@ -189,28 +175,15 @@
 
                 //Remove bid from refundable array
                 refundable_bids = self.remove_from_array(current_id, refundable_bids);
-=======
-            total = self
-                .traverse_postorder_calculate_options_from_node(current_node.right, bidder, total);
-            //Check for self 
-            if (current_node.value.owner == bidder && current_node.value.valid) {
-                if (current_id == clearing_bid) {
-                    total += self.clearing_bid_amount_sold.read();
-                } else {
-                    total += current_node.value.amount;
-                }
->>>>>>> abdff6bc
+
             }
 
             //Recursive on Left Node and return result directly to the outer call
-<<<<<<< HEAD
             self
                 .traverse_postorder_calculate_options_from_node(
                     current_node.left, bidder, tokenizable_bids, refundable_bids, false
                 )
-=======
-            self.traverse_postorder_calculate_options_from_node(current_node.left, bidder, total)
->>>>>>> abdff6bc
+
         }
 
         fn traverse_postorder_clearing_price_from_node(
