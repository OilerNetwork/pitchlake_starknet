use pitch_lake_starknet::contracts::{utils::red_black_tree, option_round::OptionRound::Bid};
use starknet::ContractAddress;
#[starknet::interface]
trait IRBTree<TContractState> {
    fn insert(ref self: TContractState, value: Bid);
    fn find(ref self: TContractState, value: Bid) -> felt252;
    fn delete(ref self: TContractState, value: Bid);
    fn find_clearing_price(ref self: TContractState) -> (u256, u256);
    fn find_options_for(ref self: TContractState, bidder: ContractAddress) -> u256;
    fn get_tree_structure(ref self: TContractState) -> Array<Array<(Bid, bool, u256)>>;
    fn is_tree_valid(ref self: TContractState) -> bool;
    fn get_total_options_available(self: @TContractState) -> u256;
    fn get_total_options_sold(self: @TContractState) -> u256;
}

const BLACK: bool = false;
const RED: bool = true;

#[starknet::component]
pub mod RBTreeComponent {
    use pitch_lake_starknet::contracts::utils::red_black_tree::IRBTree;
    use super::{BLACK, RED, Bid, ContractAddress};
    use core::{array::ArrayTrait, option::OptionTrait, traits::{IndexView, TryInto}};

    #[storage]
    struct Storage {
        root: felt252,
        tree: LegacyMap::<felt252, Node>,
        node_position: LegacyMap<felt252, u256>,
        next_id: felt252,
        clearing_bid_amount_sold: u256,
<<<<<<< HEAD
        clearing_price: u256,
        clearing_bid: felt252,
        total_options_sold: u256,
        total_options_available: u256,
=======
>>>>>>> f7b4fa19
    }

    #[derive(Copy, Drop, Serde, starknet::Store, PartialEq)]
    struct Node {
        value: Bid,
        left: felt252,
        right: felt252,
        parent: felt252,
        color: bool,
    }

    #[event]
    #[derive(Drop, starknet::Event, PartialEq)]
    pub enum Event {
        InsertEvent: InsertEvent
    }

    #[derive(Drop, starknet::Event, PartialEq)]
    struct InsertEvent {
        node: Node,
    }

    #[embeddable_as(RBTree)]
    impl RBTreeImpl<
        TContractState, +HasComponent<TContractState>
    > of super::IRBTree<ComponentState<TContractState>> {
        fn insert(ref self: ComponentState<TContractState>, value: Bid) {
            let new_node_id = value.id;
            if self.root.read() == 0 {
                self.root.write(new_node_id);
                self
                    .tree
                    .write(new_node_id, Node { value, left: 0, right: 0, parent: 0, color: BLACK });
                return;
            }

            self.insert_node_recursively(self.root.read(), new_node_id, value);
            self.balance_after_insertion(new_node_id);
        }

        fn find(ref self: ComponentState<TContractState>, value: Bid) -> felt252 {
            self.find_node(self.root.read(), value)
        }

<<<<<<< HEAD
=======
        fn find_clearing_price(
            ref self: ComponentState<TContractState>, total_options_available: u256
        ) -> Option<ClearingPriceReturn> {
            let result = self
                .traverse_postorder_total_from_node(self.root.read(), total_options_available);
            match result.unwrap() {
                TraverseReturn::clearing_price_felt(node_id) => {
                    let clearing_bid: Bid = self.bid_details.read(node_id);
                    Option::Some(ClearingPriceReturn::ClearedParams((clearing_bid.price, node_id)))
                },
                TraverseReturn::remaining_options(value) => {
                    Option::Some(ClearingPriceReturn::RemainingOptions(value))
                }
            }
        }

        fn find_options_for(
            ref self: ComponentState<TContractState>, bidder: ContractAddress, clearing_bid: felt252
        ) -> u256 {
            self
                .traverse_postorder_calculate_options_from_node(
                    self.root.read(), bidder, clearing_bid, 0
                )
        }


>>>>>>> f7b4fa19
        fn delete(ref self: ComponentState<TContractState>, value: Bid) {
            let node_to_delete_id = self.find_node(self.root.read(), value);
            if node_to_delete_id == 0 {
                return;
            }
            self.delete_node(node_to_delete_id);
        }

        fn find_clearing_price(ref self: ComponentState<TContractState>) -> (u256, u256) {
            let total_options_available = self.get_total_options_available();
            let root: felt252 = self.root.read();
            let root_node: Node = self.tree.read(root);
            let root_bid: Bid = root_node.value;
            let (clearing_felt, remaining_options) = self
                .traverse_postorder_clearing_price_from_node(
                    root, total_options_available, root_bid.price, root
                );
            let clearing_node: Node = self.tree.read(clearing_felt);
            let total_options_sold = total_options_available - remaining_options;
            self.total_options_sold.write(total_options_sold);
            if (remaining_options == 0) {
                self.clearing_bid.write(clearing_felt);
            }
            self.clearing_price.write(clearing_node.value.price);
            (clearing_node.value.price, total_options_sold)
        }

        fn find_options_for(
            ref self: ComponentState<TContractState>, bidder: ContractAddress
        ) -> u256 {
            self.traverse_postorder_calculate_options_from_node(self.root.read(), bidder, 0)
        }

        fn get_tree_structure(
            ref self: ComponentState<TContractState>
        ) -> Array<Array<(Bid, bool, u256)>> {
            self.build_tree_structure_list()
        }

        fn get_total_options_sold(self: @ComponentState<TContractState>) -> u256 {
            self.total_options_sold.read()
        }

        fn get_total_options_available(self: @ComponentState<TContractState>) -> u256 {
            self.total_options_available.read()
        }

        fn is_tree_valid(ref self: ComponentState<TContractState>) -> bool {
            self.check_if_rb_tree_is_valid()
        }
    }

    #[generate_trait]
    pub impl InternalImpl<
        TContractState, +HasComponent<TContractState>
    > of InternalTrait<TContractState> {
        fn traverse_postorder_calculate_options_from_node(
            ref self: ComponentState<TContractState>,
            current_id: felt252,
            bidder: ContractAddress,
            mut total: u256
        ) -> u256 {
            if (current_id == 0) {
                return total;
            }
            let current_node: Node = self.tree.read(current_id);
            let clearing_bid: felt252 = self.clearing_bid.read();
            //Recursive on Right Node
            total = self
<<<<<<< HEAD
                .traverse_postorder_calculate_options_from_node(current_node.right, bidder, total);
=======
                .traverse_postorder_calculate_options_from_node(
                    current_node.right, bidder, clearing_bid, total
                );
>>>>>>> f7b4fa19
            //Check for self 
            if (current_node.value.owner == bidder && current_node.value.valid) {
                if (current_id == clearing_bid) {
                    total += self.clearing_bid_amount_sold.read();
                } else {
                    total += current_node.value.amount;
                }
            }
            //Recursive on Left Node and return result directly to the outer call
<<<<<<< HEAD
            self.traverse_postorder_calculate_options_from_node(current_node.left, bidder, total)
=======
            self
                .traverse_postorder_calculate_options_from_node(
                    current_node.left, bidder, clearing_bid, total
                )
>>>>>>> f7b4fa19
        }

        fn traverse_postorder_clearing_price_from_node(
            ref self: ComponentState<TContractState>,
            current_id: felt252,
            total_options_available: u256,
            mut clearing_price: u256,
            mut clearing_felt: felt252,
        ) -> (felt252, u256) {
            if (current_id == 0) {
                return (clearing_felt, total_options_available);
            }
            let current_node: Node = self.tree.read(current_id);

            //Recursive on Right Node
            let (clearing_felt, mut remaining_options) = self
                .traverse_postorder_clearing_price_from_node(
                    current_node.right, total_options_available, clearing_price, clearing_felt
                );
            if (remaining_options == 0) {
                return (clearing_felt, 0);
            }

            //Check for self 
            if (current_node.value.amount >= remaining_options) {
                self.clearing_bid_amount_sold.write(remaining_options);

                return (current_id, 0);
            } else {
                remaining_options -= current_node.value.amount;
                clearing_price = current_node.value.price;
            }
            //Recursive on Left Node and return result directly to the outer call
            self
                .traverse_postorder_clearing_price_from_node(
                    current_node.left, remaining_options, clearing_price, current_id
                )
        }
        fn find_node(
            ref self: ComponentState<TContractState>, current: felt252, value: Bid
        ) -> felt252 {
            if current == 0 {
                return 0;
            }

            let node: Node = self.tree.read(current);
            if value == node.value {
                return current;
            } else if value < node.value {
                return self.find_node(node.left, value);
            } else {
                return self.find_node(node.right, value);
            }
        }

        fn insert_node_recursively(
            ref self: ComponentState<TContractState>,
            current_id: felt252,
            new_node_id: felt252,
            value: Bid
        ) {
            let mut current_node: Node = self.tree.read(current_id);
            if value <= current_node.value {
                if current_node.left == 0 {
                    current_node.left = new_node_id;

                    // update parent
                    let new_node = Node {
                        left: 0, right: 0, value, parent: current_id, color: BLACK
                    };
                    self.tree.write(new_node_id, new_node);
                    self.tree.write(current_id, current_node);

                    return;
                }

                self.insert_node_recursively(current_node.left, new_node_id, value);
            } else {
                if current_node.right == 0 {
                    current_node.right = new_node_id;

                    // update parent
                    let new_node = Node {
                        left: 0, right: 0, value, parent: current_id, color: BLACK
                    };
                    self.tree.write(new_node_id, new_node);
                    self.tree.write(current_id, current_node);
                    return;
                }

                self.insert_node_recursively(current_node.right, new_node_id, value);
            }
        }

        fn create_new_node(ref self: ComponentState<TContractState>, value: Bid) -> felt252 {
            let new_node_id = self.next_id.read();
            self.next_id.write(new_node_id + 1);

            let mut color = RED;
            if (self.root.read() == 0) {
                color = BLACK;
            }

            let new_node = Node { value, left: 0, right: 0, parent: 0, color: color };

            self.tree.write(new_node_id, new_node);
            return new_node_id;
        }

        fn is_left_child(ref self: ComponentState<TContractState>, node_id: felt252) -> bool {
            let node: Node = self.tree.read(node_id);
            let parent_id = node.parent;
            let parent: Node = self.tree.read(parent_id);
            return parent.left == node_id;
        }

        fn update_left(
            ref self: ComponentState<TContractState>, node_id: felt252, left_id: felt252
        ) {
            let mut node: Node = self.tree.read(node_id);
            node.left = left_id;
            self.tree.write(node_id, node);
        }

        fn update_right(
            ref self: ComponentState<TContractState>, node_id: felt252, right_id: felt252
        ) {
            let mut node: Node = self.tree.read(node_id);
            node.right = right_id;
            self.tree.write(node_id, node);
        }

        fn update_parent(
            ref self: ComponentState<TContractState>, node_id: felt252, parent_id: felt252
        ) {
            let mut node: Node = self.tree.read(node_id);
            node.parent = parent_id;
            self.tree.write(node_id, node);
        }

        fn get_parent(ref self: ComponentState<TContractState>, node_id: felt252) -> felt252 {
            if node_id == 0 {
                0
            } else {
                let node: Node = self.tree.read(node_id);
                node.parent
            }
        }

        fn is_black(ref self: ComponentState<TContractState>, node_id: felt252) -> bool {
            let node: Node = self.tree.read(node_id);
            node_id == 0 || node.color == BLACK
        }

        fn is_red(ref self: ComponentState<TContractState>, node_id: felt252) -> bool {
            if node_id == 0 {
                return false;
            }
            let node: Node = self.tree.read(node_id);
            node.color == RED
        }

        fn ensure_root_is_black(ref self: ComponentState<TContractState>) {
            let root = self.root.read();
            self.set_color(root, BLACK); // Black
        }

        fn set_color(ref self: ComponentState<TContractState>, node_id: felt252, color: bool) {
            if node_id == 0 {
                return; // Can't set color of null node
            }
            let mut node: Node = self.tree.read(node_id);
            node.color = color;
            self.tree.write(node_id, node);
        }
    }

    #[generate_trait]
    impl DeleteBalance<
        TContractState, +HasComponent<TContractState>
    > of DeleteBalanceTrait<TContractState> {
        fn delete_node(ref self: ComponentState<TContractState>, delete_id: felt252) {
            let mut y = delete_id;
            let mut node_delete: Node = self.tree.read(delete_id);
            let mut y_original_color = node_delete.color;
            let mut x: felt252 = 0;
            let mut x_parent: felt252 = 0;

            if node_delete.left == 0 {
                x = node_delete.right;
                x_parent = node_delete.parent;
                self.transplant(delete_id, x);
            } else if node_delete.right == 0 {
                x = node_delete.left;
                x_parent = node_delete.parent;
                self.transplant(delete_id, x);
            } else {
                y = self.minimum(node_delete.right);
                let y_node: Node = self.tree.read(y);
                y_original_color = y_node.color;
                x = y_node.right;

                if y_node.parent == delete_id {
                    x_parent = y;
                } else {
                    x_parent = y_node.parent;
                    self.transplant(y, x);
                    let mut y_node: Node = self.tree.read(y);
                    node_delete = self.tree.read(delete_id);
                    y_node.right = node_delete.right;
                    self.tree.write(y, y_node);
                    self.update_parent(node_delete.right, y);
                }

                self.transplant(delete_id, y);
                let mut y_node: Node = self.tree.read(y);
                node_delete = self.tree.read(delete_id);
                y_node.left = node_delete.left;
                y_node.color = node_delete.color;
                self.tree.write(y, y_node);
                node_delete = self.tree.read(delete_id);
                self.update_parent(node_delete.left, y);
            }

            if y_original_color == BLACK {
                self.delete_fixup(x, x_parent);
            }

            self.ensure_root_is_black();
        }

        fn delete_fixup(
            ref self: ComponentState<TContractState>, mut x: felt252, mut x_parent: felt252
        ) {
            while x != self.root.read()
                && (x == 0 || self.is_black(x)) {
                    let mut x_parent_node: Node = self.tree.read(x_parent);
                    if x == x_parent_node.left {
                        let mut w = x_parent_node.right;

                        // Case 1: x's sibling w is red
                        if self.is_red(w) {
                            self.set_color(w, BLACK);
                            self.set_color(x_parent, RED);
                            self.rotate_left(x_parent);
                            x_parent_node = self.tree.read(x_parent);
                            w = x_parent_node.right;
                        }
                        let mut w_node: Node = self.tree.read(w);

                        // Case 2: x's sibling w is black, and both of w's children are black
                        if (w_node.left == 0 || self.is_black(w_node.left))
                            && (w_node.right == 0 || self.is_black(w_node.right)) {
                            self.set_color(w, RED);
                            x = x_parent;
                            x_parent = self.get_parent(x);
                        } else {
                            // Case 3: x's sibling w is black, w's left child is red, and w's right child is black
                            if w_node.right == 0 || self.is_black(w_node.right) {
                                if w_node.left != 0 {
                                    self.set_color(w_node.left, BLACK);
                                }
                                self.set_color(w, RED);
                                self.rotate_right(w);
                                w = w_node.right;
                            }

                            // Case 4: x's sibling w is black, and w's right child is red
                            x_parent_node = self.tree.read(x_parent);
                            self.set_color(w, x_parent_node.color);
                            self.set_color(x_parent, BLACK);
                            w_node = self.tree.read(w);
                            if w_node.right != 0 {
                                self.set_color(w_node.right, BLACK);
                            }
                            self.rotate_left(x_parent);
                            x = self.root.read();
                            break;
                        }
                    } else {
                        // Mirror case for right child
                        let mut w = x_parent_node.left;

                        // Case 1 (mirror): x's sibling w is red
                        if self.is_red(w) {
                            self.set_color(w, BLACK);
                            self.set_color(x_parent, RED);
                            self.rotate_right(x_parent);
                            x_parent_node = self.tree.read(x_parent);
                            w = x_parent_node.left;
                        }
                        let mut w_node: Node = self.tree.read(w);

                        // Case 2 (mirror): x's sibling w is black, and both of w's children are black
                        if (w_node.right == 0 || self.is_black(w_node.right))
                            && (w_node.left == 0 || self.is_black(w_node.left)) {
                            self.set_color(w, RED);
                            x = x_parent;
                            x_parent = self.get_parent(x);
                        } else {
                            // Case 3 (mirror): x's sibling w is black, w's right child is red, and w's left child is black
                            if w_node.left == 0 || self.is_black(w_node.left) {
                                if w_node.right != 0 {
                                    self.set_color(w_node.right, BLACK);
                                }
                                self.set_color(w, RED);
                                self.rotate_left(w);
                                x_parent_node = self.tree.read(x_parent);
                                w = x_parent_node.left;
                            }
                            // Case 4 (mirror): x's sibling w is black, and w's left child is red
                            self.set_color(w, x_parent_node.color);
                            self.set_color(x_parent, BLACK);
                            w_node = self.tree.read(w);
                            if w_node.left != 0 {
                                self.set_color(w_node.left, BLACK);
                            }
                            self.rotate_right(x_parent);
                            x = self.root.read();
                            break;
                        }
                    }
                };
            if x != 0 {
                self.set_color(x, BLACK);
            }
        }

        fn transplant(ref self: ComponentState<TContractState>, u: felt252, v: felt252) {
            let u_node = self.tree.read(u);
            if u_node.parent == 0 {
                self.root.write(v);
            } else if self.is_left_child(u) {
                self.update_left(u_node.parent, v);
            } else {
                self.update_right(u_node.parent, v);
            }
            if v != 0 {
                self.update_parent(v, u_node.parent);
            }
        }

        fn minimum(ref self: ComponentState<TContractState>, node_id: felt252) -> felt252 {
            let mut current = node_id;
            let mut node: Node = self.tree.read(current);
            while node.left != 0 {
                current = node.left;
                node = self.tree.read(current);
            };
            current
        }
    }

    #[generate_trait]
    impl InsertBalance<
        TContractState, +HasComponent<TContractState>
    > of InsertBalanceTrait<TContractState> {
        fn balance_after_insertion(ref self: ComponentState<TContractState>, node_id: felt252) {
            let mut current = node_id;
            let current_node: Node = self.tree.read(current);
            while current != self.root.read()
                && self
                    .is_red(current_node.parent) {
                        let parent = current_node.parent;
                        let parent_node: Node = self.tree.read(parent);
                        let grandparent = parent_node.parent;

                        if self.is_left_child(parent) {
                            current = self.balance_left_case(current, parent, grandparent);
                        } else {
                            current = self.balance_right_case(current, parent, grandparent);
                        }
                    };
            self.ensure_root_is_black();
        }

        fn balance_left_case(
            ref self: ComponentState<TContractState>,
            current: felt252,
            parent: felt252,
            grandparent: felt252
        ) -> felt252 {
            let grandparent_node: Node = self.tree.read(grandparent);
            let uncle = grandparent_node.right;

            if self.is_red(uncle) {
                return self.handle_red_uncle(current, parent, grandparent, uncle);
            } else {
                return self.handle_black_uncle_left(current, parent, grandparent);
            }
        }

        fn balance_right_case(
            ref self: ComponentState<TContractState>,
            current: felt252,
            parent: felt252,
            grandparent: felt252
        ) -> felt252 {
            let grandparent_node: Node = self.tree.read(grandparent);
            let uncle = grandparent_node.left;

            if self.is_red(uncle) {
                return self.handle_red_uncle(current, parent, grandparent, uncle);
            } else {
                return self.handle_black_uncle_right(current, parent, grandparent);
            }
        }

        fn handle_red_uncle(
            ref self: ComponentState<TContractState>,
            current: felt252,
            parent: felt252,
            grandparent: felt252,
            uncle: felt252
        ) -> felt252 {
            self.set_color(parent, BLACK); // Black
            self.set_color(uncle, BLACK); // Black
            self.set_color(grandparent, RED); // Red
            grandparent
        }

        fn handle_black_uncle_left(
            ref self: ComponentState<TContractState>,
            current: felt252,
            parent: felt252,
            grandparent: felt252
        ) -> felt252 {
            let mut new_current = current;
            if !self.is_left_child(current) {
                new_current = parent;
                self.rotate_left(new_current);
            }
            let mut new_current_node: Node = self.tree.read(new_current);
            let new_parent = new_current_node.parent;
            self.set_color(new_parent, BLACK); // Black
            self.set_color(grandparent, RED); // Red
            self.rotate_right(grandparent);
            new_current
        }

        fn handle_black_uncle_right(
            ref self: ComponentState<TContractState>,
            current: felt252,
            parent: felt252,
            grandparent: felt252
        ) -> felt252 {
            let mut new_current = current;

            if self.is_left_child(current) {
                new_current = parent;
                self.rotate_right(new_current);
            }
            let new_current_node: Node = self.tree.read(new_current);
            let new_parent = new_current_node.parent;
            self.set_color(new_parent, BLACK); // Black
            self.set_color(grandparent, RED); // Red
            self.rotate_left(grandparent);
            new_current
        }
    }

    #[generate_trait]
    impl RBTreeRotations<
        TContractState, +HasComponent<TContractState>
    > of RBTreeRotationsTrait<TContractState> {
        fn rotate_right(ref self: ComponentState<TContractState>, y: felt252) -> felt252 {
            let mut y_node: Node = self.tree.read(y);
            let x = y_node.left;
            let x_node: Node = self.tree.read(x);
            let B = x_node.right;

            // Perform rotation
            self.update_right(x, y);
            self.update_left(y, B);

            // Update parent pointers
            // Is read again required?
            y_node = self.tree.read(y);
            let y_parent = y_node.parent;
            self.update_parent(x, y_parent);
            self.update_parent(y, x);
            if B != 0 {
                self.update_parent(B, y);
            }

            // Update root if necessary
            if y_parent == 0 {
                self.root.write(x);
            } else {
                let mut parent: Node = self.tree.read(y_parent);

                if parent.left == y {
                    parent.left = x;
                } else {
                    parent.right = x;
                }
                self.tree.write(y_parent, parent);
            }

            // Return the new root of the subtree
            x
        }

        fn rotate_left(ref self: ComponentState<TContractState>, x: felt252) -> felt252 {
            let mut x_node: Node = self.tree.read(x);
            let y = x_node.right;
            let y_node: Node = self.tree.read(y);
            let B = y_node.left;

            // Perform rotation
            self.update_left(y, x);
            self.update_right(x, B);

            // Update parent pointers
            x_node = self.tree.read(x);
            let x_parent = x_node.parent;
            self.update_parent(y, x_parent);
            self.update_parent(x, y);
            if B != 0 {
                self.update_parent(B, x);
            }

            // Update root if necessary
            if x_parent == 0 {
                self.root.write(y);
            } else {
                let mut parent: Node = self.tree.read(x_parent);
                if parent.left == x {
                    parent.left = y;
                } else {
                    parent.right = y;
                }
                self.tree.write(x_parent, parent);
            }

            // Return the new root of the subtree
            y
        }
    }

    #[generate_trait]
    impl RBTreeStructure<
        TContractState, +HasComponent<TContractState>
    > of RBTreeGetStructureTrait<TContractState> {
        fn get_node_positions_by_level(
            ref self: ComponentState<TContractState>
        ) -> Array<Array<(felt252, u256)>> {
            let mut queue: Array<(felt252, u256)> = ArrayTrait::new();
            let root_id = self.root.read();
            let initial_level = 0;
            let mut current_level = 0;
            let mut filled_position_in_levels: Array<Array<(felt252, u256)>> = ArrayTrait::new();
            let mut filled_position_in_level: Array<(felt252, u256)> = ArrayTrait::new();

            self.collect_position_and_levels_of_nodes(root_id, 0, initial_level);
            queue.append((root_id, 0));

            while !queue
                .is_empty() {
                    let (node_id, level) = queue.pop_front().unwrap();
                    let node = self.tree.read(node_id);

                    if level > current_level {
                        current_level = level;
                        filled_position_in_levels.append(filled_position_in_level);
                        filled_position_in_level = ArrayTrait::new();
                    }

                    let position = self.node_position.read(node_id);

                    filled_position_in_level.append((node_id, position));

                    if node.left != 0 {
                        queue.append((node.left, current_level + 1));
                    }

                    if node.right != 0 {
                        queue.append((node.right, current_level + 1));
                    }
                };
            filled_position_in_levels.append(filled_position_in_level);
            return filled_position_in_levels;
        }

        fn build_tree_structure_list(
            ref self: ComponentState<TContractState>
        ) -> Array<Array<(Bid, bool, u256)>> {
            if (self.root.read() == 0) {
                return ArrayTrait::new();
            }
            let filled_position_in_levels_original = self.get_node_positions_by_level();
            let mut filled_position_in_levels: Array<Array<(Bid, bool, u256)>> = ArrayTrait::new();
            let mut filled_position_in_level: Array<(Bid, bool, u256)> = ArrayTrait::new();
            let mut i = 0;
            while i < filled_position_in_levels_original
                .len() {
                    let level = filled_position_in_levels_original.at(i.try_into().unwrap());
                    let mut j = 0;
                    while j < level
                        .len() {
                            let (node_id, position) = level.at(j.try_into().unwrap());
                            let node = self.tree.read(*node_id);
                            filled_position_in_level.append((node.value, node.color, *position));
                            j += 1;
                        };
                    filled_position_in_levels.append(filled_position_in_level);
                    filled_position_in_level = ArrayTrait::new();
                    i += 1;
                };
            return filled_position_in_levels;
        }

        fn collect_position_and_levels_of_nodes(
            ref self: ComponentState<TContractState>, node_id: felt252, position: u256, level: u256
        ) {
            if node_id == 0 {
                return;
            }

            let node = self.tree.read(node_id);

            self.node_position.write(node_id, position);

            self.collect_position_and_levels_of_nodes(node.left, position * 2, level + 1);
            self.collect_position_and_levels_of_nodes(node.right, position * 2 + 1, level + 1);
        }
    }

    #[generate_trait]
    impl RBTreeValidation<
        TContractState, +HasComponent<TContractState>
    > of RBTreeValidationTrait<TContractState> {
        fn check_if_rb_tree_is_valid(ref self: ComponentState<TContractState>) -> bool {
            let root = self.root.read();
            if root == 0 {
                return true; // An empty tree is a valid RB tree
            }

            // Check if root is black
            if !self.is_black(root) {
                return false;
            }

            // Check other properties
            let (is_valid, _) = self.validate_node(root);
            is_valid
        }

        fn validate_node(ref self: ComponentState<TContractState>, node: felt252) -> (bool, u32) {
            if node == 0 {
                return (true, 1); // Null nodes are considered black
            }

            let node_data = self.tree.read(node);

            let (left_valid, left_black_height) = self.validate_node(node_data.left);
            let (right_valid, right_black_height) = self.validate_node(node_data.right);

            if !left_valid || !right_valid {
                return (false, 0);
            }

            // Check Red-Black properties
            if self.is_red(node) {
                if self.is_red(node_data.left) || self.is_red(node_data.right) {
                    return (false, 0); // Red node cannot have red children
                }
            }

            if left_black_height != right_black_height {
                return (false, 0); // Black height must be the same for both subtrees
            }

            let current_black_height = left_black_height + if self.is_black(node) {
                1
            } else {
                0
            };
            (true, current_black_height)
        }
    }
}<|MERGE_RESOLUTION|>--- conflicted
+++ resolved
@@ -29,13 +29,10 @@
         node_position: LegacyMap<felt252, u256>,
         next_id: felt252,
         clearing_bid_amount_sold: u256,
-<<<<<<< HEAD
         clearing_price: u256,
         clearing_bid: felt252,
         total_options_sold: u256,
         total_options_available: u256,
-=======
->>>>>>> f7b4fa19
     }
 
     #[derive(Copy, Drop, Serde, starknet::Store, PartialEq)]
@@ -79,36 +76,6 @@
         fn find(ref self: ComponentState<TContractState>, value: Bid) -> felt252 {
             self.find_node(self.root.read(), value)
         }
-
-<<<<<<< HEAD
-=======
-        fn find_clearing_price(
-            ref self: ComponentState<TContractState>, total_options_available: u256
-        ) -> Option<ClearingPriceReturn> {
-            let result = self
-                .traverse_postorder_total_from_node(self.root.read(), total_options_available);
-            match result.unwrap() {
-                TraverseReturn::clearing_price_felt(node_id) => {
-                    let clearing_bid: Bid = self.bid_details.read(node_id);
-                    Option::Some(ClearingPriceReturn::ClearedParams((clearing_bid.price, node_id)))
-                },
-                TraverseReturn::remaining_options(value) => {
-                    Option::Some(ClearingPriceReturn::RemainingOptions(value))
-                }
-            }
-        }
-
-        fn find_options_for(
-            ref self: ComponentState<TContractState>, bidder: ContractAddress, clearing_bid: felt252
-        ) -> u256 {
-            self
-                .traverse_postorder_calculate_options_from_node(
-                    self.root.read(), bidder, clearing_bid, 0
-                )
-        }
-
-
->>>>>>> f7b4fa19
         fn delete(ref self: ComponentState<TContractState>, value: Bid) {
             let node_to_delete_id = self.find_node(self.root.read(), value);
             if node_to_delete_id == 0 {
@@ -178,13 +145,7 @@
             let clearing_bid: felt252 = self.clearing_bid.read();
             //Recursive on Right Node
             total = self
-<<<<<<< HEAD
                 .traverse_postorder_calculate_options_from_node(current_node.right, bidder, total);
-=======
-                .traverse_postorder_calculate_options_from_node(
-                    current_node.right, bidder, clearing_bid, total
-                );
->>>>>>> f7b4fa19
             //Check for self 
             if (current_node.value.owner == bidder && current_node.value.valid) {
                 if (current_id == clearing_bid) {
@@ -194,14 +155,7 @@
                 }
             }
             //Recursive on Left Node and return result directly to the outer call
-<<<<<<< HEAD
             self.traverse_postorder_calculate_options_from_node(current_node.left, bidder, total)
-=======
-            self
-                .traverse_postorder_calculate_options_from_node(
-                    current_node.left, bidder, clearing_bid, total
-                )
->>>>>>> f7b4fa19
         }
 
         fn traverse_postorder_clearing_price_from_node(
