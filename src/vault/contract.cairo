#[starknet::contract]
mod Vault {
    use starknet::storage::{StoragePointerReadAccess, StoragePointerWriteAccess,};
    use starknet::storage::{Map, StoragePathEntry};
    use starknet::{
        ContractAddress, ClassHash, deploy_syscall, get_caller_address, contract_address_const,
        get_contract_address, get_block_timestamp
    };
    use openzeppelin_token::erc20::{
        ERC20Component, interface::{ERC20ABIDispatcher, ERC20ABIDispatcherTrait}
    };
    use openzeppelin_utils::serde::SerializedAppend;
    use pitch_lake::fossil_client::interface::{L1Data, JobRequest, FossilCallbackReturn, RoundSettledReturn};
    use pitch_lake::vault::interface::{ConstructorArgs, IVault, VaultType,};
    use pitch_lake::option_round::contract::{OptionRound, OptionRound::Errors as RoundErrors};
    use pitch_lake::option_round::interface::{
        ConstructorArgs as OptionRoundConstructorArgs, OptionRoundState, IOptionRoundDispatcher,
        IOptionRoundDispatcherTrait, PricingData,
    };
    use pitch_lake::library::constants::{BPS_i128, BPS_felt252, BPS_u128, BPS_u256};
    use pitch_lake::library::utils::{assert_equal_in_range, generate_request_id};
    use pitch_lake::library::pricing_utils::{calculate_strike_price, calculate_cap_level};
    use pitch_lake::library::constants::{REQUEST_TOLERANCE, PROGRAM_ID};
    use pitch_lake::types::{Bid};
    use core::fmt::{Formatter, Error, Debug};

    // *************************************************************************
    //                              STORAGE
    // *************************************************************************

    #[storage]
    struct Storage {
        ///
        vault_type: VaultType,
        alpha: u128,
        strike_level: i128,
        round_transition_duration: u64,
        auction_duration: u64,
        round_duration: u64,
        ///
        l1_data: Map<u64, L1Data>,
        option_round_class_hash: ClassHash,
        eth_address: ContractAddress,
        fossil_client_address: ContractAddress,
        round_addresses: Map<u64, ContractAddress>,
        ///
        // @note could use usize ?
        current_round_id: u64,
        ///
        // @note could use CA, (usize, u256) ?
        positions: Map<ContractAddress, Map<u64, u256>>,
        ///
        vault_locked_balance: u256,
        vault_unlocked_balance: u256,
        vault_stashed_balance: u256,
        ///
        // @note could use CA, usize ?
        position_checkpoints: Map<ContractAddress, u64>,
        // @note could use CA, usize ?
        stash_checkpoints: Map<ContractAddress, u64>,
        // @note could use CA, (usize, bool) ?
        is_premium_moved: Map<ContractAddress, Map<u64, bool>>,
        ///
        // @note could use CA, (usize, u256)
        queued_liquidity: Map<ContractAddress, Map<u64, u256>>,
    }

    // *************************************************************************
    //                              Constructor
    // *************************************************************************

    #[constructor]
    fn constructor(ref self: ContractState, args: ConstructorArgs) {
        // @dev Get the constructor arguments
        let ConstructorArgs { fossil_client_address,
        eth_address,
        option_round_class_hash,
        strike_level,
        alpha,
        round_transition_duration,
        auction_duration,
        round_duration } =
            args;

        // @dev Set the Vault's parameters
        self.fossil_client_address.write(fossil_client_address);
        self.eth_address.write(eth_address);
        self.option_round_class_hash.write(option_round_class_hash);
        self.round_transition_duration.write(round_transition_duration);
        self.auction_duration.write(auction_duration);
        self.round_duration.write(round_duration);

        // @dev Alpha is between 0.01% and 100.00%
        assert(alpha.is_non_zero() && alpha <= BPS_u128, Errors::AlphaOutOfRange);
        self.alpha.write(alpha);

        // @dev Strike level is at least -99.99%
        assert(strike_level > -BPS_i128, Errors::StrikeLevelOutOfRange);
        self.strike_level.write(strike_level);

        // @dev Deploy the first round
        self.deploy_next_round(Default::default());
    }

    // *************************************************************************
    //                              Errors
    // *************************************************************************

    mod Errors {
        const AlphaOutOfRange: felt252 = 'Alpha out of range';
        const StrikeLevelOutOfRange: felt252 = 'Strike level out of range';
        // Fossil
        const CallerNotFossilClient: felt252 = 'Caller not Fossil client';
        const InvalidL1Data: felt252 = 'Invalid L1 data';
        const L1DataNotAcceptedNow: felt252 = 'L1 data not accepted now';
        const L1DataOutOfRange: felt252 = 'L1 data out of range';
        // Withdraw/queuing withdrawals
        const InsufficientBalance: felt252 = 'Insufficient unlocked balance';
        const QueueingMoreThanPositionValue: felt252 = 'Insufficient balance to queue';
        const WithdrawalQueuedWhileUnlocked: felt252 = 'Can only queue while locked';
        // Deploying option rounds
        const OptionRoundDeploymentFailed: felt252 = 'Option round deployment failed';
    }

    // *************************************************************************
    //                              EVENTS
    // *************************************************************************

    #[event]
    #[derive(Drop, PartialEq, starknet::Event, Debug)]
    enum Event {
        Deposit: Deposit,
        Withdrawal: Withdrawal,
        WithdrawalQueued: WithdrawalQueued,
        StashWithdrawn: StashWithdrawn,
        OptionRoundDeployed: OptionRoundDeployed,
        L1RequestFulfilled: L1RequestFulfilled,
        // Option round events
        PricingDataSet: PricingDataSet,
        AuctionStarted: AuctionStarted,
        AuctionEnded: AuctionEnded,
        OptionRoundSettled: OptionRoundSettled,
        BidPlaced: BidPlaced,
        BidUpdated: BidUpdated,
        UnusedBidsRefunded: UnusedBidsRefunded,
        OptionsMinted: OptionsMinted,
        OptionsExercised: OptionsExercised,
    }

    // @dev Emitted when a deposit is made for an account
    // @member account: The account the deposit was made for
    // @member amount: The amount deposited
    // @member: account_unlocked_balance_now: The account's unlocked balance after the deposit
    // @member: vault_unlocked_balance_now: The vault's unlocked balance after the deposit
    #[derive(Serde, Drop, starknet::Event, PartialEq, Debug)]
    struct Deposit {
        #[key]
        account: ContractAddress,
        amount: u256,
        account_unlocked_balance_now: u256,
        vault_unlocked_balance_now: u256,
    }

    // @dev Emitted when an account makes a withdrawal
    // @member account: The account that made the withdrawal
    // @member amount: The amount withdrawn
    // @member account_unlocked_balance_now: The account's unlocked balance after the withdrawal
    // @member vault_unlocked_balance_now: The vault's unlocked balance after the withdrawal
    #[derive(Serde, Drop, starknet::Event, PartialEq, Debug)]
    struct Withdrawal {
        #[key]
        account: ContractAddress,
        amount: u256,
        account_unlocked_balance_now: u256,
        vault_unlocked_balance_now: u256,
    }

    // @dev Emitted when an account queues a withdrawal
    // @member account: The account that queued the withdrawal
    // @member bps: The BPS % of the account's remaining liquidity to stash
    // @member account_queued_liquidity_now: The account's starting liquidity queued after the
    // withdrawal @member vault_queued_liquidity_now: The vault's starting liquidity queued after
    // the withdrawal
    #[derive(Serde, Drop, starknet::Event, PartialEq, Debug)]
    struct WithdrawalQueued {
        #[key]
        account: ContractAddress,
        bps: u128,
        round_id: u64,
        account_queued_liquidity_before: u256,
        account_queued_liquidity_now: u256,
        vault_queued_liquidity_now: u256,
    }

    // @dev Emitted when an account withdraws their stashed liquidity
    // @member account: The account that withdrew the stashed liquidity
    // @member amount: The amount withdrawn
    // @member vault_stashed_balance_now: The vault's stashed balance after the withdrawal
    #[derive(Serde, Drop, starknet::Event, PartialEq, Debug)]
    struct StashWithdrawn {
        #[key]
        account: ContractAddress,
        amount: u256,
        vault_stashed_balance_now: u256,
    }

    // @dev Emitted when a new option round is deployed
    // @member round_id: The id of the deployed round
    // @member address: The address of the deployed round
    // @member reserve_price: The reserve price for the deployed round
    // @member strike_price: The strike price for the deployed round
    // @member cap_level: The cap level for the deployed round
    // @member auction_start_date: The auction start date for the deployed round
    // @member auction_end_date: The auction end date for the deployed round
    // @member option_settlement_date: The option settlement date for the deployed round
    #[derive(Serde, Drop, starknet::Event, PartialEq, Debug)]
    struct OptionRoundDeployed {
        round_id: u64,
        address: ContractAddress,
        auction_start_date: u64,
        auction_end_date: u64,
        option_settlement_date: u64,
        pricing_data: PricingData,
    }

    #[derive(Serde, Drop, starknet::Event, PartialEq, Debug)]
    struct L1RequestFulfilled {
        #[key]
        id: felt252,
        #[key]
        caller: ContractAddress,
    }

    #[derive(Drop, starknet::Event, PartialEq, Serde, Debug)]
    struct PricingDataSet {
        pricing_data: PricingData,
        #[key]
        round_id: u64,
        round_address: ContractAddress,
    }

    #[derive(Drop, starknet::Event, PartialEq, Debug)]
    struct AuctionStarted {
        starting_liquidity: u256,
        options_available: u256,
        #[key]
        round_id: u64,
        round_address: ContractAddress,
    }

    #[derive(Drop, starknet::Event, PartialEq, Debug)]
    struct AuctionEnded {
        options_sold: u256,
        clearing_price: u256,
        unsold_liquidity: u256,
        clearing_bid_tree_nonce: u64,
        #[key]
        round_id: u64,
        round_address: ContractAddress,
    }

    #[derive(Drop, starknet::Event, PartialEq, Debug)]
    struct OptionRoundSettled {
        settlement_price: u256,
        payout_per_option: u256,
        #[key]
        round_id: u64,
        round_address: ContractAddress,
    }

    #[derive(Drop, starknet::Event, PartialEq, Debug)]
    struct BidPlaced {
        #[key]
        account: ContractAddress,
        bid_id: felt252,
        amount: u256,
        price: u256,
        bid_tree_nonce_now: u64,
        #[key]
        round_id: u64,
        round_address: ContractAddress,
    }

    #[derive(Drop, starknet::Event, PartialEq, Debug)]
    struct BidUpdated {
        #[key]
        account: ContractAddress,
        bid_id: felt252,
        price_increase: u256,
        bid_tree_nonce_before: u64,
        bid_tree_nonce_now: u64,
        #[key]
        round_id: u64,
        round_address: ContractAddress,
    }

    #[derive(Drop, starknet::Event, PartialEq, Debug)]
    struct UnusedBidsRefunded {
        #[key]
        account: ContractAddress,
        refunded_amount: u256,
        #[key]
        round_id: u64,
        round_address: ContractAddress,
    }

    #[derive(Drop, starknet::Event, PartialEq, Debug)]
    struct OptionsMinted {
        #[key]
        account: ContractAddress,
        minted_amount: u256,
        #[key]
        round_id: u64,
        round_address: ContractAddress,
    }

    #[derive(Drop, starknet::Event, PartialEq, Debug)]
    struct OptionsExercised {
        #[key]
        account: ContractAddress,
        total_options_exercised: u256,
        mintable_options_exercised: u256,
        exercised_amount: u256,
        #[key]
        round_id: u64,
        round_address: ContractAddress,
    }

    // *************************************************************************
    //                            IMPLEMENTATION
    // *************************************************************************

    #[abi(embed_v0)]
    impl VaultImpl of IVault<ContractState> {
        // ***********************************
        //               READS
        // ***********************************

        ///

        fn get_vault_type(self: @ContractState) -> VaultType {
            self.vault_type.read()
        }

        fn get_eth_address(self: @ContractState) -> ContractAddress {
            self.eth_address.read()
        }

        fn get_fossil_client_address(self: @ContractState) -> ContractAddress {
            self.fossil_client_address.read()
        }

        fn get_alpha(self: @ContractState) -> u128 {
            self.alpha.read()
        }

        fn get_strike_level(self: @ContractState) -> i128 {
            self.strike_level.read()
        }

        fn get_round_transition_duration(self: @ContractState) -> u64 {
            self.round_transition_duration.read()
        }

        fn get_auction_duration(self: @ContractState) -> u64 {
            self.auction_duration.read()
        }

        fn get_round_duration(self: @ContractState) -> u64 {
            self.round_duration.read()
        }


        fn get_round_address(self: @ContractState, option_round_id: u64) -> ContractAddress {
            self.round_addresses.read(option_round_id)
        }

        fn get_current_round_id(self: @ContractState) -> u64 {
            self.current_round_id.read()
        }

        /// Liquidity

        fn get_vault_total_balance(self: @ContractState) -> u256 {
            self.get_vault_locked_balance()
                + self.get_vault_unlocked_balance()
                + self.get_vault_stashed_balance()
        }

        fn get_vault_locked_balance(self: @ContractState) -> u256 {
            self.vault_locked_balance.read()
        }

        fn get_vault_unlocked_balance(self: @ContractState) -> u256 {
            self.vault_unlocked_balance.read()
        }

        fn get_vault_stashed_balance(self: @ContractState) -> u256 {
            self.vault_stashed_balance.read()
        }

        fn get_vault_queued_bps(self: @ContractState) -> u128 {
            // @dev Get the liquidity locked at the start of the current round
            let total_liq = self
                .get_round_dispatcher(self.current_round_id.read())
                .get_starting_liquidity();
            // @dev Get the vault's queued for the current round
            let queued_liq = self
                .queued_liquidity
                .entry(get_contract_address())
                .entry(self.current_round_id.read())
                .read();

            // @dev Calculate the queued BPS %, avoiding division by 0
            match total_liq.is_zero() {
                true => 0,
                false => ((BPS_u256 * queued_liq) / total_liq).try_into().unwrap()
            }
        }

        fn get_account_total_balance(self: @ContractState, account: ContractAddress) -> u256 {
            self.get_account_locked_balance(account)
                + self.get_account_unlocked_balance(account)
                + self.get_account_stashed_balance(account)
        }

        fn get_account_locked_balance(self: @ContractState, account: ContractAddress) -> u256 {
            // @dev Get the liquidity locked at the start of the current round
            let total_liq = self
                .get_round_dispatcher(self.current_round_id.read())
                .get_starting_liquidity();
            // @dev Get the liquidity the account locked at the start of the current round
            let account_liq = self.get_realized_deposit_for_current_round(account);
            // @dev Get the liquidity currently locked
            let locked_liq = self.vault_locked_balance.read();

            // @dev Calculate how much belongs to the account, avoiding division by 0
            match total_liq.is_zero() {
                true => 0,
                false => (locked_liq * account_liq) / total_liq
            }
        }

        fn get_account_unlocked_balance(self: @ContractState, account: ContractAddress) -> u256 {
            // @dev Get the account's refreshed upcoming round deposit
            let (_, upcoming_round_deposit) = self.get_refreshed_position(account);

            upcoming_round_deposit
        }

        fn get_account_stashed_balance(self: @ContractState, account: ContractAddress) -> u256 {
            // @dev Sum the account's stashed amounts for each round after the last collection round
            // to the previous round
            let current_round_id = self.current_round_id.read();
            let mut i = self.stash_checkpoints.read(account) + 1;
            let mut total = 0;
            while i < current_round_id {
                // @dev Get the liquidity the account queued
                let queued_liq = self.queued_liquidity.entry(account).entry(i).read();
                if queued_liq.is_non_zero() {
                    // @dev Get the round's starting and remaining liquidity
                    let (starting_liq, remaining_liq, _) = self.get_round_outcome(i);
                    // @dev Calculate the amount of remaining liquidity that was stashed for the
                    // account, avoiding division by 0
                    if starting_liq.is_non_zero() {
                        let stashed_liq = (remaining_liq * queued_liq) / starting_liq;
                        total += stashed_liq;
                    }
                }

                i += 1;
            };

            total
        }

        fn get_account_queued_bps(self: @ContractState, account: ContractAddress) -> u128 {
            // @dev Get the liquidity locked at the start of the current round
            let current_round_id = self.current_round_id.read();
            let total_liq = self.get_realized_deposit_for_current_round(account);
            // @dev Get the amount the account queued
            let queued_liq = self.queued_liquidity.entry(account).entry(current_round_id).read();

            // @dev Calculate the BPS % of the starting liquidity that is queued, avoiding division
            // by 0
            match total_liq.is_zero() {
                true => 0,
                false => ((BPS_u256 * queued_liq) / total_liq).try_into().unwrap()
            }
        }

        /// Fossil

        fn get_request_to_settle_round(self: @ContractState) -> Span<felt252> {
            // @dev Get the current round's settlement date
            let settlement_date = self
                .get_round_dispatcher(self.current_round_id.read())
                .get_option_settlement_date();

            self.generate_job_request(settlement_date)
        }

        fn get_request_to_start_first_round(self: @ContractState) -> Span<felt252> {
            // @dev Get the current round's deployment date
            let deployment_date = self.get_round_dispatcher(1).get_deployment_date();

            self.generate_job_request(deployment_date)
        }


        // ***********************************
        //               WRITES
        // ***********************************

        /// Account functions

        // @dev Caller deposits liquidity for an account in the upcoming round
        fn deposit(ref self: ContractState, amount: u256, account: ContractAddress) -> u256 {
            // @dev Update the account's current and upcoming round deposits
            self.refresh_position(account);
            let upcoming_round_id = self.get_upcoming_round_id();
            let upcoming_round_deposit = self
                .positions
                .entry(account)
                .entry(upcoming_round_id)
                .read();
            let account_unlocked_balance_now = upcoming_round_deposit + amount;
            self
                .positions
                .entry(account)
                .entry(upcoming_round_id)
                .write(account_unlocked_balance_now);

            // @dev Transfer the deposit amount from the caller to this contract
            let eth = self.get_eth_dispatcher();
            eth.transfer_from(get_caller_address(), get_contract_address(), amount);

            // @dev Update the vault's unlocked balance
            let vault_unlocked_balance_now = self.vault_unlocked_balance.read() + amount;
            self.vault_unlocked_balance.write(vault_unlocked_balance_now);

            // @dev Emit deposit event
            self
                .emit(
                    Event::Deposit(
                        Deposit {
                            account,
                            amount,
                            account_unlocked_balance_now,
                            vault_unlocked_balance_now
                        }
                    )
                );

            // @dev Return the account's unlocked balance after the deposit
            account_unlocked_balance_now
        }

        // @dev Caller withdraws liquidity from the upcoming round
        fn withdraw(ref self: ContractState, amount: u256) -> u256 {
            // @dev Update the account's upcoming round deposit
            let account = get_caller_address();
            self.refresh_position(account);
            let upcoming_round_id = self.get_upcoming_round_id();
            let upcoming_round_deposit = self
                .positions
                .entry(account)
                .entry(upcoming_round_id)
                .read();

            // @dev Check the caller is not withdrawing more than their upcoming round deposit
            assert(amount <= upcoming_round_deposit, Errors::InsufficientBalance);

            // @dev Update the account's upcoming round deposit
            let account_unlocked_balance_now = upcoming_round_deposit - amount;
            self
                .positions
                .entry(account)
                .entry(upcoming_round_id)
                .write(account_unlocked_balance_now);

            // @dev Update the vault's unlocked balance
            let vault_unlocked_balance_now = self.vault_unlocked_balance.read() - amount;
            self.vault_unlocked_balance.write(vault_unlocked_balance_now);

            // @dev Transfer the liquidity from the caller to this contract
            let eth = self.get_eth_dispatcher();
            eth.transfer(account, amount);

            // @dev Emit withdrawal event
            self
                .emit(
                    Event::Withdrawal(
                        Withdrawal {
                            account,
                            amount,
                            account_unlocked_balance_now,
                            vault_unlocked_balance_now
                        }
                    )
                );

            // @dev Return the account's unlocked balance after the withdrawal
            account_unlocked_balance_now
        }

        fn queue_withdrawal(ref self: ContractState, bps: u128) {
            // @dev If the current round is Open, there is no locked liqudity to queue, exit early
            let current_round_id = self.current_round_id.read();
            let current_round = self.get_round_dispatcher(current_round_id);
            let state = current_round.get_state();
            if state == OptionRoundState::Open {
                return;
            }

            // @dev Check the caller is not queueing more than the max BPS
            assert(bps <= BPS_u128, Errors::QueueingMoreThanPositionValue);

            // @dev Get the caller's calculated current round deposit
            let account = get_caller_address();
            self.refresh_position(account);
            let current_round_deposit = self.get_realized_deposit_for_current_round(account);

            // @dev Calculate the starting liquidity for the account being queued
            let account_queued_liquidity_now = (current_round_deposit * bps.into()) / BPS_u256;

            // @dev Calculate the's starting liquidity for the vault being queued
            let vault_previously_queued_liquidity = self
                .queued_liquidity
                .entry(get_contract_address())
                .entry(current_round_id)
                .read();
            let account_queued_liquidity_before = self
                .queued_liquidity
                .entry(account)
                .entry(current_round_id)
                .read();
            let vault_queued_liquidity_now = vault_previously_queued_liquidity
                - account_queued_liquidity_before
                + account_queued_liquidity_now;

            // @dev Update the vault and account's queued liquidity
            let vault = get_contract_address();
            self
                .queued_liquidity
                .entry(vault)
                .entry(current_round_id)
                .write(vault_queued_liquidity_now);
            self
                .queued_liquidity
                .entry(account)
                .entry(current_round_id)
                .write(account_queued_liquidity_now);

            // @dev Emit withdrawal queued event
            self
                .emit(
                    Event::WithdrawalQueued(
                        WithdrawalQueued {
                            account,
                            bps,
                            round_id: current_round_id,
                            account_queued_liquidity_before,
                            account_queued_liquidity_now,
                            vault_queued_liquidity_now
                        }
                    )
                );
        }

        fn withdraw_stash(ref self: ContractState, account: ContractAddress) -> u256 {
            // @dev Get how much the account has stashed
            let amount = self.get_account_stashed_balance(account);

            // @dev Update the account's stash checkpoint
            self.stash_checkpoints.write(account, self.current_round_id.read() - 1);

            // @dev Update the vault's total stashed
            let vault_stashed_balance_now = self.vault_stashed_balance.read() - amount;
            self.vault_stashed_balance.write(vault_stashed_balance_now);

            // @dev Transfer the stashed balance to the liquidity provider
            let eth = self.get_eth_dispatcher();
            eth.transfer(account, amount);

            // @dev Emit stashed withdrawal event
            self
                .emit(
                    Event::StashWithdrawn(
                        StashWithdrawn { account, amount, vault_stashed_balance_now }
                    )
                );

            amount
        }

        

        /// State transitions
        fn fossil_client_callback(ref self: ContractState, l1_data: L1Data, timestamp: u64) ->  FossilCallbackReturn {
            // @dev Only the Fossil Client contract can call this function
            self.assert_caller_is_fossil_client();

            // @dev Assert the L1 data is valid
            let L1Data { twap, volatility: _, reserve_price } = l1_data;
            assert(twap.is_non_zero() && reserve_price.is_non_zero(), Errors::InvalidL1Data);

            // @dev Requests can only be fulfilled if the current round is Running, or if the
            // first round is Open
            let current_round_id = self.current_round_id.read();
            let current_round = self.get_round_dispatcher(current_round_id);
            let state = current_round.get_state();

            assert(
                state == OptionRoundState::Running
                    || (current_round_id == 1 && state == OptionRoundState::Open),
                Errors::L1DataNotAcceptedNow
            );

            // @dev If the current round is Running, the l1 data is being used to settle it
            if state == OptionRoundState::Running {
                // @dev Ensure now >= the settlement date
                let now = get_block_timestamp();
                let settlement_date = current_round.get_option_settlement_date();
                assert(now >= settlement_date, Errors::L1DataNotAcceptedNow);

                // @dev Ensure the job request's timestamp is for the settlement date
                assert(timestamp == settlement_date, Errors::L1DataOutOfRange);

                // @dev Settle the current round
                let total_payout = self.settle_round(l1_data);
                
                FossilCallbackReturn::RoundSettled(RoundSettledReturn { total_payout })
            } // @dev If the first round is Open, the result is being used to set the pricing data for its auction to start
            else {
                // // @dev Ensure now < auction start date
                // let now = get_block_timestamp();
                // let auction_start_date = current_round.get_auction_start_date();
                // assert(now < auction_start_date, Errors::L1DataNotAcceptedNow);

                // @dev Ensure the job request's timestamp is for the round's deployment date
                let deployment_date = current_round.get_deployment_date();
                assert(timestamp == deployment_date, Errors::L1DataOutOfRange);

                let pricing_data = self.convert_l1_data_to_round_data(l1_data);
                // @dev Set the round's pricing data directly
                current_round.set_pricing_data(pricing_data);

                self
                    .emit(
                        PricingDataSet {
                            pricing_data, // Use the converted data
                            round_id: current_round_id,
                            round_address: current_round.contract_address
                        }
                    );
<<<<<<< HEAD
                

                FossilCallbackReturn::FirstRoundInitialized
=======
>>>>>>> 0cd4a823
            }
        }

        fn start_auction(ref self: ContractState) -> u256 {
            // @dev Update all unlocked liquidity to locked
            let unlocked_liquidity_before_auction = self.vault_unlocked_balance.read();
            self.vault_locked_balance.write(unlocked_liquidity_before_auction);
            self.vault_unlocked_balance.write(0);

            // @dev Start the current round's auction and return the total options available
            let current_round_id = self.current_round_id.read();
            let current_round_address = self.round_addresses.read(current_round_id);
            let options_available = self
                .get_round_dispatcher(current_round_id)
                .start_auction(unlocked_liquidity_before_auction);

            self
                .emit(
                    Event::AuctionStarted(
                        AuctionStarted {
                            starting_liquidity: unlocked_liquidity_before_auction,
                            options_available,
                            round_id: current_round_id,
                            round_address: current_round_address,
                        }
                    )
                );

            options_available
        }

        fn end_auction(ref self: ContractState) -> (u256, u256) {
            // @dev End the current round's auction
            let current_round_id = self.current_round_id.read();
            let current_round_address = self.round_addresses.read(current_round_id);
            let current_round = self.get_round_dispatcher(current_round_id);
            let (clearing_price, options_sold, clearing_bid_tree_nonce) = current_round
                .end_auction();

            // @dev Calculate the total premium and add it to the total unlocked liquidity
            let mut unlocked_liquidity = self.vault_unlocked_balance.read();
            let total_premium = clearing_price * options_sold;
            unlocked_liquidity += total_premium;

            // @dev If there is unsold liquidity it becomes unlocked
            let unsold_liquidity = current_round.get_unsold_liquidity();
            if unsold_liquidity.is_non_zero() {
                unlocked_liquidity += unsold_liquidity;
                self
                    .vault_locked_balance
                    .write(self.vault_locked_balance.read() - unsold_liquidity);
            }

            // @dev Update the vault's unlocked balance
            self.vault_unlocked_balance.write(unlocked_liquidity);

            // @dev Return the clearing price of the auction and the number of options sold
            self
                .emit(
                    Event::AuctionEnded(
                        AuctionEnded {
                            options_sold,
                            clearing_price,
                            unsold_liquidity,
                            clearing_bid_tree_nonce,
                            round_id: current_round_id,
                            round_address: current_round_address,
                        }
                    )
                );

            (clearing_price, options_sold)
        }

<<<<<<< HEAD
=======
        fn settle_round(ref self: ContractState) -> u256 {
            // @dev Get pricing data set for the current round's settlement
            let current_round_id = self.current_round_id.read();
            let L1Data { twap, volatility, reserve_price } = self
                .l1_data
                .entry(current_round_id)
                .read();

            assert(
                twap.is_non_zero() && reserve_price.is_non_zero(), RoundErrors::PricingDataNotSet
            );

            // @dev Settle the current round and return the total payout
            let current_round = self.get_round_dispatcher(current_round_id);
            let (total_payout, payout_per_option) = current_round.settle_round(twap);

            // @dev Calculate the remaining liquidity after the round settles
            let starting_liq = current_round.get_starting_liquidity();
            let unsold_liq = current_round.get_unsold_liquidity();
            let remaining_liq = starting_liq - unsold_liq - total_payout;

            // @dev Calculate the amount of liquidity that was stashed/not stashed by liquidity
            // providers, avoiding division by 0
            let vault = get_contract_address();
            let starting_liq_queued = self
                .queued_liquidity
                .entry(vault)
                .entry(current_round_id)
                .read();
            let remaining_liq_stashed = match starting_liq.is_zero() {
                true => 0,
                false => (remaining_liq * starting_liq_queued) / starting_liq
            };
            let remaining_liq_not_stashed = remaining_liq - remaining_liq_stashed;

            // @dev All of the remaining liquidity becomes unlocked, any stashed liquidity is
            // set aside and no longer participates in the protocol
            self.vault_locked_balance.write(0);
            self
                .vault_stashed_balance
                .write(self.vault_stashed_balance.read() + remaining_liq_stashed);
            self
                .vault_unlocked_balance
                .write(self.vault_unlocked_balance.read() + remaining_liq_not_stashed);

            // @dev Transfer payout from the vault to the just settled round,
            if (total_payout > 0) {
                self.get_eth_dispatcher().transfer(current_round.contract_address, total_payout);
            }

            // @dev Emit event
            self
                .emit(
                    Event::OptionRoundSettled(
                        OptionRoundSettled {
                            round_id: current_round_id,
                            round_address: current_round.contract_address,
                            settlement_price: twap,
                            payout_per_option
                        }
                    )
                );

            // @dev Deploy the next option round contract & update the current round id
            self.deploy_next_round(L1Data { twap, volatility, reserve_price });

            // @dev Return just the total payout
            total_payout
        }

>>>>>>> 0cd4a823
        // Option round user actions

        fn place_bid(ref self: ContractState, amount: u256, price: u256) -> Bid {
            let account = get_caller_address();
            let current_round_id = self.current_round_id.read();
            let current_round_address = self.round_addresses.read(current_round_id);
            let current_round = self.get_round_dispatcher(current_round_id);

            let bid = current_round.place_bid(account, amount, price);

            self
                .emit(
                    Event::BidPlaced(
                        BidPlaced {
                            account,
                            bid_id: bid.bid_id,
                            amount,
                            price,
                            bid_tree_nonce_now: bid.tree_nonce + 1,
                            round_id: current_round_id,
                            round_address: current_round_address,
                        }
                    )
                );

            bid
        }

        fn update_bid(ref self: ContractState, bid_id: felt252, price_increase: u256) -> Bid {
            let account = get_caller_address();
            let current_round_id = self.current_round_id.read();
            let current_round_address = self.round_addresses.read(current_round_id);
            let current_round = self.get_round_dispatcher(current_round_id);

            let current_bid = current_round.get_bid_details(bid_id);
            let updated_bid = current_round.update_bid(account, bid_id, price_increase);

            self
                .emit(
                    Event::BidUpdated(
                        BidUpdated {
                            account,
                            bid_id,
                            price_increase,
                            bid_tree_nonce_before: current_bid.tree_nonce,
                            bid_tree_nonce_now: updated_bid.tree_nonce,
                            round_id: current_round_id,
                            round_address: current_round_address,
                        }
                    )
                );

            updated_bid
        }

        fn refund_unused_bids(
            ref self: ContractState, round_address: ContractAddress, account: ContractAddress
        ) -> u256 {
            // Get round info from address
            let round = IOptionRoundDispatcher { contract_address: round_address };
            let round_id = round.get_round_id();

            // Refund unused bids
            let refunded_amount = round.refund_unused_bids(account);

            // Emit event
            self
                .emit(
                    Event::UnusedBidsRefunded(
                        UnusedBidsRefunded { account, refunded_amount, round_id, round_address, }
                    )
                );

            refunded_amount
        }

        fn mint_options(ref self: ContractState, round_address: ContractAddress) -> u256 {
            let account = get_caller_address();
            let round = IOptionRoundDispatcher { contract_address: round_address };
            let round_id = round.get_round_id();

            let minted_amount = round.mint_options(account);

            self
                .emit(
                    Event::OptionsMinted(
                        OptionsMinted { account, minted_amount, round_id, round_address, }
                    )
                );

            minted_amount
        }

        fn exercise_options(ref self: ContractState, round_address: ContractAddress) -> u256 {
            let account = get_caller_address();
            let round = IOptionRoundDispatcher { contract_address: round_address };
            let round_id = round.get_round_id();

            let (exercised_amount, total_options_exercised, mintable_options_exercised) = round
                .exercise_options(account);

            self
                .emit(
                    Event::OptionsExercised(
                        OptionsExercised {
                            account,
                            total_options_exercised,
                            mintable_options_exercised,
                            exercised_amount,
                            round_id,
                            round_address,
                        }
                    )
                );

            exercised_amount
        }
    }

    // *************************************************************************
    //                          INTERNAL FUNCTIONS
    // *************************************************************************

    #[generate_trait]
    impl InternalImpl of VaultInternalTrait {
        /// Get contract dispatchers

        fn get_eth_dispatcher(self: @ContractState) -> ERC20ABIDispatcher {
            ERC20ABIDispatcher { contract_address: self.eth_address.read() }
        }

        fn get_round_dispatcher(self: @ContractState, round_id: u64) -> IOptionRoundDispatcher {
            IOptionRoundDispatcher { contract_address: self.round_addresses.read(round_id) }
        }

        /// Basic helpers
        
        fn assert_caller_is_fossil_client(self: @ContractState) {
            assert(
                get_caller_address() == self.fossil_client_address.read(),
                Errors::CallerNotFossilClient
            );
        }

        fn get_upcoming_round_id(self: @ContractState) -> u64 {
            let current_round_id = self.current_round_id.read();
            match self.get_round_dispatcher(current_round_id).get_state() {
                OptionRoundState::Open => current_round_id,
                _ => current_round_id + 1
            }
        }

        fn get_round_outcome(self: @ContractState, round_id: u64) -> (u256, u256, u256) {
            let round = self.get_round_dispatcher(round_id);
            assert!(
                round_id < self.current_round_id.read(), "Round must be settled to get outcome"
            );

            // @dev Get the round's details
            let round_starting_liq = round.get_starting_liquidity();
            let round_unsold_liq = round.get_unsold_liquidity();
            let round_premiums = round.get_total_premium();
            let round_payout = round.get_total_payout();

            // @dev Calculate the round's remaining and earned liquidity
            let remaining_liq = round_starting_liq - round_payout - round_unsold_liq;
            let round_earned_liq = round_premiums + round_unsold_liq;

            // Return the starting, remaining, and earned liquidity for a settled round
            (round_starting_liq, remaining_liq, round_earned_liq)
        }

        /// Deploying rounds

        // @dev Deploy the next option round, if data is supplied, calculate the strike
        // price and cap level and set the next round's data
        fn deploy_next_round(ref self: ContractState, l1_data: L1Data) {
            let vault_address: ContractAddress = get_contract_address();
            let round_id: u64 = self.current_round_id.read() + 1;

            // @dev Create this round's constructor args
            let mut calldata: Array<felt252> = array![];

            let round_transition_duration = self.round_transition_duration.read();
            let auction_duration = self.auction_duration.read();
            let round_duration = self.round_duration.read();

            let pricing_data = self.convert_l1_data_to_round_data(l1_data);

            let constructor_args = OptionRoundConstructorArgs {
                vault_address,
                round_id,
                pricing_data,
                round_transition_duration,
                auction_duration,
                round_duration
            };
            calldata.append_serde(constructor_args);

            // @dev Deploy the round
            let (address, _) = deploy_syscall(
                self.option_round_class_hash.read(), 'some salt', calldata.span(), false
            )
                .expect(Errors::OptionRoundDeploymentFailed);
            let round = IOptionRoundDispatcher { contract_address: address };

            // @dev Update the current round id
            self.current_round_id.write(round_id);

            // @dev Store this round address
            self.round_addresses.write(round_id, address);

            // @dev Emit option round deployed event
            self
                .emit(
                    OptionRoundDeployed {
                        round_id,
                        address,
                        auction_start_date: round.get_auction_start_date(),
                        auction_end_date: round.get_auction_end_date(),
                        option_settlement_date: round.get_option_settlement_date(),
                        pricing_data, // Use the converted data
                    }
                );
        }

        fn settle_round(ref self: ContractState, l1_data: L1Data) -> u256 {
            // @dev Get pricing data set for the current round's settlement
            let current_round_id = self.current_round_id.read();
            let L1Data { twap, volatility, reserve_price } = l1_data;

            assert(
                twap.is_non_zero() && reserve_price.is_non_zero(), RoundErrors::PricingDataNotSet
            );

            // @dev Settle the current round and return the total payout
            let current_round = self.get_round_dispatcher(current_round_id);
            let (total_payout, payout_per_option) = current_round.settle_round(twap);

            // @dev Calculate the remaining liquidity after the round settles
            let starting_liq = current_round.get_starting_liquidity();
            let unsold_liq = current_round.get_unsold_liquidity();
            let remaining_liq = starting_liq - unsold_liq - total_payout;

            // @dev Calculate the amount of liquidity that was stashed/not stashed by liquidity
            // providers, avoiding division by 0
            let vault = get_contract_address();
            let starting_liq_queued = self
                .queued_liquidity
                .entry(vault)
                .entry(current_round_id)
                .read();
            let remaining_liq_stashed = match starting_liq.is_zero() {
                true => 0,
                false => (remaining_liq * starting_liq_queued) / starting_liq
            };
            let remaining_liq_not_stashed = remaining_liq - remaining_liq_stashed;

            // @dev All of the remaining liquidity becomes unlocked, any stashed liquidity is
            // set aside and no longer participates in the protocol
            self.vault_locked_balance.write(0);
            self
                .vault_stashed_balance
                .write(self.vault_stashed_balance.read() + remaining_liq_stashed);
            self
                .vault_unlocked_balance
                .write(self.vault_unlocked_balance.read() + remaining_liq_not_stashed);

            // @dev Transfer payout from the vault to the just settled round,
            if (total_payout > 0) {
                self.get_eth_dispatcher().transfer(current_round.contract_address, total_payout);
            }

            // @dev Emit event
            self.emit(Event::OptionRoundSettled(OptionRoundSettled {
                round_id: current_round_id,
                round_address: current_round.contract_address,
                settlement_price: twap,
                payout_per_option
            }));

            // @dev Deploy the next option round contract & update the current round id
            self.deploy_next_round(L1Data { twap, volatility, reserve_price });

            // @dev Return just the total payout
            total_payout
        }

        /// Fossil

        // @dev Converts L1 data from Fossil (or 3rd party) to pricing data for the round
        fn convert_l1_data_to_round_data(self: @ContractState, l1_data: L1Data) -> PricingData {
            if l1_data == Default::default() {
                return PricingData { strike_price: 0, cap_level: 0, reserve_price: 0 };
            }

            let L1Data { twap, volatility, reserve_price } = l1_data;

            let alpha = self.alpha.read();
            let k = self.strike_level.read();

            let cap_level = calculate_cap_level(alpha, k, volatility);
            let strike_price = calculate_strike_price(k, twap);

            PricingData { strike_price, cap_level, reserve_price }
        }

        /// Position management

        // @dev Calculate the account's starting deposit for the current round
        fn get_realized_deposit_for_current_round(
            self: @ContractState, account: ContractAddress
        ) -> u256 {
            // @dev Calculate the value of the account's deposit from the round after their
            // deposit checkpoint to the start of the current round
            let current_round_id = self.current_round_id.read();
            let mut i = self.position_checkpoints.read(account) + 1;
            let mut realized_deposit = 0;
            while i < current_round_id {
                // @dev Increment the realized deposit by the account's deposit in this round
                realized_deposit += self.positions.entry(account).entry(i).read();

                // @dev Get the liquidity that became unlocked for the account in this round
                let account_unlocked_liq = self
                    .get_liquidity_unlocked_for_account_in_round(account, realized_deposit, i);

                // @dev Get the liquidity that remained for the account in this round
                let account_remaining_liq = self
                    .get_account_liquidity_that_remained_in_round_unstashed(
                        account, realized_deposit, i
                    );

                realized_deposit = account_unlocked_liq + account_remaining_liq;

                i += 1;
            };

            // @dev Add in the liquidity provider's current round deposit
            realized_deposit + self.positions.entry(account).entry(current_round_id).read()
        }

        // @dev Calculate the account's starting deposit for the current round and their deposit
        // for the upcoming round
        fn get_refreshed_position(self: @ContractState, account: ContractAddress) -> (u256, u256) {
            // @dev Calculate the account's deposit at start of the current round
            let current_round_id = self.current_round_id.read();
            let current_round_deposit = self.get_realized_deposit_for_current_round(account);
            let state = self.get_round_dispatcher(current_round_id).get_state();
            match state {
                // @dev If the current round is Open, it is also the upcoming round
                OptionRoundState::Open => (current_round_deposit, current_round_deposit),
                // @dev Else, there is an upcoming round
                _ => {
                    // @dev Get the account's upcoming round deposit
                    let mut upcoming_round_deposit = self
                        .positions
                        .entry(account)
                        .entry(current_round_id + 1)
                        .read();
                    // @dev There are only premium/unsold liquidity after the auction ends
                    if state == OptionRoundState::Running {
                        // @dev Adds 0 if the premium/unsold liquidity was already moved as a
                        // deposit into the upcoming round
                        upcoming_round_deposit += self
                            .get_liquidity_unlocked_for_account_in_round(
                                account, current_round_deposit, current_round_id
                            );
                    }

                    (current_round_deposit, upcoming_round_deposit)
                },
            }
        }

        // @dev Combine deposits from the last checkpoint into a single deposit for the current
        // round, and if there are premiums/unsold liquidity collectable, add them as a deposit for
        // the upcoming round
        fn refresh_position(ref self: ContractState, account: ContractAddress) {
            // @dev Get the refreshed current and upcoming round deposits
            let current_round_id = self.current_round_id.read();
            let (current_round_deposit, upcoming_round_deposit) = self
                .get_refreshed_position(account);

            // @dev Update the account's current round deposit and checkpoint
            if current_round_deposit != self
                .positions
                .entry(account)
                .entry(current_round_id)
                .read() {
                self.positions.entry(account).entry(current_round_id).write(current_round_deposit);
            }
            if current_round_id - 1 != self.position_checkpoints.read(account) {
                self.position_checkpoints.write(account, current_round_id - 1);
            }

            // @dev If the current round is Running, there could be premiums/unsold liquidity to
            // to move to the upcoming round
            if self
                .get_round_dispatcher(current_round_id)
                .get_state() == OptionRoundState::Running {
                // @dev If the premiums/unsold liquidity were not moved as a deposit into the
                // next round, move them
                if !self.is_premium_moved.entry(account).entry(current_round_id).read() {
                    self.is_premium_moved.entry(account).entry(current_round_id).write(true);
                    // @dev Update the account's upcoming round deposit if it has changed
                    if upcoming_round_deposit != self
                        .positions
                        .entry(account)
                        .entry(current_round_id + 1)
                        .read() {
                        self
                            .positions
                            .entry(account)
                            .entry(current_round_id + 1)
                            .write(upcoming_round_deposit);
                    }
                }
            }
        }

        // @dev Get the premium and unsold liquidity unlocked for an account after a round's auction
        // @param account: The account in question
        // @param account_staring_liq: The liquidity the account locked at the start of the round
        // @param round_id: The round to lookup
        // @note Returns 0 if the round is Open | Running
        // @note Returns 0 if the unlocked liq was moved as a deposit into the next round
        // (refreshed)
        fn get_liquidity_unlocked_for_account_in_round(
            self: @ContractState,
            account: ContractAddress,
            account_starting_liq: u256,
            round_id: u64
        ) -> u256 {
            // @dev If the round is Open | Auctioning, there are no premiums/unsold liquidity yet,
            // return 0 @dev If the unlocked liquidity was moved as a deposit into the next round,
            // return  0
            let round = self.get_round_dispatcher(round_id);
            let state = round.get_state();
            if state == OptionRoundState::Open
                || state == OptionRoundState::Auctioning
                || self.is_premium_moved.entry(account).entry(round_id).read() {
                0
            } else {
                // @dev How much unlockable liquidity is there in the round
                let round_starting_liq = round.get_starting_liquidity();
                let round_unlocked_liq = round.get_total_premium() + round.get_unsold_liquidity();

                // @dev Liquidity provider's share of the unlocked liquidity, avoiding division by 0
                match round_starting_liq.is_zero() {
                    true => 0,
                    false => { (round_unlocked_liq * account_starting_liq) / round_starting_liq }
                }
            }
        }

        // @dev Get the liquidity that remained for an account after a round settled that was not
        // stashed @param account: The account in question
        // @param account_staring_liq: The liquidity the account locked at the start of the round
        // @param round_id: The round to lookup
        // @note Returns 0 if the round is not Settled
        fn get_account_liquidity_that_remained_in_round_unstashed(
            self: @ContractState,
            account: ContractAddress,
            account_starting_liq: u256,
            round_id: u64
        ) -> u256 {
            // @dev Return 0 if the round is not Settled
            if self.get_round_dispatcher(round_id).get_state() != OptionRoundState::Settled {
                0
            } else {
                // @dev Get the round's starting and remaining liquidity
                let (round_starting_liq, round_remaining_liq, _) = self.get_round_outcome(round_id);

                // @dev Calculate the amount of liquidity the account stashed
                let account_liq_queued = self
                    .queued_liquidity
                    .entry(account)
                    .entry(round_id)
                    .read();

                // @dev If the starting liquidity is 0, avoid division by 0
                if round_starting_liq.is_zero() {
                    0
                } else {
                    // @dev Calculate the amount of liquidity the account did not stash
                    let account_remaining_liq_stashed = (round_remaining_liq * account_liq_queued)
                        / round_starting_liq;
                    let account_remaining_liq = (round_remaining_liq * account_starting_liq)
                        / round_starting_liq;
                    let account_remaining_liq_not_stashed = account_remaining_liq
                        - account_remaining_liq_stashed;

                    // @dev Return the remaining liquidity not stashed
                    account_remaining_liq_not_stashed
                }
            }
        }

        // @dev Generate a JobRequest for a specific timestamp
        fn generate_job_request(self: @ContractState, timestamp: u64) -> Span<felt252> {
            let mut serialized_request = array![];
            JobRequest { program_id: PROGRAM_ID, vault_address: get_contract_address(), timestamp }
                .serialize(ref serialized_request);
            serialized_request.span()
        }
    }
}<|MERGE_RESOLUTION|>--- conflicted
+++ resolved
@@ -754,12 +754,9 @@
                             round_address: current_round.contract_address
                         }
                     );
-<<<<<<< HEAD
                 
 
                 FossilCallbackReturn::FirstRoundInitialized
-=======
->>>>>>> 0cd4a823
             }
         }
 
@@ -834,79 +831,6 @@
             (clearing_price, options_sold)
         }
 
-<<<<<<< HEAD
-=======
-        fn settle_round(ref self: ContractState) -> u256 {
-            // @dev Get pricing data set for the current round's settlement
-            let current_round_id = self.current_round_id.read();
-            let L1Data { twap, volatility, reserve_price } = self
-                .l1_data
-                .entry(current_round_id)
-                .read();
-
-            assert(
-                twap.is_non_zero() && reserve_price.is_non_zero(), RoundErrors::PricingDataNotSet
-            );
-
-            // @dev Settle the current round and return the total payout
-            let current_round = self.get_round_dispatcher(current_round_id);
-            let (total_payout, payout_per_option) = current_round.settle_round(twap);
-
-            // @dev Calculate the remaining liquidity after the round settles
-            let starting_liq = current_round.get_starting_liquidity();
-            let unsold_liq = current_round.get_unsold_liquidity();
-            let remaining_liq = starting_liq - unsold_liq - total_payout;
-
-            // @dev Calculate the amount of liquidity that was stashed/not stashed by liquidity
-            // providers, avoiding division by 0
-            let vault = get_contract_address();
-            let starting_liq_queued = self
-                .queued_liquidity
-                .entry(vault)
-                .entry(current_round_id)
-                .read();
-            let remaining_liq_stashed = match starting_liq.is_zero() {
-                true => 0,
-                false => (remaining_liq * starting_liq_queued) / starting_liq
-            };
-            let remaining_liq_not_stashed = remaining_liq - remaining_liq_stashed;
-
-            // @dev All of the remaining liquidity becomes unlocked, any stashed liquidity is
-            // set aside and no longer participates in the protocol
-            self.vault_locked_balance.write(0);
-            self
-                .vault_stashed_balance
-                .write(self.vault_stashed_balance.read() + remaining_liq_stashed);
-            self
-                .vault_unlocked_balance
-                .write(self.vault_unlocked_balance.read() + remaining_liq_not_stashed);
-
-            // @dev Transfer payout from the vault to the just settled round,
-            if (total_payout > 0) {
-                self.get_eth_dispatcher().transfer(current_round.contract_address, total_payout);
-            }
-
-            // @dev Emit event
-            self
-                .emit(
-                    Event::OptionRoundSettled(
-                        OptionRoundSettled {
-                            round_id: current_round_id,
-                            round_address: current_round.contract_address,
-                            settlement_price: twap,
-                            payout_per_option
-                        }
-                    )
-                );
-
-            // @dev Deploy the next option round contract & update the current round id
-            self.deploy_next_round(L1Data { twap, volatility, reserve_price });
-
-            // @dev Return just the total payout
-            total_payout
-        }
-
->>>>>>> 0cd4a823
         // Option round user actions
 
         fn place_bid(ref self: ContractState, amount: u256, price: u256) -> Bid {
