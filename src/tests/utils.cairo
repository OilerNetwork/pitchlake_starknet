--- conflicted
+++ resolved
@@ -706,66 +706,6 @@
     self.start_auction();
 }
 
-<<<<<<< HEAD
-=======
-fn deposit_n(ref self: VaultFacade, providers: u32, amount: u256) {
-    let mut index: u32 = 0;
-    let lp = liquidity_providers_get(providers);
-    while index < providers {
-        self.deposit(amount, *lp.at(index));
-        index += 1;
-    };
-}
-
-fn deposit_n_custom(ref self: VaultFacade, providers: u32, amount: Array<u256>) {
-    let len = amount.len();
-    let mut index: u32 = 0;
-    let lp = liquidity_providers_get(providers);
-    while index < providers {
-        if (index < len) {
-            self.deposit(*amount[index], *lp.at(index));
-        } else {
-            self.deposit(*amount[0], *lp.at(index));
-        }
-        index += 1;
-    };
-}
-
-
-fn bid_n(ref self: VaultFacade, bidders: u32, amount: u256, price: u256) {
-    let mut current_round = self.get_current_round();
-    let params = current_round.get_params();
-    let mut index: u32 = 0;
-    let bid_amount = params.total_options_available;
-    let bid_price = params.reserve_price;
-    let option_bidders = option_bidders_get(bidders);
-
-    assert(price > bid_price && amount > price, 'Invalid parameters');
-    while index < bidders {
-        current_round.place_bid(amount, price, *option_bidders[index]);
-        index += 1;
-    }
-}
-
-
-fn bid_n_custom(ref self: VaultFacade, bidders: u32, amounts: Array<u256>, prices: Array<u256>) {
-    let mut current_round = self.get_current_round();
-    let params = current_round.get_params();
-    let mut index: u32 = 0;
-    let bid_price = params.reserve_price;
-    let option_bidders = option_bidders_get(bidders);
-
-    while index < bidders {
-        assert(
-            *prices[index] > bid_price && *amounts[index] > *prices[index],
-            ('Invalid parameters at {}')
-        );
-        current_round.place_bid(*amounts[index], *prices[index], *option_bidders[index]);
-        index += 1;
-    }
-}
-
->>>>>>> 63aaaea9
 // Accelerate to the current round's auction end
 fn accelerate_to_running(ref self: VaultFacade) {
     let mut current_round = self.get_current_round();
