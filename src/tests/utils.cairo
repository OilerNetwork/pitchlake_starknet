use core::array::ArrayTrait;
use pitch_lake_starknet::tests::mocks::mock_market_aggregator::IMarketAggregatorSetterDispatcherTrait;
use debug::PrintTrait;
use starknet::{
    ClassHash, ContractAddress, contract_address_const, deploy_syscall,
    Felt252TryIntoContractAddress, get_contract_address, contract_address_try_from_felt252, testing,
    testing::{set_block_timestamp, set_contract_address}
};
use openzeppelin::token::erc20::interface::{
    IERC20, IERC20Dispatcher, IERC20DispatcherTrait, IERC20SafeDispatcher,
};
use openzeppelin::token::erc20::{ERC20Component, ERC20Component::{Transfer}};
use openzeppelin::utils::serde::SerializedAppend;

use pitch_lake_starknet::{
    pitch_lake::{
        IPitchLakeDispatcher, IPitchLakeSafeDispatcher, IPitchLakeDispatcherTrait, PitchLake,
        IPitchLakeSafeDispatcherTrait
    },
    market_aggregator::{
        IMarketAggregator, IMarketAggregatorDispatcher, IMarketAggregatorDispatcherTrait,
        IMarketAggregatorSafeDispatcher, IMarketAggregatorSafeDispatcherTrait
    },
    vault::{IVaultDispatcher, IVaultDispatcherTrait, Vault, VaultType}, option_round,
    option_round::{
        OptionRound, OptionRoundParams, IOptionRoundDispatcher, IOptionRoundDispatcherTrait,
        IOptionRoundSafeDispatcher, IOptionRoundSafeDispatcherTrait
    },
    tests::{
        option_round_facade::{OptionRoundFacade, OptionRoundFacadeTrait},
        vault_facade::{VaultFacade, VaultFacadeTrait},
        mocks::mock_market_aggregator::{MockMarketAggregator}
    },
    eth::Eth,
};

<<<<<<< HEAD
use core::array;
=======

use pitch_lake_starknet::tests::{
    option_round_facade::{OptionRoundFacade, OptionRoundFacadeTrait},
    vault_facade::{VaultFacade, VaultFacadeTrait}
};
use pitch_lake_starknet::option_round;
use pitch_lake_starknet::option_round::{
    OptionRound, OptionRoundParams, IOptionRoundDispatcher, IOptionRoundDispatcherTrait,
    IOptionRoundSafeDispatcher, IOptionRoundSafeDispatcherTrait, OptionRoundState
};
use pitch_lake_starknet::market_aggregator::{
    IMarketAggregator, IMarketAggregatorDispatcher, IMarketAggregatorDispatcherTrait,
    IMarketAggregatorSafeDispatcher, IMarketAggregatorSafeDispatcherTrait
};
use pitch_lake_starknet::tests::mocks::mock_market_aggregator::{
    MockMarketAggregator, IMarketAggregatorSetterDispatcher, IMarketAggregatorSetter
};
>>>>>>> 3b6a2d3b

const DECIMALS: u8 = 18_u8;
const SUPPLY: u256 = 99999999999999999999999999999999;

// Deploy eth contract for testing
fn deploy_eth() -> IERC20Dispatcher {
    let mut calldata = array![];

    calldata.append_serde(SUPPLY);
    calldata.append_serde(weth_owner());

    let (contract_address, _): (ContractAddress, Span<felt252>) = deploy_syscall(
        Eth::TEST_CLASS_HASH.try_into().unwrap(), 'some salt', calldata.span(), false
    )
        .unwrap();

    // Clear the event log
    clear_event_logs(array![contract_address]);
    return IERC20Dispatcher { contract_address };
}

// Deploy market aggregator for testing
fn deploy_market_aggregator() -> IMarketAggregatorDispatcher {
    let mut calldata = array![];

    let (contract_address, _) = deploy_syscall(
        MockMarketAggregator::TEST_CLASS_HASH.try_into().unwrap(),
        'some salt',
        calldata.span(),
        true
    )
        .expect('DEPLOY_MARKET_AGGREGATOR_FAILED');

    // Clear the event log
    clear_event_logs(array![contract_address]);
    return IMarketAggregatorDispatcher { contract_address };
}

// Deploy the vault and market aggregator
fn deploy_vault(vault_type: VaultType) -> IVaultDispatcher {
    let mut calldata = array![];
    calldata.append_serde(vault_manager());
    calldata.append_serde(vault_type);
    calldata.append_serde(deploy_market_aggregator().contract_address); // needed ?
    calldata.append_serde(OptionRound::TEST_CLASS_HASH);

    let (contract_address, _) = deploy_syscall(
        Vault::TEST_CLASS_HASH.try_into().unwrap(), 'some salt', calldata.span(), true
    )
        .expect('DEPLOY_VAULT_FAILED');

    // Clear the event log
    clear_event_logs(array![contract_address]);

    return IVaultDispatcher { contract_address };
}

fn deploy_pitch_lake() -> IPitchLakeDispatcher {
    let mut calldata = array![];

    let ITM: IVaultDispatcher = deploy_vault(VaultType::InTheMoney);
    let OTM: IVaultDispatcher = deploy_vault(VaultType::OutOfMoney);
    let ATM: IVaultDispatcher = deploy_vault(VaultType::AtTheMoney);
    let mkagg = deploy_market_aggregator();

    calldata.append_serde(ITM.contract_address);
    calldata.append_serde(OTM.contract_address);
    calldata.append_serde(ATM.contract_address);
    calldata.append_serde(mkagg.contract_address);

    let (contract_address, _) = deploy_syscall(
        PitchLake::TEST_CLASS_HASH.try_into().unwrap(), 0, calldata.span(), true
    )
        .expect('DEPLOY_AD_FAILED');

    // Clear event logs
    clear_event_logs(
        array![
            ITM.contract_address,
            OTM.contract_address,
            ATM.contract_address,
            mkagg.contract_address,
            contract_address
        ]
    );

    return IPitchLakeDispatcher { contract_address };
}

fn setup_facade() -> (VaultFacade, IERC20Dispatcher) {
    let eth_dispatcher: IERC20Dispatcher = deploy_eth();
    let vault_dispatcher: IVaultDispatcher = deploy_vault(VaultType::InTheMoney);

    // Supply eth to test users
    set_contract_address(weth_owner());
    let mut lps = liquidity_providers_get(5);
    loop {
        match lps.pop_front() {
            Option::Some(lp) => {
                let lp_amount_wei: u256 = 1000000 * decimals(); // 1,000,000 ETH
                eth_dispatcher.transfer(lp, lp_amount_wei);
            },
            Option::None => { break (); },
        };
    };

    // Give OBs eth
    let mut obs = option_bidders_get(5);
    loop {
        match obs.pop_front() {
            Option::Some(ob) => {
                let ob_amount_wei: u256 = 100000 * decimals(); // 100,000 ETH

                eth_dispatcher.transfer(ob, ob_amount_wei);
            },
            Option::None => { break; },
        };
    };

    // Clear eth transfer events
    clear_event_logs(array![eth_dispatcher.contract_address]);

    return (VaultFacade { vault_dispatcher }, eth_dispatcher);
}


fn option_round_test_owner() -> ContractAddress {
    contract_address_const::<'option_round_test_owner'>()
}

fn allocated_pool_address() -> ContractAddress {
    contract_address_const::<'allocated_pool_address'>()
}

fn unallocated_pool_address() -> ContractAddress {
    contract_address_const::<'unallocated_pool_address'>()
}

fn option_round_contract_address() -> ContractAddress {
    contract_address_const::<'option_round_contract_address'>()
}

fn liquidity_provider_1() -> ContractAddress {
    contract_address_const::<'liquidity_provider_1'>()
}

fn liquidity_provider_2() -> ContractAddress {
    contract_address_const::<'liquidity_provider_2'>()
}

fn liquidity_provider_3() -> ContractAddress {
    contract_address_const::<'liquidity_provider_3'>()
}

fn liquidity_provider_4() -> ContractAddress {
    contract_address_const::<'liquidity_provider_4'>()
}

fn liquidity_provider_5() -> ContractAddress {
    contract_address_const::<'liquidity_provider_5'>()
}

fn option_bidder_buyer_1() -> ContractAddress {
    contract_address_const::<'option_bidder_buyer1'>()
}

fn option_bidder_buyer_2() -> ContractAddress {
    contract_address_const::<'option_bidder_buyer2'>()
}

fn option_bidder_buyer_3() -> ContractAddress {
    contract_address_const::<'option_bidder_buyer3'>()
}

fn option_bidder_buyer_4() -> ContractAddress {
    contract_address_const::<'option_bidder_buyer4'>()
}

fn option_bidder_buyer_5() -> ContractAddress {
    contract_address_const::<'option_bidder_buyer5'>()
}

fn option_bidder_buyer_6() -> ContractAddress {
    contract_address_const::<'option_bidder_buyer6'>()
}


fn liquidity_providers_get(number: u32) -> Array<ContractAddress> {
    let mut data: Array<ContractAddress> = array![];
    let mut index = 0;
    while index < number {
        let contractAddress = match index {
            0 => contract_address_const::<'liquidity_provider_1'>(),
            1 => contract_address_const::<'liquidity_provider_2'>(),
            2 => contract_address_const::<'liquidity_provider_3'>(),
            3 => contract_address_const::<'liquidity_provider_4'>(),
            4 => contract_address_const::<'liquidity_provider_5'>(),
            5 => contract_address_const::<'liquidity_provider_6'>(),
            _ => contract_address_const::<'liquidity_provider_1'>(),
        };

        data.append(contractAddress);
        index = index + 1;
    };
    data
}

fn option_bidders_get(number: u32) -> Array<ContractAddress> {
    let mut data: Array<ContractAddress> = array![];
    let mut index = 0;
    while index < number {
        let contractAddress = match index {
            0 => contract_address_const::<'option_bidder_buyer_1'>(),
            1 => contract_address_const::<'option_bidder_buyer_2'>(),
            2 => contract_address_const::<'option_bidder_buyer_3'>(),
            3 => contract_address_const::<'option_bidder_buyer_4'>(),
            4 => contract_address_const::<'option_bidder_buyer_5'>(),
            5 => contract_address_const::<'option_bidder_buyer_6'>(),
            _ => contract_address_const::<'option_bidder_buyer_1'>(),
        };

        data.append(contractAddress);
        index = index + 1;
    };
    data
}

fn decimals() -> u256 {
    //10  ** 18
    1000000000000000000
}

fn mock_option_params() -> OptionRoundParams {
    let total_unallocated_liquidity: u256 = 10000 * decimals(); // from LPs ?
    let option_reserve_price_: u256 = 6 * decimals(); // from market aggregator (fossil) ?
    let average_basefee: u256 = 20; // from market aggregator (fossil) ?
    let standard_deviation: u256 = 30; // from market aggregator (fossil) ?
    let cap_level: u256 = average_basefee
        + (3
            * standard_deviation); //per notes from tomasz, we set cap level at 3 standard deviation (captures 99.7% of the data points)

    let in_the_money_strike_price: u256 = average_basefee + standard_deviation;
    //let at_the_money_strike_price: u256 = average_basefee;
    //let out_the_money_strike_price: u256 = average_basefee - standard_deviation;

    let collateral_level: u256 = cap_level - in_the_money_strike_price; // per notes from tomasz
    let total_options_available: u256 = total_unallocated_liquidity / collateral_level;

    let option_reserve_price: u256 = option_reserve_price_; // just an assumption

    // option_expiry_time:u64, // OptionRound cannot settle before this time
    // auction_end_time:u64, // auction cannot settle before this time
    // minimum_bid_amount:u256,  // to prevent a dos vector
    // minimum_collateral_required:u256 // the option round will not start until this much collateral is deposited

    let tmp = OptionRoundParams {
        current_average_basefee: average_basefee,
        strike_price: in_the_money_strike_price,
        standard_deviation: standard_deviation,
        cap_level: cap_level,
        collateral_level: collateral_level,
        reserve_price: option_reserve_price,
        total_options_available: total_options_available,
        // start_time:timestamp_start_month(),
        option_expiry_time: timestamp_end_month(),
        auction_end_time: week_duration(),
        minimum_collateral_required: 10000,
    };
    return tmp;
}

fn vault_manager() -> ContractAddress {
    contract_address_const::<'vault_manager'>()
}

fn weth_owner() -> ContractAddress {
    contract_address_const::<'weth_owner'>()
}

fn timestamp_start_month() -> u64 {
    1
}

fn timestamp_end_month() -> u64 {
    30 * 24 * 60 * 60
}

fn week_duration() -> u64 {
    7 * 24 * 60 * 60
}


fn month_duration() -> u64 {
    30 * 24 * 60 * 60
}

fn SPENDER() -> ContractAddress {
    contract_address_const::<'SPENDER'>()
}

fn RECIPIENT() -> ContractAddress {
    contract_address_const::<'RECIPIENT'>()
}

fn OPERATOR() -> ContractAddress {
    contract_address_const::<'OPERATOR'>()
}

fn user() -> ContractAddress {
    contract_address_try_from_felt252('user').unwrap()
}

fn zero_address() -> ContractAddress {
    contract_address_const::<0>()
}


/// EVENTS ///

// Pop the earliest unpopped logged event for the contract as the requested type
// and checks there's no more data left on the event, preventing unaccounted params.
// Indexed event members are currently not supported, so they are ignored.
fn pop_log<T, impl TDrop: Drop<T>, impl TEvent: starknet::Event<T>>(
    address: ContractAddress
) -> Option<T> {
    let (mut keys, mut data) = testing::pop_log_raw(address)?;
    let ret = starknet::Event::deserialize(ref keys, ref data);
    assert(data.is_empty(), 'Event has extra data');
    ret
}

// Clear event logs for an array of contracts
// @dev Drops each event
fn clear_event_logs(mut addresses: Array<ContractAddress>) {
    loop {
        match addresses.pop_front() {
            Option::Some(addr) => {
                loop {
                    match testing::pop_log_raw(addr) {
                        Option::Some(_) => { continue; },
                        Option::None => { break; }
                    }
                };
                assert_no_events_left(addr);
            },
            Option::None => { break; }
        }
    }
}

// Assert a contract's event log is empty
fn assert_no_events_left(address: ContractAddress) {
    assert(testing::pop_log_raw(address).is_none(), 'Events remaining on queue');
}

// Assert 2 events of the same type are equal
fn assert_events_equal<T, +PartialEq<T>, +Drop<T>>(actual: T, expected: T) {
    assert(actual == expected, 'Event does not match expected');
}

// Pop the earlist event for a contract and return its details
fn pop_event_details(address: ContractAddress) -> Option<(Span<felt252>, Span<felt252>)> {
    Option::Some(testing::pop_log_raw(address)?)
}

// Check AuctionStart emits correctly
// @dev Example of Result type
fn assert_event_auction_start(
    option_round_address: ContractAddress, total_options_available: u256
) {
    match pop_log::<OptionRound::AuctionStart>(option_round_address) {
        Option::Some(e) => {
            let e = OptionRound::Event::AuctionStart(e);
            let expected = OptionRound::Event::AuctionStart(
                OptionRound::AuctionStart { total_options_available }
            );
            assert_events_equal(e, expected);
        },
        Option::None => { panic(array!['Could not find event']); },
    }
}

// Check AuctionBid emits correctly
// @note AuctionAcceptedBid and AuctionRejectedBid both fire this event type/struct.
//  - Research more about different contract events sharing struct type but different names (see vault.cairo -> AuctionAcceptedBid|AuctionRejectedBid)
fn assert_event_auction_bid(
    contract: ContractAddress, bidder: ContractAddress, amount: u256, price: u256, is_accepted: bool
) { //
    // @note, Until the #[key] issue is fixed, we are manually building the event
    //   match pop_log::<OptionRound::AuctionBid>(contract) {
    //        Option::Some(e) => {
    //           let e = match is_accepted {
    //              true => OptionRound::Event::AuctionAcceptedBid(e),
    //             false => OptionRound::Event::AuctionRejectedBid(e)
    //        };
    //       let expected = match is_accepted {
    //          true => OptionRound::Event::AuctionAcceptedBid(
    //             OptionRound::AuctionBid { bidder, amount, price }
    //        ),
    //       false => OptionRound::Event::AuctionRejectedBid(
    //          OptionRound::AuctionBid { bidder, amount, price }
    //     )
    //            };
    //           assert_events_equal(e, expected);
    //      },
    //     Option::None => { panic(array!['Could not find event']); },
    //    }
    match pop_event_details(contract) {
        Option::Some((
            keys, data
        )) => {
            let expected_inner = OptionRound::AuctionBid { bidder, amount, price };
            let e_inner = OptionRound::AuctionBid {
                bidder: (*keys.at(1)).try_into().unwrap(),
                amount: u256 {
                    low: (*data.at(0)).try_into().unwrap(), high: (*data.at(1)).try_into().unwrap(),
                },
                price: u256 {
                    low: (*data.at(2)).try_into().unwrap(), high: (*data.at(3)).try_into().unwrap(),
                },
            };
            // Match event variant based on bid acceptance
            let (e, expected) = match is_accepted {
                true => (
                    OptionRound::Event::AuctionAcceptedBid(e_inner),
                    OptionRound::Event::AuctionAcceptedBid(expected_inner)
                ),
                false => (
                    OptionRound::Event::AuctionRejectedBid(e_inner),
                    OptionRound::Event::AuctionRejectedBid(expected_inner)
                ),
            };
            // Assert events are equal
            assert_events_equal(e, expected);
        },
        Option::None => { panic(array!['No events found']); }
    };
}

// Check AuctionEnd emits correctly
fn assert_event_auction_end(option_round_address: ContractAddress, clearing_price: u256) {
    match pop_log::<OptionRound::AuctionEnd>(option_round_address) {
        Option::Some(e) => {
            let e = OptionRound::Event::AuctionEnd(e);
            let expected = OptionRound::Event::AuctionEnd(
                OptionRound::AuctionEnd { clearing_price }
            );
            assert_events_equal(e, expected);
        },
        Option::None => { panic(array!['No events found']); }
    };
}

// Check OptionSettle emits correctly
// @dev Settlment price is the price determining the payout for the round
fn assert_event_option_settle(option_round_address: ContractAddress, settlement_price: u256) {
    match pop_log::<OptionRound::OptionSettle>(option_round_address) {
        Option::Some(e) => {
            let e = OptionRound::Event::OptionSettle(e);
            let expected = OptionRound::Event::OptionSettle(
                OptionRound::OptionSettle { settlement_price }
            );
            assert_events_equal(e, expected);
        },
        Option::None => { panic(array!['No events found']); }
    };
}

// Check OptionTransfer::DepositLiquidty emits correctly
fn assert_event_option_deposit_liquidity(
    contract: ContractAddress, user: ContractAddress, amount: u256
) {
    match pop_event_details(contract) {
        Option::Some((
            keys, data
        )) => { _assert_event_option_transfer_helper(contract, keys, data, user, amount, 0); },
        Option::None => { panic(array!['No events found']); },
    }
}

// Check OptionTransfer::WithdrawPremium emits correctly
fn assert_event_option_withdraw_premium(
    contract: ContractAddress, user: ContractAddress, amount: u256
) {
    match pop_event_details(contract) {
        Option::Some((
            keys, data
        )) => { _assert_event_option_transfer_helper(contract, keys, data, user, amount, 1); },
        Option::None => { panic(array!['No events found']); },
    }
}

// Check OptionTransfer::WithdrawPayout emits correctly
fn assert_event_option_withdraw_payout(
    contract: ContractAddress, user: ContractAddress, amount: u256
) {
    match pop_event_details(contract) {
        Option::Some((
            keys, data
        )) => { _assert_event_option_transfer_helper(contract, keys, data, user, amount, 2); },
        Option::None => { panic(array!['No events found']); },
    }
}

// Check OptionTransfer::WithdrawLiquidity emits correctly
// @note Note used anywhere yet, see withdraw_tests.cairo
fn assert_event_option_withdraw_liquidity(
    contract: ContractAddress, user: ContractAddress, amount: u256
) {
    match pop_event_details(contract) {
        Option::Some((
            keys, data
        )) => { _assert_event_option_transfer_helper(contract, keys, data, user, amount, 3); },
        Option::None => { panic(array!['No events found']); },
    }
}

// Check OptionTransfer::WithdrawUnusedBids emits correctly
fn assert_event_option_withdraw_unused_bids(
    contract: ContractAddress, user: ContractAddress, amount: u256
) {
    match pop_event_details(contract) {
        Option::Some((
            keys, data
        )) => { _assert_event_option_transfer_helper(contract, keys, data, user, amount, 4); },
        Option::None => { panic(array!['No events found']); },
    }
}

// Internal helper function to test all option transfer event variants
fn _assert_event_option_transfer_helper(
    contract: ContractAddress,
    keys: Span<felt252>,
    data: Span<felt252>,
    user: ContractAddress,
    amount: u256,
    event_type: u8
) {
    let e_inner = OptionRound::OptionTransferEvent {
        user: (*keys.at(1)).try_into().unwrap(),
        amount: u256 {
            low: (*data.at(0)).try_into().unwrap(), high: (*data.at(1)).try_into().unwrap()
        },
    };
    let expected_inner = OptionRound::OptionTransferEvent { user, amount };
    let (e, expected) = match event_type {
        0 => (
            OptionRound::Event::DepositLiquidity(e_inner),
            OptionRound::Event::DepositLiquidity(expected_inner)
        ),
        1 => (
            OptionRound::Event::WithdrawPremium(e_inner),
            OptionRound::Event::WithdrawPremium(expected_inner)
        ),
        2 => (
            OptionRound::Event::WithdrawPayout(e_inner),
            OptionRound::Event::WithdrawPayout(expected_inner)
        ),
        3 => (
            OptionRound::Event::WithdrawLiquidity(e_inner),
            OptionRound::Event::WithdrawLiquidity(expected_inner)
        ),
        4 => (
            OptionRound::Event::WithdrawUnusedBids(e_inner),
            OptionRound::Event::WithdrawUnusedBids(expected_inner)
        ),
        _ => panic(array!['Invalid event type']),
    };
    assert_events_equal(e, expected);
}


// Test transfer event (ERC20 structure) emits correctly
// @note Can remove all instances of this test that are testing eth transfers, just testing the balance changes is enough
// @note Add tests using this helper for erc20 transfer tests for options, lp tokens?
fn assert_event_transfer(
    contract: ContractAddress, from: ContractAddress, to: ContractAddress, value: u256
) {
    match pop_event_details(contract) {
        Option::Some((
            mut keys, mut data
        )) => {
            // Build expected event
            let expected = ERC20Component::Event::Transfer(Transfer { from, to, value });
            // Build event from details
            let event = ERC20Component::Event::Transfer(
                Transfer {
                    from: (*keys.at(1)).try_into().unwrap(),
                    to: (*keys.at(2)).try_into().unwrap(),
                    value: u256 {
                        low: (*data.at(0)).try_into().unwrap(),
                        high: {
                            (*data.at(1)).try_into().unwrap()
                        }
                    }
                }
            );
            // Assert events are equal
            assert_events_equal(event, expected);
        },
        Option::None => { panic(array!['No events found']); },
    }
}

// Test OptionRoundCreated event emits correctly
fn assert_event_option_round_created(
    contract: ContractAddress,
    prev_round: ContractAddress,
    new_round: ContractAddress,
    //collaterized_amount: u256,
    option_round_params: OptionRoundParams
) {
    match pop_log::<Vault::OptionRoundCreated>(contract) {
        Option::Some(e) => {
            let e = Vault::Event::OptionRoundCreated(e);
            let expected = Vault::Event::OptionRoundCreated(
                Vault::OptionRoundCreated {
                    prev_round, new_round, //collaterized_amount,
                     option_round_params
                }
            );
            assert_events_equal(e, expected);
        },
        Option::None => { panic(array!['No events found']); }
    };
}


// Test VaultTransfer event emits correctly (deposit and withdraw)
// is_deposit == true for Deposit event, false for Withdrawal event
fn assert_event_vault_transfer(
    vault: ContractAddress,
    user: ContractAddress,
    total_balance_before: u256,
    total_balance_now: u256,
    is_deposit: bool
) {
    match pop_event_details(vault) {
        Option::Some((
            keys, data
        )) => {
            let e_inner: Vault::VaultTransfer = Vault::VaultTransfer {
                user: (*keys.at(1)).try_into().unwrap(),
                total_balance_before: u256 {
                    low: (*data.at(0)).try_into().unwrap(), high: (*data.at(1)).try_into().unwrap()
                },
                total_balance_now: u256 {
                    low: (*data.at(2)).try_into().unwrap(), high: (*data.at(3)).try_into().unwrap()
                }
            };
            let expected_inner = Vault::VaultTransfer {
                user, total_balance_before, total_balance_now
            };
            let (e, expected) = match is_deposit {
                true => { (Vault::Event::Deposit(e_inner), Vault::Event::Deposit(expected_inner)) },
                false => {
                    (Vault::Event::Withdrawal(e_inner), Vault::Event::Withdrawal(expected_inner))
                },
            };
            assert_events_equal(e, expected);
        },
        Option::None => { panic(array!['No events found']); }
    }
}


// Accelerate to the current round auctioning (needs non 0 liquidity to start auction)
fn accelerate_to_auctioning(ref self: VaultFacade) {
    // Deposit liquidity so round 1's auction can start
    self.deposit(100 * decimals(), liquidity_provider_1());
    // Start round 1's auction
    self.start_auction();
}

fn deposit_n(ref self: VaultFacade, providers: u32, amount: u256) {
    let mut index: u32 = 0;
    let lp = liquidity_providers_get(providers);
    while index < providers {
        self.deposit(amount, *lp.at(index));
        index += 1;
    };
}

fn deposit_n_custom(ref self: VaultFacade, providers: u32, amount: Array<u256>) {
    let len = amount.len();
    let mut index: u32 = 0;
    let lp = liquidity_providers_get(providers);
    while index < providers {
        if (index < len) {
            self.deposit(*amount[index], *lp.at(index));
        } else {
            self.deposit(*amount[0], *lp.at(index));
        }
        index += 1;
    };
}

<<<<<<< HEAD
//Deposit with a gradient
fn accelerate_to_auctioning_n_gradient(ref self: VaultFacade, providers: u32) {
=======
fn bid_n(ref self: VaultFacade, bidders: u32, amount: u256, price: u256) {
    let mut current_round = self.get_current_round();
    let params = current_round.get_params();
>>>>>>> 3b6a2d3b
    let mut index: u32 = 0;
    let bid_amount = params.total_options_available;
    let bid_price = params.reserve_price;
    let option_bidders = option_bidders_get(bidders);

    assert(price > bid_price && amount > price, 'Invalid parameters');
    while index < bidders {
        current_round.place_bid(amount, price, *option_bidders[index]);
        index += 1;
    }
}


fn bid_n_custom(ref self: VaultFacade, bidders: u32, amounts: Array<u256>, prices: Array<u256>) {
    let mut current_round = self.get_current_round();
    let params = current_round.get_params();
    let mut index: u32 = 0;
    let bid_price = params.reserve_price;
    let option_bidders = option_bidders_get(bidders);

    while index < bidders {
        assert(
            *prices[index] > bid_price && *amounts[index] > *prices[index],
            ('Invalid parameters at {}')
        );
        current_round.place_bid(*amounts[index], *prices[index], *option_bidders[index]);
        index += 1;
    }
}

// Accelerate to the current round's auction end
fn accelerate_to_running(ref self: VaultFacade) {
    let mut current_round = self.get_current_round();
    if (current_round.get_state() != OptionRoundState::Auctioning) {
        accelerate_to_auctioning(ref self);
    }
    // Bid for all options at reserve price
    let params = current_round.get_params();
    let bid_amount = params.total_options_available;
    let bid_price = params.reserve_price;
    let bid_amount = bid_amount * bid_price;
    current_round.place_bid(bid_amount, bid_price, option_bidder_buyer_1());
    // End auction
    set_block_timestamp(params.auction_end_time + 1);
    current_round.end_auction();
}


fn accelerate_to_auctioning_custom(
    ref self: VaultFacade, lps: Array<ContractAddress>, amounts: Array<u256>
) {
    self.deposit_mutltiple(lps, amounts);
    set_contract_address(vault_manager());
    self.start_auction();
}

fn accelerate_to_running_custom(
    ref self: VaultFacade,
    bidders: Array<ContractAddress>,
    max_amounts: Array<u256>,
    prices: Array<u256>
) {
    let mut current_round = self.get_current_round();
    if (current_round.get_state() != OptionRoundState::Auctioning) {
        panic!("Round is not in auctioning state!");
    }
    current_round.bid_multiple(bidders, max_amounts, prices);
    self.timeskip_and_end_auction();
}

fn accelerate_to_settled(ref self: VaultFacade, base_fee: u256) {
    let mock_maket_aggregator_setter: IMarketAggregatorSetterDispatcher =
        IMarketAggregatorSetterDispatcher {
        contract_address: self.get_market_aggregator()
    };
    mock_maket_aggregator_setter.set_current_base_fee(base_fee);
    self.timeskip_and_settle_round();
}


//Create various amounts array (For bids use the function twice for price and amount)
fn create_array_linear(amount: u256, len: u32) -> Array<u256> {
    let mut arr: Array<u256> = array![];
    let mut index = 0;
    while (index < len) {
        arr.append(amount);
        index += 1;
    };
    arr
}

fn create_array_gradient(amount: u256, step: u256, len: u32) -> Array<u256> {
    let mut arr: Array<u256> = array![];
    let mut index: u32 = 0;
    while (index < len) {
        arr.append(amount + index.into() * step);
        index += 1;
    };
    arr
}


// fn accelerate_to_auctioning_n_linear(ref self: VaultFacade, providers: u32, amount:u256){
//     deposit_n(ref self,providers,amount);
//     self.start_auction();
// }

// fn accelerate_to_auctioning_n_custom(ref self: VaultFacade, providers: u32, amounts: Array<u256>) {

//     deposit_n_custom(ref self, providers, amounts);
//     self.start_auction();
// }

// //Auction with linear bidding
// fn accelerate_to_running_n_linear(ref self: VaultFacade, providers: u32, bidders: u32,amount:u256) -> u256 {
//     let mut current_round = self.get_current_round();
//     if (current_round.get_state() != OptionRoundState::Auctioning) {
//         accelerate_to_auctioning(ref self);
//     }
//     let mut current_round = self.get_current_round();
//     let params = current_round.get_params();
//     let bid_amount = params.total_options_available;
//     let bid_price = params.reserve_price;
//     let bid_amount = bid_amount * bid_price / bidders.into();
//     bid_n(ref self,bidders,bid_amount,bid_price);
//     set_block_timestamp(params.auction_end_time + 1);
//     current_round.end_auction();
//     bid_amount
// }

// //Applies a gradient to bid price;

// fn accelerate_to_running_n_custom(
//     ref self: VaultFacade, providers: u32, bidders: u32, amounts: Array<u256>, prices: Array<u256>
// ) {
//     let mut current_round = self.get_current_round();
//     if (current_round.get_state() != OptionRoundState::Auctioning) {
//         accelerate_to_auctioning(ref self);
//     }
//     let params = current_round.get_params();
//     bid_n_custom(ref self,bidders,amounts,prices);
//     set_block_timestamp(params.auction_end_time + 1);
//     current_round.end_auction();
// }

//Auction with partial bidding

//@dev Should we create more complex helpers for creating conditions like this directly?
fn accelerate_to_running_n_partial(
    ref self: VaultFacade, providers: u32, bidders: u32
) -> (u256, u256) {
    let mut current_round = self.get_current_round();
    if (current_round.get_state() != OptionRoundState::Auctioning) {
        accelerate_to_auctioning(ref self);
    }
    let params = current_round.get_params();
    let bid_amount = params.total_options_available;
    let bid_price = params.reserve_price;
<<<<<<< HEAD
    let bid_quant = bid_amount / bidders.into();
=======
    let bid_quant = bid_amount / bidders.into() / 2;
>>>>>>> 3b6a2d3b
    let bid_amount = bid_quant * bid_price;
    bid_n(ref self, bidders, bid_amount, bid_price);
    set_block_timestamp(params.auction_end_time + 1);
    current_round.end_auction();
    (bid_amount, bid_price)
}


fn accelerate_to_running_partial(ref self: VaultFacade) {
    // Bid for half the options at reserve price
    let mut current_round = self.get_current_round();
    let params = current_round.get_params();
    let bid_amount = params.total_options_available;
    let bid_price = params.reserve_price;
    let mut bid_quant = bid_amount / 2;

    //If quant gets 0 ensure minimum bid on 1 option
    if bid_quant < 1 {
        bid_quant += 1;
    }
    let bid_amount = bid_quant * bid_price;
    current_round.place_bid(bid_amount, bid_price, option_bidder_buyer_1());
    // End auction
    set_block_timestamp(params.auction_end_time + 1);
    current_round.end_auction();
}
// @note Might want to add accelerate to settled with args for settlemnt price

<|MERGE_RESOLUTION|>--- conflicted
+++ resolved
@@ -34,27 +34,8 @@
     eth::Eth,
 };
 
-<<<<<<< HEAD
+
 use core::array;
-=======
-
-use pitch_lake_starknet::tests::{
-    option_round_facade::{OptionRoundFacade, OptionRoundFacadeTrait},
-    vault_facade::{VaultFacade, VaultFacadeTrait}
-};
-use pitch_lake_starknet::option_round;
-use pitch_lake_starknet::option_round::{
-    OptionRound, OptionRoundParams, IOptionRoundDispatcher, IOptionRoundDispatcherTrait,
-    IOptionRoundSafeDispatcher, IOptionRoundSafeDispatcherTrait, OptionRoundState
-};
-use pitch_lake_starknet::market_aggregator::{
-    IMarketAggregator, IMarketAggregatorDispatcher, IMarketAggregatorDispatcherTrait,
-    IMarketAggregatorSafeDispatcher, IMarketAggregatorSafeDispatcherTrait
-};
-use pitch_lake_starknet::tests::mocks::mock_market_aggregator::{
-    MockMarketAggregator, IMarketAggregatorSetterDispatcher, IMarketAggregatorSetter
-};
->>>>>>> 3b6a2d3b
 
 const DECIMALS: u8 = 18_u8;
 const SUPPLY: u256 = 99999999999999999999999999999999;
@@ -752,14 +733,10 @@
     };
 }
 
-<<<<<<< HEAD
-//Deposit with a gradient
-fn accelerate_to_auctioning_n_gradient(ref self: VaultFacade, providers: u32) {
-=======
+
 fn bid_n(ref self: VaultFacade, bidders: u32, amount: u256, price: u256) {
     let mut current_round = self.get_current_round();
     let params = current_round.get_params();
->>>>>>> 3b6a2d3b
     let mut index: u32 = 0;
     let bid_amount = params.total_options_available;
     let bid_price = params.reserve_price;
@@ -918,11 +895,7 @@
     let params = current_round.get_params();
     let bid_amount = params.total_options_available;
     let bid_price = params.reserve_price;
-<<<<<<< HEAD
-    let bid_quant = bid_amount / bidders.into();
-=======
     let bid_quant = bid_amount / bidders.into() / 2;
->>>>>>> 3b6a2d3b
     let bid_amount = bid_quant * bid_price;
     bid_n(ref self, bidders, bid_amount, bid_price);
     set_block_timestamp(params.auction_end_time + 1);
