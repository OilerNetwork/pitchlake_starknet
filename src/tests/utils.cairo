--- conflicted
+++ resolved
@@ -153,11 +153,8 @@
 }
 
 
-<<<<<<< HEAD
 fn setup_facade() -> (VaultFacade, IERC20Dispatcher) {
-=======
-fn setup_facade() -> VaultFacade {
->>>>>>> e54456ad
+
     let eth_dispatcher: IERC20Dispatcher = deploy_eth();
     let vault_dispatcher: IVaultDispatcher = deploy_vault(VaultType::InTheMoney);
     set_contract_address(weth_owner());
@@ -175,13 +172,9 @@
 
     drop_event(zero_address());
 
-<<<<<<< HEAD
     let vault_facade = VaultFacade { vault_dispatcher};
     return (vault_facade, eth_dispatcher);
-=======
-    let mut vault_facade = VaultFacade { vault_dispatcher, eth_dispatcher };
-    return vault_facade;
->>>>>>> e54456ad
+
 }
 fn setup_return_mkt_agg() -> (IVaultDispatcher, IERC20Dispatcher, IMarketAggregatorDispatcher) {
     let eth_dispatcher: IERC20Dispatcher = deploy_eth();
