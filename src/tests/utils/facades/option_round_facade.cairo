--- conflicted
+++ resolved
@@ -88,11 +88,7 @@
         set_contract_address(bidder);
         let res = self.place_bid_raw(amount, price, bidder);
         match res {
-<<<<<<< HEAD
             Result::Ok(bid_id) => { sanity_checks::place_bid(ref self, bidder, bid_id) },
-=======
-            Result::Ok(bid_id) => bid_id,
->>>>>>> 9a42547e
             Result::Err(e) => panic(array![e.into()]),
         }
     }
@@ -169,19 +165,11 @@
     fn update_bid(ref self: OptionRoundFacade, id: felt252, amount: u256, price: u256) -> Bid {
         let res = self.option_round_dispatcher.update_bid(id, amount, price);
         match res {
-<<<<<<< HEAD
             Result::Ok(bid) => { sanity_checks::update_bid(ref self, id, bid) },
-=======
-            Result::Ok(Bid) => Bid,
->>>>>>> 9a42547e
             Result::Err(e) => panic(array![e.into()])
         }
     }
 
-<<<<<<< HEAD
-
-=======
->>>>>>> 9a42547e
     fn update_bid_raw(
         ref self: OptionRoundFacade, id: felt252, amount: u256, price: u256,
     ) -> Result<Bid, OptionRoundError> {
