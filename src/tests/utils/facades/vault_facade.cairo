use starknet::{ContractAddress, testing::{set_contract_address, set_block_timestamp}};
use openzeppelin::token::erc20::interface::{IERC20Dispatcher, IERC20DispatcherTrait};
use pitch_lake_starknet::{
    contracts::{
        vault::{VaultError, IVaultDispatcher, IVaultDispatcherTrait},
        option_round::{OptionRound, IOptionRoundDispatcher, IOptionRoundDispatcherTrait,},
        market_aggregator::{
            MarketAggregator, IMarketAggregatorDispatcher, IMarketAggregatorDispatcherTrait
        },
    },
    tests::{
        utils::{
            mocks::mock_market_aggregator::{
                MockMarketAggregator, IMarketAggregatorSetter, IMarketAggregatorSetterDispatcher,
                IMarketAggregatorSetterDispatcherTrait,
            },
            lib::{
                test_accounts::{vault_manager, liquidity_provider_1, bystander},
                variables::{decimals},
            },
            facades::{
                option_round_facade::{OptionRoundFacade, OptionRoundFacadeTrait}, sanity_checks,
            },
            helpers::{
                setup::eth_supply_and_approve_all_bidders,
                general_helpers::{assert_two_arrays_equal_length}
            },
        },
    }
};

#[derive(Drop, Copy)]
struct VaultFacade {
    vault_dispatcher: IVaultDispatcher,
}
#[generate_trait]
impl VaultFacadeImpl of VaultFacadeTrait {
    /// Writes ///

    /// LP functions
    fn deposit(ref self: VaultFacade, amount: u256, liquidity_provider: ContractAddress) -> u256 {
        // @note Previously, we were setting the contract address to bystander
        set_contract_address(liquidity_provider);
        let res = self.vault_dispatcher.deposit_liquidity(amount, liquidity_provider);

        match res {
            Result::Ok(updated_unlocked_position) => {
                sanity_checks::deposit(ref self, liquidity_provider, updated_unlocked_position)
            },
            Result::Err(e) => panic(array![e.into()]),
        }
    }

    fn deposit_multiple(
        ref self: VaultFacade,
        mut amounts: Span<u256>,
        mut liquidity_providers: Span<ContractAddress>
    ) -> Array<u256> {
        assert_two_arrays_equal_length(liquidity_providers, amounts);
        let mut updated_unlocked_positions = array![];
        loop {
            match liquidity_providers.pop_front() {
                Option::Some(liquidity_provider) => {
                    let amount = amounts.pop_front().unwrap();
                    updated_unlocked_positions.append(self.deposit(*amount, *liquidity_provider));
                },
                Option::None => { break (); }
            };
        };
        updated_unlocked_positions
    }

    fn withdraw_raw(
        ref self: VaultFacade, amount: u256, liquidity_provider: ContractAddress
    ) -> Result<u256, VaultError> {
        set_contract_address(liquidity_provider);
        self.vault_dispatcher.withdraw_liquidity(amount)
    }

    fn withdraw(ref self: VaultFacade, amount: u256, liquidity_provider: ContractAddress) -> u256 {
        match self.withdraw_raw(amount, liquidity_provider) {
            Result::Ok(updated_unlocked_position) => sanity_checks::withdraw(
                ref self, liquidity_provider, updated_unlocked_position
            ),
            Result::Err(e) => panic(array![e.into()]),
        }
    }

    fn withdraw_multiple(
        ref self: VaultFacade,
        mut amounts: Span<u256>,
        mut liquidity_providers: Span<ContractAddress>
    ) -> Array<u256> {
        assert_two_arrays_equal_length(liquidity_providers, amounts);
        let mut spreads = array![];
        loop {
            match liquidity_providers.pop_front() {
                Option::Some(liquidity_provider) => {
                    let amount = amounts.pop_front().unwrap();
                    spreads.append(self.withdraw(*amount, *liquidity_provider));
                },
                Option::None => { break (); }
            };
        };
        spreads
    }

    /// State transition

    fn start_auction(ref self: VaultFacade) -> u256 {
        // @dev Using bystander as caller so that gas fees do not throw off balance calculations
        set_contract_address(bystander());
        let res = self.vault_dispatcher.start_auction();
        match res {
            Result::Ok(total_options_available) => {
                let mut current_round = self.get_current_round();
                sanity_checks::start_auction(ref current_round, total_options_available)
            },
            Result::Err(e) => panic(array![e.into()]),
        }
    }

    fn start_auction_raw(ref self: VaultFacade) -> Result<u256, VaultError> {
        // @dev Using bystander as caller so that gas fees do not throw off balance calculations
        set_contract_address(bystander());
        self.vault_dispatcher.start_auction()
    }

    fn end_auction(ref self: VaultFacade) -> (u256, u256) {
        // @dev Using bystander as caller so that gas fees do not throw off balance calculations
        set_contract_address(bystander());
        let res = self.vault_dispatcher.end_auction();
        match res {
            Result::Ok((
                clearing_price, total_options_sold
            )) => {
                let mut current_round = self.get_current_round();
                sanity_checks::end_auction(ref current_round, clearing_price, total_options_sold)
            },
            Result::Err(e) => panic(array![e.into()]),
        }
    }

    fn end_auction_raw(ref self: VaultFacade) -> Result<(u256, u256), VaultError> {
        set_contract_address(bystander());
        self.vault_dispatcher.end_auction()
    }

    fn settle_option_round(ref self: VaultFacade) -> u256 {
        // @dev Using bystander as caller so that gas fees do not throw off balance calculations
        set_contract_address(bystander());
        let mut current_round = self.get_current_round();
        let res = self.vault_dispatcher.settle_option_round();

        let res = match res {
            Result::Ok(total_payout) => sanity_checks::settle_option_round(
                ref current_round, total_payout
            ),
            Result::Err(e) => panic(array![e.into()]),
        };

        let next_round_address = self.get_option_round_address(current_round.get_round_id() + 1);
        eth_supply_and_approve_all_bidders(next_round_address, self.get_eth_address());
        res
    }

    fn settle_option_round_raw(ref self: VaultFacade) -> Result<u256, VaultError> {
        set_contract_address(bystander());
        self.vault_dispatcher.settle_option_round()
    }
    /// Fossil

    // Set the mock market aggregator data for the period of the current round
    fn set_market_aggregator_value(ref self: VaultFacade, avg_base_fee: u256) {
        set_contract_address(bystander());
        let mut current_round = self.get_current_round();
        let start_date = current_round.get_auction_start_date();
        let end_date = current_round.get_option_expiry_date();
        let market_aggregator = IMarketAggregatorSetterDispatcher {
            contract_address: self.get_market_aggregator(),
        };
        market_aggregator.set_value_without_proof(start_date, end_date, avg_base_fee);
    }

    /// LP token related

    fn convert_position_to_lp_tokens(
        ref self: VaultFacade, amount: u256, liquidity_provider: ContractAddress
    ) {
        set_contract_address(liquidity_provider);
        self.vault_dispatcher.convert_position_to_lp_tokens(amount);
    }

    fn convert_lp_tokens_to_position(
        ref self: VaultFacade, source_round: u256, amount: u256, liquidity_provider: ContractAddress
    ) {
        set_contract_address(liquidity_provider);
        self.vault_dispatcher.convert_lp_tokens_to_position(source_round, amount);
    }

    fn convert_lp_tokens_to_newer_lp_tokens(
        ref self: VaultFacade,
        source_round: u256,
        target_round: u256,
        amount: u256,
        liquidity_provider: ContractAddress
    ) -> u256 {
        set_contract_address(liquidity_provider);
        let res = self
            .vault_dispatcher
            .convert_lp_tokens_to_newer_lp_tokens(source_round, target_round, amount);

        match res {
            Result::Ok(lp_tokens) => lp_tokens,
            Result::Err(e) => panic(array![e.into()]),
        }
    }

    /// Reads ///

    /// Rounds

    fn get_current_round_id(ref self: VaultFacade) -> u256 {
        self.vault_dispatcher.current_option_round_id()
    }

    fn get_option_round_address(ref self: VaultFacade, id: u256) -> ContractAddress {
        self.vault_dispatcher.get_option_round_address(id)
    }

    fn get_current_round(ref self: VaultFacade) -> OptionRoundFacade {
        let contract_address = self
            .vault_dispatcher
            .get_option_round_address(self.vault_dispatcher.current_option_round_id());
        let option_round_dispatcher = IOptionRoundDispatcher { contract_address };

        OptionRoundFacade { option_round_dispatcher }
    }
<<<<<<< HEAD

    fn get_next_round(ref self: VaultFacade) -> OptionRoundFacade {
        let contract_address = self
            .vault_dispatcher
            .get_option_round_address(self.vault_dispatcher.current_option_round_id() + 1);
        let option_round_dispatcher = IOptionRoundDispatcher { contract_address };

        OptionRoundFacade { option_round_dispatcher }
    }

    fn get_current_and_next_rounds(
        ref self: VaultFacade
    ) -> (OptionRoundFacade, OptionRoundFacade) {
        (self.get_current_round(), self.get_next_round())
    }

    fn get_unsold_liquidity(ref self: VaultFacade, round_id: u256) -> u256 {
        self.vault_dispatcher.get_unsold_liquidity(round_id)
    }

=======
>>>>>>> 43130574
    /// Liquidity

    // For LPs

    fn get_lp_locked_balance(ref self: VaultFacade, liquidity_provider: ContractAddress) -> u256 {
        self.vault_dispatcher.get_lp_locked_balance(liquidity_provider)
    }

    fn get_lp_locked_balances(
        ref self: VaultFacade, mut liquidity_providers: Span<ContractAddress>
    ) -> Array<u256> {
        let mut balances = array![];
        loop {
            match liquidity_providers.pop_front() {
                Option::Some(liquidity_provider) => {
                    let balance = self.get_lp_locked_balance(*liquidity_provider);
                    balances.append(balance);
                },
                Option::None => { break (); }
            };
        };
        balances
    }

    fn get_lp_unlocked_balance(ref self: VaultFacade, liquidity_provider: ContractAddress) -> u256 {
        self.vault_dispatcher.get_lp_unlocked_balance(liquidity_provider)
    }

    fn get_lp_unlocked_balances(
        ref self: VaultFacade, mut liquidity_providers: Span<ContractAddress>
    ) -> Array<u256> {
        let mut balances = array![];
        loop {
            match liquidity_providers.pop_front() {
                Option::Some(liquidity_provider) => {
                    let balance = self.get_lp_unlocked_balance(*liquidity_provider);
                    balances.append(balance);
                },
                Option::None => { break (); }
            };
        };
        balances
    }

    fn get_lp_total_balance(ref self: VaultFacade, liquidity_provider: ContractAddress) -> u256 {
        self.vault_dispatcher.get_lp_total_balance(liquidity_provider)
    }


    // @note replace this with get_lp_locked_and_unlocked_balance
    fn get_lp_locked_and_unlocked_balance(
        ref self: VaultFacade, liquidity_provider: ContractAddress
    ) -> (u256, u256) {
        let locked = self.vault_dispatcher.get_lp_locked_balance(liquidity_provider);
        let unlocked = self.vault_dispatcher.get_lp_unlocked_balance(liquidity_provider);
        (locked, unlocked)
    }

    // @note replace this with get_lp_locked_and_unlocked_balances
    fn get_lp_locked_and_unlocked_balances(
        ref self: VaultFacade, mut liquidity_providers: Span<ContractAddress>
    ) -> Array<(u256, u256)> {
        let mut spreads = array![];
        loop {
            match liquidity_providers.pop_front() {
                Option::Some(liquidity_provider) => {
                    let locked_and_unlocked = self
                        .get_lp_locked_and_unlocked_balance(*liquidity_provider);
                    spreads.append(locked_and_unlocked);
                },
                Option::None => { break (); }
            };
        };
        spreads
    }

    fn get_premiums_for(
        ref self: VaultFacade, liquidity_provider: ContractAddress, round_id: u256
    ) -> u256 {
        self.vault_dispatcher.get_premiums_earned(liquidity_provider, round_id)
    }

    // @note add get_premiums_for_multiple()

    // For Vault

    fn get_total_locked_balance(ref self: VaultFacade) -> u256 {
        self.vault_dispatcher.get_total_locked_balance()
    }

    // @note replace this with get_vault_unlocked_balance
    fn get_total_unlocked_balance(ref self: VaultFacade) -> u256 {
        self.vault_dispatcher.get_total_unlocked_balance()
    }

    // @note replace this with get_vault_locked_and_unlocked_balance
    fn get_total_balance(ref self: VaultFacade) -> u256 {
        self.vault_dispatcher.get_total_balance()
    }

    // @note replace this with get_vault_locked_and_unlocked_balances
    fn get_total_locked_and_unlocked_balance(ref self: VaultFacade) -> (u256, u256) {
        let locked = self.vault_dispatcher.get_total_locked_balance();
        let unlocked = self.vault_dispatcher.get_total_unlocked_balance();
        (locked, unlocked)
    }


    /// Misc

    // @note Would be a lot of grepping, but could match Dispatcher format by making this a struct member instead of an entry point
    fn contract_address(ref self: VaultFacade) -> ContractAddress {
        self.vault_dispatcher.contract_address
    }

    fn get_market_aggregator(ref self: VaultFacade) -> ContractAddress {
        self.vault_dispatcher.get_market_aggregator()
    }

    // Get the market aggregator data for the period of the current round
    fn get_market_aggregator_value(ref self: VaultFacade) -> u256 {
        let market_aggregator = IMarketAggregatorDispatcher {
            contract_address: self.get_market_aggregator(),
        };
        let mut current_round = self.get_current_round();
        let start_date = current_round.get_auction_start_date();
        let end_date = current_round.get_option_expiry_date();

        match market_aggregator.get_value(start_date, end_date) {
            Result::Ok((value, _)) => value,
            Result::Err(e) => panic(array![e]),
        }
    }

    // Manager of the vault
    // @note implementation not discussed yet
    fn get_vault_manager(ref self: VaultFacade) -> ContractAddress {
        self.vault_dispatcher.vault_manager()
    }

    // Eth contract address
    fn get_eth_address(ref self: VaultFacade) -> ContractAddress {
        self.vault_dispatcher.eth_address()
    }

    // Gets the round transition period in seconds, 3 hours is a random number for testing
    // @note TODO impl this in contract later
    fn get_round_transition_period(ref self: VaultFacade) -> u64 {
        self.get_round_transition_period()
    }
}
<|MERGE_RESOLUTION|>--- conflicted
+++ resolved
@@ -236,29 +236,11 @@
 
         OptionRoundFacade { option_round_dispatcher }
     }
-<<<<<<< HEAD
-
-    fn get_next_round(ref self: VaultFacade) -> OptionRoundFacade {
-        let contract_address = self
-            .vault_dispatcher
-            .get_option_round_address(self.vault_dispatcher.current_option_round_id() + 1);
-        let option_round_dispatcher = IOptionRoundDispatcher { contract_address };
-
-        OptionRoundFacade { option_round_dispatcher }
-    }
-
-    fn get_current_and_next_rounds(
-        ref self: VaultFacade
-    ) -> (OptionRoundFacade, OptionRoundFacade) {
-        (self.get_current_round(), self.get_next_round())
-    }
-
+    
     fn get_unsold_liquidity(ref self: VaultFacade, round_id: u256) -> u256 {
         self.vault_dispatcher.get_unsold_liquidity(round_id)
     }
-
-=======
->>>>>>> 43130574
+    
     /// Liquidity
 
     // For LPs
