use core::traits::TryInto;
use pitch_lake_starknet::{
    tests::option_round::{rb_tree::rb_tree_mock_contract::RBTreeMockContract},
    contracts::option_round::types::Bid,
};
use starknet::{contract_address_const, ContractAddress};
use core::pedersen::pedersen;
use pitch_lake_starknet::tests::utils::helpers::setup::setup_rb_tree_test;
const BLACK: bool = false;
const RED: bool = true;

const MOCK_ADDRESS: felt252 = 123456;

#[starknet::interface]
pub trait IRBTree<TContractState> {
    fn insert(ref self: TContractState, value: Bid);
    fn find(self: @TContractState, bid_id: felt252) -> Bid;
    fn get_tree_structure(self: @TContractState) -> Array<Array<(u256, bool, u128)>>;
    fn is_tree_valid(self: @TContractState) -> bool;
    fn delete(ref self: TContractState, bid_id: felt252);
    fn add_node(ref self: TContractState, value: Bid, color: bool, parent: felt252) -> felt252;
}

fn mock_address(value: felt252) -> ContractAddress {
    contract_address_const::<'liquidity_provider_1'>()
}

// Tests for insertion

#[test]
fn test_insert_into_empty_tree() {
    let rb_tree = setup_rb_tree_test();

    let node_2_id = insert(rb_tree, 2, 1);
    let node_1_id = insert(rb_tree, 1, 2);
    let node_4_id = insert(rb_tree, 4, 3);
    let node_5_id = insert(rb_tree, 5, 4);
    let node_9_id = insert(rb_tree, 9, 5);
    let node_3_id = insert(rb_tree, 3, 6);
    let node_6_id = insert(rb_tree, 6, 7);
    let node_7_id = insert(rb_tree, 7, 8);
    let node_15_id = insert(rb_tree, 15, 9);

    // Positive tests

    let is_tree_valid = rb_tree.is_tree_valid();
    assert(is_tree_valid, 'Tree is not valid');

    let node_2 = rb_tree.find(node_2_id);
    assert(node_2.price == 2, 'Node 2 price mismatch');

    let node_1 = rb_tree.find(node_1_id);
    assert(node_1.price == 1, 'Node 1 price mismatch');

    let node_4 = rb_tree.find(node_4_id);
    assert(node_4.price == 4, 'Node 4 price mismatch');

    let node_5 = rb_tree.find(node_5_id);
    assert(node_5.price == 5, 'Node 5 price mismatch');

    let node_9 = rb_tree.find(node_9_id);
    assert(node_9.price == 9, 'Node 9 price mismatch');

    let node_3 = rb_tree.find(node_3_id);
    assert(node_3.price == 3, 'Node 3 price mismatch');

    let node_6 = rb_tree.find(node_6_id);
    assert(node_6.price == 6, 'Node 6 price mismatch');

    let node_7 = rb_tree.find(node_7_id);
    assert(node_7.price == 7, 'Node 7 price mismatch');

    let node_15 = rb_tree.find(node_15_id);
    assert(node_15.price == 15, 'Node 15 price mismatch');

    let tree = rb_tree.get_tree_structure();
    let expected_tree_structure = array![
        array![(5, false, 0)],
        array![(2, true, 0), (7, true, 1)],
        array![(1, false, 0), (4, false, 1), (6, false, 2), (9, false, 3)],
        array![(3, true, 2), (15, true, 7)]
    ];
    compare_tree_structures(@tree, @expected_tree_structure);

    // Negative tests

    let node_10 = rb_tree.find(10);
    assert(node_10.price == 0, 'Node 10 should not exist');

    let node_11 = rb_tree.find(11);
    assert(node_11.price == 0, 'Node 11 should not exist');

    let node_12 = rb_tree.find(12);
    assert(node_12.price == 0, 'Node 12 should not exist');
}

#[test]
#[ignore]
fn test_recoloring_only() {
    let rb_tree = setup_rb_tree_test();

    let mut new_bid = create_bid(31, 1);
    rb_tree.insert(new_bid);
    let node_31 = new_bid.id;

    new_bid = create_bid(11, 2);
    let node_11 = rb_tree.add_node(new_bid, RED, node_31);

    new_bid = create_bid(41, 3);
    let node_41 = rb_tree.add_node(new_bid, RED, node_31);

    new_bid = create_bid(1, 4);
    rb_tree.add_node(new_bid, BLACK, node_11);

    new_bid = create_bid(27, 5);
    let node_27 = rb_tree.add_node(new_bid, BLACK, node_11);

    new_bid = create_bid(36, 6);
    rb_tree.add_node(new_bid, BLACK, node_41);

    new_bid = create_bid(46, 7);
    rb_tree.add_node(new_bid, BLACK, node_41);

    new_bid = create_bid(23, 8);
    rb_tree.add_node(new_bid, RED, node_27);

    new_bid = create_bid(29, 9);
    rb_tree.add_node(new_bid, RED, node_27);

    let is_tree_valid = rb_tree.is_tree_valid();
    assert(is_tree_valid, 'Tree is not valid');

    insert(rb_tree, 25, 10);

    let tree_after_recolor = array![
        array![(31, false, 0)],
        array![(11, false, 0), (41, false, 1)],
        array![(1, false, 0), (27, true, 1), (36, false, 2), (46, false, 3)],
        array![(23, false, 2), (29, false, 3)],
        array![(25, true, 5)]
    ];
    let tree_structure = rb_tree.get_tree_structure();
    compare_tree_structures(@tree_structure, @tree_after_recolor);

    let is_tree_valid = rb_tree.is_tree_valid();
    assert(is_tree_valid, 'Tree is not valid');
}

#[test]
#[ignore]
fn test_recoloring_two() {
    let rb_tree = setup_rb_tree_test();

    let mut new_bid = create_bid(31, 1);
    rb_tree.insert(new_bid);
    let node_31 = new_bid.id;

    let new_bid = create_bid(11, 2);
    let node_11 = rb_tree.add_node(new_bid, RED, node_31);

    let new_bid = create_bid(41, 3);
    let node_41 = rb_tree.add_node(new_bid, RED, node_31);

    let new_bid = create_bid(1, 4);
    rb_tree.add_node(new_bid, BLACK, node_11);

    let new_node = create_bid(27, 5);
    rb_tree.add_node(new_node, BLACK, node_11);

    let new_bid = create_bid(36, 6);
    let node_36 = rb_tree.add_node(new_bid, BLACK, node_41);

    let new_bid = create_bid(46, 7);
    rb_tree.add_node(new_bid, BLACK, node_41);

    let new_bid = create_bid(33, 8);
    rb_tree.add_node(new_bid, RED, node_36);

    let new_bid = create_bid(38, 9);
    rb_tree.add_node(new_bid, RED, node_36);

    let is_tree_valid = rb_tree.is_tree_valid();
    assert(is_tree_valid, 'Tree is not valid');

    insert(rb_tree, 40, 10);

    let tree_after_recolor = array![
        array![(31, false, 0)],
        array![(11, false, 0), (41, false, 1)],
        array![(1, false, 0), (27, false, 1), (36, true, 2), (46, false, 3)],
        array![(33, false, 4), (38, false, 5)],
        array![(40, true, 11)]
    ];
    let tree_structure = rb_tree.get_tree_structure();
    compare_tree_structures(@tree_structure, @tree_after_recolor);

    let is_tree_valid = rb_tree.is_tree_valid();
    assert(is_tree_valid, 'Tree is not valid');
}

#[test]
#[ignore]
fn test_right_rotation() {
    let rb_tree = setup_rb_tree_test();

    let mut new_bid = create_bid(21, 1);
    rb_tree.insert(new_bid);
    let node_21 = new_bid.id;

    let new_bid = create_bid(1, 2);
    let node_1 = rb_tree.add_node(new_bid, BLACK, node_21);

    let new_bid = create_bid(31, 3);
    let node_31 = rb_tree.add_node(new_bid, BLACK, node_21);

    let new_bid = create_bid(18, 4);
    rb_tree.add_node(new_bid, RED, node_1);

    let new_bid = create_bid(26, 5);
    rb_tree.add_node(new_bid, RED, node_31);

    let is_tree_valid = rb_tree.is_tree_valid();
    assert(is_tree_valid, 'Tree is not valid');

    insert(rb_tree, 24, 6);

    let tree_after_right_rotation = array![
        array![(21, false, 0)],
        array![(1, false, 0), (26, false, 1)],
        array![(18, true, 1), (24, true, 2), (31, true, 3)]
    ];
    let tree_structure = rb_tree.get_tree_structure();
    compare_tree_structures(@tree_structure, @tree_after_right_rotation);

    let is_tree_valid = rb_tree.is_tree_valid();
    assert(is_tree_valid, 'Tree is not valid');
}


#[test]
#[ignore]
fn test_left_rotation_no_sibling() {
    let rb_tree = setup_rb_tree_test();

    let mut new_bid = create_bid(10, 1);
    rb_tree.insert(new_bid);
    let node_10 = new_bid.id;

    let new_bid = create_bid(7, 2);
    let node_7 = rb_tree.add_node(new_bid, BLACK, node_10);

    let new_bid = create_bid(20, 3);
    rb_tree.add_node(new_bid, BLACK, node_10);

    let new_bid = create_bid(8, 4);
    rb_tree.add_node(new_bid, RED, node_7);

    let is_tree_valid = rb_tree.is_tree_valid();
    assert(is_tree_valid, 'Tree is not valid');

    insert(rb_tree, 9, 5);

    let tree_after_left_rotation = array![
        array![(10, false, 0)],
        array![(8, false, 0), (20, false, 1)],
        array![(7, true, 0), (9, true, 1)]
    ];

    let tree_structure = rb_tree.get_tree_structure();
    compare_tree_structures(@tree_structure, @tree_after_left_rotation);

    let is_tree_valid = rb_tree.is_tree_valid();
    assert(is_tree_valid, 'Tree is not valid');
}

#[test]
#[ignore]
fn test_right_rotation_no_sibling_left_subtree() {
    let rb_tree = setup_rb_tree_test();

    let mut new_bid = create_bid(23, 1);
    rb_tree.insert(new_bid);
    let node_23 = new_bid.id;

    let new_bid = create_bid(3, 2);
    let node_3 = rb_tree.add_node(new_bid, BLACK, node_23);

    let new_bid = create_bid(33, 3);
    let node_33 = rb_tree.add_node(new_bid, BLACK, node_23);

    let new_bid = create_bid(2, 4);
    rb_tree.add_node(new_bid, RED, node_3);

    let new_bid = create_bid(28, 5);
    rb_tree.add_node(new_bid, RED, node_33);

    let is_tree_valid = rb_tree.is_tree_valid();
    assert(is_tree_valid, 'Tree is not valid');

    insert(rb_tree, 1, 6);

    let tree = rb_tree.get_tree_structure();
    let expected_tree_structure = array![
        array![(23, false, 0)],
        array![(2, false, 0), (33, false, 1)],
        array![(1, true, 0), (3, true, 1), (28, true, 2)]
    ];
    compare_tree_structures(@tree, @expected_tree_structure);

    let is_tree_valid = rb_tree.is_tree_valid();
    assert(is_tree_valid, 'Tree is not valid');
}

#[test]
#[ignore]
fn test_left_right_rotation_no_sibling() {
    let rb_tree = setup_rb_tree_test();

    let mut new_bid = create_bid(21, 1);
    rb_tree.insert(new_bid);
    let node_21 = new_bid.id;

    let new_bid = create_bid(1, 2);
    let node_1 = rb_tree.add_node(new_bid, BLACK, node_21);

    let new_bid = create_bid(31, 3);
    let node_31 = rb_tree.add_node(new_bid, BLACK, node_21);

    let new_bid = create_bid(18, 4);
    rb_tree.add_node(new_bid, RED, node_1);

    let new_bid = create_bid(26, 5);
    rb_tree.add_node(new_bid, RED, node_31);

    let is_tree_valid = rb_tree.is_tree_valid();
    assert(is_tree_valid, 'Tree is not valid');

    insert(rb_tree, 28, 6);

    let tree_after_left_right_rotation = array![
        array![(21, false, 0)],
        array![(1, false, 0), (28, false, 1)],
        array![(18, true, 1), (26, true, 2), (31, true, 3)]
    ];

    let tree_structure = rb_tree.get_tree_structure();
    compare_tree_structures(@tree_structure, @tree_after_left_right_rotation);

    let is_tree_valid = rb_tree.is_tree_valid();
    assert(is_tree_valid, 'Tree is not valid');
}
#[test]
#[ignore]
fn test_right_left_rotation_no_sibling() {
    let rb_tree = setup_rb_tree_test();

    let mut new_bid = create_bid(21, 1);
    rb_tree.insert(new_bid);
    let node_21 = new_bid.id;

    let new_bid = create_bid(1, 2);
    let node_1 = rb_tree.add_node(new_bid, BLACK, node_21);

    let new_bid = create_bid(31, 3);
    let node_31 = rb_tree.add_node(new_bid, BLACK, node_21);

    let new_bid = create_bid(18, 4);
    rb_tree.add_node(new_bid, RED, node_1);

    let new_bid = create_bid(26, 5);
    rb_tree.add_node(new_bid, RED, node_31);

    let is_tree_valid = rb_tree.is_tree_valid();
    assert(is_tree_valid, 'Tree is not valid');

    insert(rb_tree, 13, 6);

    let result = rb_tree.get_tree_structure();
    let expected_tree_structure = array![
        array![(21, false, 0)],
        array![(13, false, 0), (31, false, 1)],
        array![(1, true, 0), (18, true, 1), (26, true, 2)]
    ];

    compare_tree_structures(@result, @expected_tree_structure);

    let is_tree_valid = rb_tree.is_tree_valid();
    assert(is_tree_valid, 'Tree is not valid');
}

#[test]
#[ignore]
fn test_recolor_lr() {
    let rb_tree = setup_rb_tree_test();

    let mut new_bid = create_bid(31, 1);
    rb_tree.insert(new_bid);
    let node_31 = new_bid.id;

    let new_bid = create_bid(11, 2);
    let node_11 = rb_tree.add_node(new_bid, RED, node_31);

    let new_bid = create_bid(41, 3);
    let node_41 = rb_tree.add_node(new_bid, BLACK, node_31);

    let new_bid = create_bid(1, 4);
    rb_tree.add_node(new_bid, BLACK, node_11);

    let new_bid = create_bid(27, 5);
    let node_27 = rb_tree.add_node(new_bid, BLACK, node_11);

    let new_bid = create_bid(36, 6);
    rb_tree.add_node(new_bid, RED, node_41);

    let new_bid = create_bid(51, 7);
    rb_tree.add_node(new_bid, RED, node_41);

    let new_bid = create_bid(22, 8);
    rb_tree.add_node(new_bid, RED, node_27);

    let new_bid = create_bid(30, 9);
    rb_tree.add_node(new_bid, RED, node_27);

    let is_tree_valid = rb_tree.is_tree_valid();
    assert(is_tree_valid, 'Tree is not valid');

    insert(rb_tree, 25, 10);

    let tree_after_recolor = array![
        array![(27, false, 0)],
        array![(11, true, 0), (31, true, 1)],
        array![(1, false, 0), (22, false, 1), (30, false, 2), (41, false, 3)],
        array![(25, true, 3), (36, true, 6), (51, true, 7)]
    ];
    let tree_structure = rb_tree.get_tree_structure();
    compare_tree_structures(@tree_structure, @tree_after_recolor);

    let is_tree_valid = rb_tree.is_tree_valid();
    assert(is_tree_valid, 'Tree is not valid');
}

#[test]
fn test_functional_test_build_tree() {
    let rb_tree = setup_rb_tree_test();

    insert(rb_tree, 2, 1);
    let tree_structure = rb_tree.get_tree_structure();
    let tree_with_root_node = array![array![(2, false, 0)]];
    compare_tree_structures(@tree_structure, @tree_with_root_node);

    insert(rb_tree, 1, 2);
    let tree_with_left_node = array![array![(2, false, 0)], array![(1, true, 0)]];
    let tree_structure = rb_tree.get_tree_structure();
    compare_tree_structures(@tree_structure, @tree_with_left_node);

    insert(rb_tree, 4, 3);
    let tree_with_right_node = array![
        array![(2, false, 0)], array![(1, true, 0)], array![(4, true, 0)]
    ];
    let tree_structure = rb_tree.get_tree_structure();
    compare_tree_structures(@tree_structure, @tree_with_right_node);
    let is_tree_valid = rb_tree.is_tree_valid();
    assert(is_tree_valid, 'Tree is not valid');

    insert(rb_tree, 5, 4);
    let tree_after_recolor_parents = array![
        array![(2, false, 0)], array![(1, false, 0), (4, false, 1)], array![(5, true, 3)]
    ];
    let tree_structure = rb_tree.get_tree_structure();
    compare_tree_structures(@tree_structure, @tree_after_recolor_parents);
    let is_tree_valid = rb_tree.is_tree_valid();
    assert(is_tree_valid, 'Tree is not valid');

    insert(rb_tree, 9, 5);
    let tree_after_left_rotation = array![
        array![(2, false, 0)],
        array![(1, false, 0), (5, false, 1)],
        array![(4, true, 2), (9, true, 3)]
    ];
    let tree_structure = rb_tree.get_tree_structure();
    compare_tree_structures(@tree_structure, @tree_after_left_rotation);
    let is_tree_valid = rb_tree.is_tree_valid();
    assert(is_tree_valid, 'Tree is not valid');

    insert(rb_tree, 3, 6);
    let tree_after_recolor = array![
        array![(2, false, 0)],
        array![(1, false, 0), (5, true, 1)],
        array![(4, false, 2), (9, false, 3)],
        array![(3, true, 4)],
    ];
    let tree_structure = rb_tree.get_tree_structure();
    compare_tree_structures(@tree_structure, @tree_after_recolor);
    let is_tree_valid = rb_tree.is_tree_valid();
    assert(is_tree_valid, 'Tree is not valid');

    insert(rb_tree, 6, 7);
    let tree_after_insertion = array![
        array![(2, false, 0)],
        array![(1, false, 0), (5, true, 1)],
        array![(4, false, 2), (9, false, 3)],
        array![(3, true, 4), (6, true, 6)],
    ];
    let tree_structure = rb_tree.get_tree_structure();
    compare_tree_structures(@tree_structure, @tree_after_insertion);
    let is_tree_valid = rb_tree.is_tree_valid();
    assert(is_tree_valid, 'Tree is not valid');

    insert(rb_tree, 7, 8);
    let tree_structure = rb_tree.get_tree_structure();
    let tree_after_left_right_rotation_recolor = array![
        array![(2, false, 0)],
        array![(1, false, 0), (5, true, 1)],
        array![(4, false, 2), (7, false, 3)],
        array![(3, true, 4), (6, true, 6), (9, true, 7)],
    ];
    compare_tree_structures(@tree_structure, @tree_after_left_right_rotation_recolor);
    let is_tree_valid = rb_tree.is_tree_valid();
    assert(is_tree_valid, 'Tree is not valid');

    insert(rb_tree, 15, 9);
    let tree_structure = rb_tree.get_tree_structure();
    let tree_after_recolor = array![
        array![(5, false, 0)],
        array![(2, true, 0), (7, true, 1)],
        array![(1, false, 0), (4, false, 1), (6, false, 2), (9, false, 3)],
        array![(3, true, 2), (15, true, 7)],
    ];
    compare_tree_structures(@tree_structure, @tree_after_recolor);
    let is_tree_valid = rb_tree.is_tree_valid();
    assert(is_tree_valid, 'Tree is not valid');
}

#[test]
#[ignore]
fn test_right_left_rotation_after_recolor() {
    let rb_tree = setup_rb_tree_test();

    let mut new_bid = create_bid(10, 1);
    rb_tree.insert(new_bid);
    let node_10 = new_bid.id;

    let new_bid = create_bid(5, 2);
    rb_tree.add_node(new_bid, BLACK, node_10);

    let new_bid = create_bid(20, 3);
    let node_20 = rb_tree.add_node(new_bid, RED, node_10);

    let new_bid = create_bid(15, 4);
    let node_15 = rb_tree.add_node(new_bid, BLACK, node_20);

    let new_bid = create_bid(25, 5);
    rb_tree.add_node(new_bid, BLACK, node_20);

    let new_bid = create_bid(12, 6);
    rb_tree.add_node(new_bid, RED, node_15);

    let new_bid = create_bid(17, 7);
    rb_tree.add_node(new_bid, RED, node_15);

    let is_tree_valid = rb_tree.is_tree_valid();
    assert(is_tree_valid, 'Tree is not valid');

    insert(rb_tree, 19, 8);

    let tree_after_right_left_rotation = array![
        array![(15, false, 0)],
        array![(10, true, 0), (20, true, 1)],
        array![(5, false, 0), (12, false, 1), (17, false, 2), (25, false, 3)],
        array![(19, true, 5)]
    ];

    let tree_structure = rb_tree.get_tree_structure();
    compare_tree_structures(@tree_structure, @tree_after_right_left_rotation);

    let is_tree_valid = rb_tree.is_tree_valid();
    assert(is_tree_valid, 'Tree is not valid');
}

#[test]
#[ignore]
fn test_right_rotation_after_recolor() {
    let rb_tree = setup_rb_tree_test();

    let mut new_bid = create_bid(33, 1);
    rb_tree.insert(new_bid);
    let node_33 = new_bid.id;

    let new_bid = create_bid(13, 2);
    let node_13 = rb_tree.add_node(new_bid, RED, node_33);

    let new_bid = create_bid(43, 3);
    let node_43 = rb_tree.add_node(new_bid, BLACK, node_33);

    let new_bid = create_bid(3, 4);
    let node_3 = rb_tree.add_node(new_bid, BLACK, node_13);

    let new_bid = create_bid(29, 5);
    rb_tree.add_node(new_bid, BLACK, node_13);

    let new_bid = create_bid(38, 6);
    rb_tree.add_node(new_bid, RED, node_43);

    let new_bid = create_bid(48, 7);
    rb_tree.add_node(new_bid, RED, node_43);

    let new_bid = create_bid(2, 8);
    rb_tree.add_node(new_bid, RED, node_3);

    let new_bid = create_bid(4, 9);
    rb_tree.add_node(new_bid, RED, node_3);

    let is_tree_valid = rb_tree.is_tree_valid();
    assert(is_tree_valid, 'Tree is not valid');

    insert(rb_tree, 1, 10);

    let tree_after_right_rotation = array![
        array![(13, false, 0)],
        array![(3, true, 0), (33, true, 1)],
        array![(2, false, 0), (4, false, 1), (29, false, 2), (43, false, 3)],
        array![(1, true, 0), (38, true, 6), (48, true, 7)]
    ];

    let tree_structure = rb_tree.get_tree_structure();
    compare_tree_structures(@tree_structure, @tree_after_right_rotation);

    let is_tree_valid = rb_tree.is_tree_valid();
    assert(is_tree_valid, 'Tree is not valid');
}

// Tests for deletion

#[test]
#[ignore]
fn test_deletion_root() {
    let rb_tree = setup_rb_tree_test();

    let node_5 = insert(rb_tree, 5, 1);
    insert(rb_tree, 3, 2);
    insert(rb_tree, 8, 3);

    let is_tree_valid = rb_tree.is_tree_valid();
    assert(is_tree_valid, 'Tree is not valid');

    delete(rb_tree, node_5);

    let tree_after_deletion = array![array![(8, false, 0)], array![(3, true, 0)]];

    let tree_structure = rb_tree.get_tree_structure();
    compare_tree_structures(@tree_structure, @tree_after_deletion);

    let is_tree_valid = rb_tree.is_tree_valid();
    assert(is_tree_valid, 'Tree is not valid');
}

#[test]
#[ignore]
fn test_deletion_root_2_nodes() {
    let rb_tree = setup_rb_tree_test();

    let node_5 = insert(rb_tree, 5, 1);
    insert(rb_tree, 8, 2);

    let is_tree_valid = rb_tree.is_tree_valid();
    assert(is_tree_valid, 'Tree is not valid');

    delete(rb_tree, node_5);

    let tree_after_deletion = array![array![(8, false, 0)]];

    let tree_structure = rb_tree.get_tree_structure();
    compare_tree_structures(@tree_structure, @tree_after_deletion);

    let is_tree_valid = rb_tree.is_tree_valid();
    assert(is_tree_valid, 'Tree is not valid');
}

#[test]
#[ignore]
fn test_delete_single_child() {
    let rb_tree = setup_rb_tree_test();

    insert(rb_tree, 5, 1);
    insert(rb_tree, 1, 2);
    let node_6 = insert(rb_tree, 6, 3);

    let is_tree_valid = rb_tree.is_tree_valid();
    assert(is_tree_valid, 'Tree is not valid');

    delete(rb_tree, node_6);

    let tree_after_deletion = array![array![(5, false, 0)], array![(1, true, 0)]];

    let tree_structure = rb_tree.get_tree_structure();
    compare_tree_structures(@tree_structure, @tree_after_deletion);

    let is_tree_valid = rb_tree.is_tree_valid();
    assert(is_tree_valid, 'Tree is not valid');
}

#[test]
#[ignore]
fn test_delete_single_deep_child() {
    let rb_tree = setup_rb_tree_test();

    let mut new_bid = create_bid(20, 1);
    rb_tree.insert(new_bid);
    let node_20 = new_bid.id;

    let new_bid = create_bid(10, 2);
    let node_10 = rb_tree.add_node(new_bid, BLACK, node_20);

    let new_bid = create_bid(38, 3);
    let node_38 = rb_tree.add_node(new_bid, RED, node_20);

    let new_bid = create_bid(5, 4);
    rb_tree.add_node(new_bid, RED, node_10);

    let new_bid = create_bid(15, 5);
    rb_tree.add_node(new_bid, RED, node_10);

    let new_bid = create_bid(28, 6);
    let node_28 = rb_tree.add_node(new_bid, BLACK, node_38);

    let new_bid = create_bid(48, 7);
    let node_48 = rb_tree.add_node(new_bid, BLACK, node_38);

    let new_bid = create_bid(23, 8);
    rb_tree.add_node(new_bid, RED, node_28);

    let new_bid = create_bid(29, 9);
    rb_tree.add_node(new_bid, RED, node_28);

    let new_bid = create_bid(41, 10);
    rb_tree.add_node(new_bid, RED, node_48);

    let new_bid = create_bid(49, 11);
    let node_49 = rb_tree.add_node(new_bid, RED, node_48);

    let is_tree_valid = rb_tree.is_tree_valid();
    assert(is_tree_valid, 'Tree is not valid');

    delete(rb_tree, node_49);

    let tree_after_deletion = array![
        array![(20, false, 0)],
        array![(10, false, 0), (38, true, 1)],
        array![(5, true, 0), (15, true, 1), (28, false, 2), (48, false, 3)],
        array![(23, true, 4), (29, true, 5), (41, true, 6)]
    ];
    let tree_structure = rb_tree.get_tree_structure();
    compare_tree_structures(@tree_structure, @tree_after_deletion);

    let is_tree_valid = rb_tree.is_tree_valid();
    assert(is_tree_valid, 'Tree is not valid');
}

#[test]
#[ignore]
fn test_deletion_red_node_red_successor_no_children() {
    let rb_tree = setup_rb_tree_test();

    let mut new_bid = create_bid(16, 1);
    rb_tree.insert(new_bid);
    let node_16 = new_bid.id;

    let new_bid = create_bid(11, 2);
    let node_11 = rb_tree.add_node(new_bid, RED, node_16);

    let new_bid = create_bid(41, 3);
    let node_41 = rb_tree.add_node(new_bid, RED, node_16);

    let new_bid = create_bid(1, 4);
    rb_tree.add_node(new_bid, BLACK, node_11);

    let new_bid = create_bid(13, 5);
    rb_tree.add_node(new_bid, BLACK, node_11);

    let new_bid = create_bid(26, 6);
    rb_tree.add_node(new_bid, BLACK, node_41);

    let new_bid = create_bid(44, 7);
    let node_44 = rb_tree.add_node(new_bid, BLACK, node_41);

    let new_bid = create_bid(42, 8);
    rb_tree.add_node(new_bid, RED, node_44);

    let is_tree_valid = rb_tree.is_tree_valid();
    assert(is_tree_valid, 'Tree is not valid');

    delete(rb_tree, node_41);

    let tree_after_deletion = array![
        array![(16, false, 0)],
        array![(11, true, 0), (42, true, 1)],
        array![(1, false, 0), (13, false, 1), (26, false, 2), (44, false, 3)]
    ];
    let tree_structure = rb_tree.get_tree_structure();
    compare_tree_structures(@tree_structure, @tree_after_deletion);

    let is_tree_valid = rb_tree.is_tree_valid();
    assert(is_tree_valid, 'Tree is not valid');
}

#[test]
#[ignore]
fn test_mirror_deletion_red_node_red_successor_no_children() {
    let rb_tree = setup_rb_tree_test();

    let mut new_bid = create_bid(16, 1);
    rb_tree.insert(new_bid);
    let node_16 = new_bid.id;

    let new_bid = create_bid(11, 2);
    let node_11 = rb_tree.add_node(new_bid, RED, node_16);

    let new_bid = create_bid(41, 3);
    let node_41 = rb_tree.add_node(new_bid, RED, node_16);

    let new_bid = create_bid(1, 4);
    rb_tree.add_node(new_bid, BLACK, node_11);

    let new_bid = create_bid(13, 5);
    let node_13 = rb_tree.add_node(new_bid, BLACK, node_11);

    let new_bid = create_bid(26, 6);
    rb_tree.add_node(new_bid, BLACK, node_41);

    let new_bid = create_bid(44, 7);
    let node_44 = rb_tree.add_node(new_bid, BLACK, node_41);

    let new_bid = create_bid(12, 8);
    rb_tree.add_node(new_bid, RED, node_13);

    let new_bid = create_bid(42, 9);
    rb_tree.add_node(new_bid, RED, node_44);

    let is_tree_valid = rb_tree.is_tree_valid();
    assert(is_tree_valid, 'Tree is not valid');

    delete(rb_tree, node_11);

    let tree_after_deletion = array![
        array![(16, false, 0)],
        array![(12, true, 0), (41, true, 1)],
        array![(1, false, 0), (13, false, 1), (26, false, 2), (44, false, 3)],
        array![(42, true, 6)]
    ];
    let tree_structure = rb_tree.get_tree_structure();
    compare_tree_structures(@tree_structure, @tree_after_deletion);

    let is_tree_valid = rb_tree.is_tree_valid();
    assert(is_tree_valid, 'Tree is not valid');
}

#[test]
#[ignore]
fn test_deletion_black_node_black_successor_right_red_child() {
    let rb_tree = setup_rb_tree_test();

    let mut new_bid = create_bid(16, 1);
    rb_tree.insert(new_bid);
    let node_16 = new_bid.id;

    let new_bid = create_bid(11, 2);
    let node_11 = rb_tree.add_node(new_bid, BLACK, node_16);

    let new_bid = create_bid(36, 3);
    let node_36 = rb_tree.add_node(new_bid, BLACK, node_16);

    let new_bid = create_bid(1, 4);
    rb_tree.add_node(new_bid, BLACK, node_11);

    let new_bid = create_bid(13, 5);
    rb_tree.add_node(new_bid, BLACK, node_11);

    let new_bid = create_bid(26, 6);
    rb_tree.add_node(new_bid, BLACK, node_36);

    let new_bid = create_bid(44, 7);
    let node_44 = rb_tree.add_node(new_bid, RED, node_36);

    let new_bid = create_bid(38, 8);
    let node_38 = rb_tree.add_node(new_bid, BLACK, node_44);

    let new_bid = create_bid(47, 9);
    rb_tree.add_node(new_bid, BLACK, node_44);

    let new_bid = create_bid(41, 10);
    rb_tree.add_node(new_bid, RED, node_38);

    let is_tree_valid = rb_tree.is_tree_valid();
    assert(is_tree_valid, 'Tree is not valid');

    delete(rb_tree, node_36);

    let tree_after_deletion = array![
        array![(16, false, 0)],
        array![(11, false, 0), (38, false, 1)],
        array![(1, false, 0), (13, false, 1), (26, false, 2), (44, true, 3)],
        array![(41, false, 6), (47, false, 7)]
    ];

    let tree_structure = rb_tree.get_tree_structure();
    compare_tree_structures(@tree_structure, @tree_after_deletion);

    let is_tree_valid = rb_tree.is_tree_valid();
    assert(is_tree_valid, 'Tree is not valid');
}

#[test]
#[ignore]
fn test_deletion_black_node_black_successor_no_child() {
    let rb_tree = setup_rb_tree_test();

    let mut new_bid = create_bid(21, 1);
    rb_tree.insert(new_bid);
    let node_21 = new_bid.id;

    let new_bid = create_bid(1, 2);
    rb_tree.add_node(new_bid, BLACK, node_21);

    let new_bid = create_bid(41, 3);
    let node_41 = rb_tree.add_node(new_bid, RED, node_21);

    let new_bid = create_bid(31, 4);
    rb_tree.add_node(new_bid, BLACK, node_41);

    let new_bid = create_bid(49, 5);
    rb_tree.add_node(new_bid, BLACK, node_41);

    let is_tree_valid = rb_tree.is_tree_valid();
    assert(is_tree_valid, 'Tree is not valid');

    delete(rb_tree, node_21);

    let tree = rb_tree.get_tree_structure();
    let expected_tree_structure = array![
        array![(31, false, 0)], array![(1, false, 0), (41, false, 1)], array![(49, true, 3)]
    ];
    compare_tree_structures(@tree, @expected_tree_structure);

    let is_tree_valid = rb_tree.is_tree_valid();
    assert(is_tree_valid, 'Tree is not valid');
}

#[test]
#[ignore]
fn test_deletion_black_node_no_successor() {
    let rb_tree = setup_rb_tree_test();

    let mut new_bid = create_bid(21, 1);
    rb_tree.insert(new_bid);
    let node_21 = new_bid.id;

    let new_bid = create_bid(1, 2);
    let node_1 = rb_tree.add_node(new_bid, BLACK, node_21);

    let new_bid = create_bid(41, 3);
    let node_41 = rb_tree.add_node(new_bid, BLACK, node_21);

    let new_bid = create_bid(36, 4);
    rb_tree.add_node(new_bid, RED, node_41);

    let new_bid = create_bid(51, 5);
    rb_tree.add_node(new_bid, RED, node_41);

    let is_tree_valid = rb_tree.is_tree_valid();
    assert(is_tree_valid, 'Tree is not valid');

    delete(rb_tree, node_1);

    let tree = rb_tree.get_tree_structure();
    let expected_tree_structure = array![
        array![(41, false, 0)], array![(21, false, 0), (51, false, 1)], array![(36, true, 1)]
    ];
    compare_tree_structures(@tree, @expected_tree_structure);

    let is_tree_valid = rb_tree.is_tree_valid();
    assert(is_tree_valid, 'Tree is not valid');
}

#[test]
#[ignore]
fn test_mirror_deletion_black_node_no_successor() {
    let rb_tree = setup_rb_tree_test();

    let mut new_bid = create_bid(10, 1);
    rb_tree.insert(new_bid);
    let node_10 = new_bid.id;

    let new_bid = create_bid(5, 2);
    let node_5 = rb_tree.add_node(new_bid, BLACK, node_10);

    let new_bid = create_bid(12, 3);
    let node_12 = rb_tree.add_node(new_bid, BLACK, node_10);

    let new_bid = create_bid(1, 4);
    rb_tree.add_node(new_bid, RED, node_5);

    let new_bid = create_bid(7, 5);
    rb_tree.add_node(new_bid, RED, node_5);

    let is_tree_valid = rb_tree.is_tree_valid();
    assert(is_tree_valid, 'Tree is not valid');

    delete(rb_tree, node_12);

    let tree = rb_tree.get_tree_structure();
    let expected_tree_structure = array![
        array![(5, false, 0)], array![(1, false, 0), (10, false, 1)], array![(7, true, 2)]
    ];

    compare_tree_structures(@tree, @expected_tree_structure);

    let is_tree_valid = rb_tree.is_tree_valid();
    assert(is_tree_valid, 'Tree is not valid');
}

#[test]
#[ignore]
fn test_deletion_black_node_no_successor_2() {
    let rb_tree = setup_rb_tree_test();

    insert(rb_tree, 21, 1);
    let node_1 = insert(rb_tree, 1, 2);
    insert(rb_tree, 41, 3);

    delete(rb_tree, node_1);

    let tree = rb_tree.get_tree_structure();
    let expected_tree_structure = array![array![(21, false, 0)], array![(41, true, 1)]];

    compare_tree_structures(@tree, @expected_tree_structure);

    let is_tree_valid = rb_tree.is_tree_valid();
    assert(is_tree_valid, 'Tree is not valid');
}

#[test]
#[ignore]
fn test_deletion_black_node_no_successor_3() {
    let rb_tree = setup_rb_tree_test();

    let mut new_bid = create_bid(10, 1);
    rb_tree.insert(new_bid);
    let node_10 = new_bid.id;

    let new_bid = create_bid(7, 2);
    let node_7 = rb_tree.add_node(new_bid, BLACK, node_10);

    let new_bid = create_bid(50, 3);
    let node_50 = rb_tree.add_node(new_bid, BLACK, node_10);

    let new_bid = create_bid(4, 4);
    let node_4 = rb_tree.add_node(new_bid, BLACK, node_7);

    let new_bid = create_bid(9, 5);
    rb_tree.add_node(new_bid, BLACK, node_7);

    let new_bid = create_bid(30, 6);
    let node_30 = rb_tree.add_node(new_bid, RED, node_50);

    let new_bid = create_bid(70, 7);
    rb_tree.add_node(new_bid, BLACK, node_50);

    let new_bid = create_bid(15, 8);
    rb_tree.add_node(new_bid, BLACK, node_30);

    let new_bid = create_bid(40, 9);
    rb_tree.add_node(new_bid, BLACK, node_30);

    let is_tree_valid = rb_tree.is_tree_valid();
    assert(is_tree_valid, 'Tree is not valid');

    delete(rb_tree, node_4);

    let tree_after_deletion = array![
        array![(30, false, 0)],
        array![(10, false, 0), (50, false, 1)],
        array![(7, false, 0), (15, false, 1), (40, false, 2), (70, false, 3)],
        array![(9, true, 1)]
    ];

    let tree_structure = rb_tree.get_tree_structure();

    compare_tree_structures(@tree_structure, @tree_after_deletion);

    let is_tree_valid = rb_tree.is_tree_valid();
    assert(is_tree_valid, 'Tree is not valid');
}

#[test]
#[ignore]
fn test_deletion_black_node_successor() {
    let rb_tree = setup_rb_tree_test();

    let mut new_bid = create_bid(10, 1);
    rb_tree.insert(new_bid);
    let node_10 = new_bid.id;

    let new_bid = create_bid(5, 2);
    let node_5 = rb_tree.add_node(new_bid, BLACK, node_10);

    let new_bid = create_bid(40, 3);
    let node_40 = rb_tree.add_node(new_bid, BLACK, node_10);

    let new_bid = create_bid(3, 4);
    rb_tree.add_node(new_bid, BLACK, node_5);

    let new_bid = create_bid(7, 5);
    rb_tree.add_node(new_bid, BLACK, node_5);

    let new_bid = create_bid(20, 6);
    rb_tree.add_node(new_bid, BLACK, node_40);

    let new_bid = create_bid(60, 7);
    let node_60 = rb_tree.add_node(new_bid, RED, node_40);

    let new_bid = create_bid(50, 8);
    rb_tree.add_node(new_bid, BLACK, node_60);

    let new_bid = create_bid(80, 9);
    rb_tree.add_node(new_bid, BLACK, node_60);

    let is_tree_valid = rb_tree.is_tree_valid();
    assert(is_tree_valid, 'Tree is not valid');

    delete(rb_tree, node_10);

    let tree_after_deletion = array![
        array![(20, false, 0)],
        array![(5, false, 0), (60, false, 1)],
        array![(3, false, 0), (7, false, 1), (40, false, 2), (80, false, 3)],
        array![(50, true, 5)]
    ];

    let tree_structure = rb_tree.get_tree_structure();
    compare_tree_structures(@tree_structure, @tree_after_deletion);

    let is_tree_valid = rb_tree.is_tree_valid();
    assert(is_tree_valid, 'Tree is not valid');
}

#[test]
#[ignore]
fn test_mirror_deletion_black_node_successor() {
    let rb_tree = setup_rb_tree_test();

    let mut new_bid = create_bid(20, 1);
    rb_tree.insert(new_bid);
    let node_20 = new_bid.id;

    let new_bid = create_bid(10, 2);
    let node_10 = rb_tree.add_node(new_bid, BLACK, node_20);

    let new_bid = create_bid(30, 3);
    let node_30 = rb_tree.add_node(new_bid, BLACK, node_20);

    let new_bid = create_bid(8, 4);
    let node_8 = rb_tree.add_node(new_bid, RED, node_10);

    let new_bid = create_bid(15, 5);
    let node_15 = rb_tree.add_node(new_bid, BLACK, node_10);

    let new_bid = create_bid(25, 6);
    rb_tree.add_node(new_bid, BLACK, node_30);

    let new_bid = create_bid(35, 7);
    rb_tree.add_node(new_bid, BLACK, node_30);

    let new_bid = create_bid(6, 8);
    rb_tree.add_node(new_bid, BLACK, node_8);

    let new_bid = create_bid(9, 9);
    rb_tree.add_node(new_bid, BLACK, node_8);

    let is_tree_valid = rb_tree.is_tree_valid();
    assert(is_tree_valid, 'Tree is not valid');

    delete(rb_tree, node_15);

    let tree_after_deletion = array![
        array![(20, false, 0)],
        array![(8, false, 0), (30, false, 1)],
        array![(6, false, 0), (10, false, 1), (25, false, 2), (35, false, 3)],
        array![(9, true, 2)]
    ];

    let tree_structure = rb_tree.get_tree_structure();
    compare_tree_structures(@tree_structure, @tree_after_deletion);

    let is_tree_valid = rb_tree.is_tree_valid();
    assert(is_tree_valid, 'Tree is not valid');
}

#[test]
fn test_delete_tree_one_by_one() {
    let rb_tree = setup_rb_tree_test();

    let node_90 = insert(rb_tree, 90, 1);
    let node_70 = insert(rb_tree, 70, 2);
    let node_43 = insert(rb_tree, 43, 3);
    delete(rb_tree, node_70);
    insert(rb_tree, 24, 4);
    insert(rb_tree, 14, 5);
    insert(rb_tree, 93, 6);
    let node_47 = insert(rb_tree, 47, 7);
    delete(rb_tree, node_47);
    delete(rb_tree, node_90);
    insert(rb_tree, 57, 8);
    let node_1 = insert(rb_tree, 1, 9);
    insert(rb_tree, 60, 10);
    let node_47 = insert(rb_tree, 47, 11);
    delete(rb_tree, node_47);
    delete(rb_tree, node_1);
    delete(rb_tree, node_90);
    delete(rb_tree, node_43);
    insert(rb_tree, 49, 12);

    let final_tree = rb_tree.get_tree_structure();
    let expected_tree_structure = array![
        array![(57, false, 0)],
        array![(24, false, 0), (60, false, 1)],
        array![(14, true, 0), (49, true, 1), (93, true, 3)]
    ];
    compare_tree_structures(@final_tree, @expected_tree_structure);
    let is_tree_valid = rb_tree.is_tree_valid();
    assert(is_tree_valid, 'Tree is not valid');
}

<<<<<<< HEAD
// Stress tests

#[test]
#[available_gas(50000000000)]
#[ignore]
fn test_add_1_to_100_delete_100_to_1() {
    let rb_tree = setup_rb_tree();
    let mut i = 1;
    while i <= 100 {
        insert(rb_tree, i, i.try_into().unwrap());
        //println!("Inserted: {:?}", i);
        let is_tree_valid = rb_tree.is_tree_valid();
        assert(is_tree_valid, 'Tree is not valid');
        i += 1;
    };

    i = 100;
    while i >= 1 {
        let id = poseidon::poseidon_hash_span(
            array![mock_address(MOCK_ADDRESS).into(), i.try_into().unwrap()].span()
        );
        delete(rb_tree, id);
        //println!("Deleted: {:?}", i);
        let is_tree_valid = rb_tree.is_tree_valid();
        assert(is_tree_valid, 'Tree is not valid');
        i -= 1;
    };

    let is_tree_valid = rb_tree.is_tree_valid();
    assert(is_tree_valid, 'Tree is not valid');
}

#[test]
#[available_gas(50000000000)]
#[ignore]
fn test_add_1_to_100_delete_1_to_100() {
    let rb_tree = setup_rb_tree();
    let mut i = 1;
    while i <= 100 {
        insert(rb_tree, i, i.try_into().unwrap());
        //println!("Inserted: {:?}", i);
        let is_tree_valid = rb_tree.is_tree_valid();
        assert(is_tree_valid, 'Tree is not valid');
        i += 1;
    };

    i = 1;
    while i <= 100 {
        let id = poseidon::poseidon_hash_span(
            array![mock_address(MOCK_ADDRESS).into(), i.try_into().unwrap()].span()
        );
        delete(rb_tree, id);
        //println!("Deleted: {:?}", i);
        let is_tree_valid = rb_tree.is_tree_valid();
        assert(is_tree_valid, 'Tree is not valid');
        i += 1;
    };
}

const max_no: u8 = 100;

fn random(seed: felt252) -> u8 {
    // Use pedersen hash to generate a pseudo-random felt252
    let hash = pedersen(seed, 0);

    // Convert the felt252 to u256 and take the last 8 bits
    let random_u256: u256 = hash.into();
    let random_u8: u8 = (random_u256 & 0xFF).try_into().unwrap();

    // Scale
    (random_u8 % max_no) + 1
}

#[test]
#[available_gas(50000000000)]
#[ignore]
fn testing_random_insertion_and_deletion() {
    let rb_tree = setup_rb_tree();
    let no_of_nodes: u8 = max_no;
    let mut inserted_node_ids: Array<felt252> = ArrayTrait::new();

    let mut i: u32 = 0;

    while i < no_of_nodes
        .try_into()
        .unwrap() {
            let price = random(i.try_into().unwrap());
            let nonce = i.try_into().unwrap();

            let new_bid = create_bid(price.try_into().unwrap(), nonce);

            rb_tree.insert(new_bid);

            inserted_node_ids.append(new_bid.id);

            let bid = rb_tree.find(new_bid.id);
            //println!("Inserting price {}", bid.price);

            assert(bid.price == price.try_into().unwrap(), 'Insertion error');

            let is_tree_valid = rb_tree.is_tree_valid();
            assert(is_tree_valid, 'Tree is not valid');

            i += 1;
        };

    let mut j: u32 = 0;

    while j < no_of_nodes
        .try_into()
        .unwrap() {
            let bid_id = inserted_node_ids.at(j);

            delete(rb_tree, *bid_id);

            let found_bid = rb_tree.find(*bid_id);

            assert(found_bid.id == 0, 'Bid delete error');

            let is_tree_valid = rb_tree.is_tree_valid();
            assert(is_tree_valid, 'Tree is not valid');

            //println!("Deleted node no. {}", j);

            j += 1;
        }
}

=======
>>>>>>> 2dbedb7b
// Test Utilities

fn create_bid(price: u256, nonce: u64) -> Bid {
    let bidder = mock_address(MOCK_ADDRESS);
    let id = poseidon::poseidon_hash_span(array![bidder.into(), nonce.try_into().unwrap()].span());
    Bid {
        id: id,
        nonce: nonce,
        owner: bidder,
        amount: 0,
        price: price,
        is_tokenized: false,
        is_refunded: false,
    }
}

fn insert(rb_tree: IRBTreeDispatcher, price: u256, nonce: u64) -> felt252 {
    let bidder = mock_address(MOCK_ADDRESS);
    let id = poseidon::poseidon_hash_span(array![bidder.into(), nonce.try_into().unwrap()].span());
    rb_tree
        .insert(
            Bid {
                id: id,
                nonce: nonce,
                owner: bidder,
                amount: 0,
                price: price,
                is_tokenized: false,
                is_refunded: false,
            }
        );
    return id;
}

fn is_tree_valid(rb_tree: IRBTreeDispatcher) {
    let is_tree_valid = rb_tree.is_tree_valid();
    //println!("Is tree valid: {:?}", is_tree_valid);
}

fn delete(rb_tree: IRBTreeDispatcher, bid_id: felt252) {
    rb_tree.delete(bid_id);
}

fn compare_tree_structures(
    actual: @Array<Array<(u256, bool, u128)>>, expected: @Array<Array<(u256, bool, u128)>>
) {
    if actual.len() != expected.len() {
        return;
    }

    let mut i = 0;

    // Compare outer array
    while i < actual
        .len() {
            let actual_inner = actual[i];
            let expected_inner = expected[i];
            compare_inner(actual_inner, expected_inner);
            i += 1;
        }
}

fn compare_inner(actual: @Array<(u256, bool, u128)>, expected: @Array<(u256, bool, u128)>) {
    if actual.len() != expected.len() {
        return;
    }

    let mut i = 0;

    while i < actual
        .len() {
            let actual_tuple = *actual[i];
            let expected_tuple = *expected[i];
            compare_tuple(actual_tuple, expected_tuple);
            i += 1;
        }
}

fn compare_tuple(actual: (u256, bool, u128), expected: (u256, bool, u128)) {
    let (actual_price, actual_color, actual_position) = actual;
    let (expected_price, expected_color, expected_position) = expected;

    assert(actual_price == expected_price, 'Price mismatch');
    assert(actual_color == expected_color, 'Color mismatch');
    assert(actual_position == expected_position, 'Position mismatch');

    return;
}<|MERGE_RESOLUTION|>--- conflicted
+++ resolved
@@ -1230,137 +1230,6 @@
     assert(is_tree_valid, 'Tree is not valid');
 }
 
-<<<<<<< HEAD
-// Stress tests
-
-#[test]
-#[available_gas(50000000000)]
-#[ignore]
-fn test_add_1_to_100_delete_100_to_1() {
-    let rb_tree = setup_rb_tree();
-    let mut i = 1;
-    while i <= 100 {
-        insert(rb_tree, i, i.try_into().unwrap());
-        //println!("Inserted: {:?}", i);
-        let is_tree_valid = rb_tree.is_tree_valid();
-        assert(is_tree_valid, 'Tree is not valid');
-        i += 1;
-    };
-
-    i = 100;
-    while i >= 1 {
-        let id = poseidon::poseidon_hash_span(
-            array![mock_address(MOCK_ADDRESS).into(), i.try_into().unwrap()].span()
-        );
-        delete(rb_tree, id);
-        //println!("Deleted: {:?}", i);
-        let is_tree_valid = rb_tree.is_tree_valid();
-        assert(is_tree_valid, 'Tree is not valid');
-        i -= 1;
-    };
-
-    let is_tree_valid = rb_tree.is_tree_valid();
-    assert(is_tree_valid, 'Tree is not valid');
-}
-
-#[test]
-#[available_gas(50000000000)]
-#[ignore]
-fn test_add_1_to_100_delete_1_to_100() {
-    let rb_tree = setup_rb_tree();
-    let mut i = 1;
-    while i <= 100 {
-        insert(rb_tree, i, i.try_into().unwrap());
-        //println!("Inserted: {:?}", i);
-        let is_tree_valid = rb_tree.is_tree_valid();
-        assert(is_tree_valid, 'Tree is not valid');
-        i += 1;
-    };
-
-    i = 1;
-    while i <= 100 {
-        let id = poseidon::poseidon_hash_span(
-            array![mock_address(MOCK_ADDRESS).into(), i.try_into().unwrap()].span()
-        );
-        delete(rb_tree, id);
-        //println!("Deleted: {:?}", i);
-        let is_tree_valid = rb_tree.is_tree_valid();
-        assert(is_tree_valid, 'Tree is not valid');
-        i += 1;
-    };
-}
-
-const max_no: u8 = 100;
-
-fn random(seed: felt252) -> u8 {
-    // Use pedersen hash to generate a pseudo-random felt252
-    let hash = pedersen(seed, 0);
-
-    // Convert the felt252 to u256 and take the last 8 bits
-    let random_u256: u256 = hash.into();
-    let random_u8: u8 = (random_u256 & 0xFF).try_into().unwrap();
-
-    // Scale
-    (random_u8 % max_no) + 1
-}
-
-#[test]
-#[available_gas(50000000000)]
-#[ignore]
-fn testing_random_insertion_and_deletion() {
-    let rb_tree = setup_rb_tree();
-    let no_of_nodes: u8 = max_no;
-    let mut inserted_node_ids: Array<felt252> = ArrayTrait::new();
-
-    let mut i: u32 = 0;
-
-    while i < no_of_nodes
-        .try_into()
-        .unwrap() {
-            let price = random(i.try_into().unwrap());
-            let nonce = i.try_into().unwrap();
-
-            let new_bid = create_bid(price.try_into().unwrap(), nonce);
-
-            rb_tree.insert(new_bid);
-
-            inserted_node_ids.append(new_bid.id);
-
-            let bid = rb_tree.find(new_bid.id);
-            //println!("Inserting price {}", bid.price);
-
-            assert(bid.price == price.try_into().unwrap(), 'Insertion error');
-
-            let is_tree_valid = rb_tree.is_tree_valid();
-            assert(is_tree_valid, 'Tree is not valid');
-
-            i += 1;
-        };
-
-    let mut j: u32 = 0;
-
-    while j < no_of_nodes
-        .try_into()
-        .unwrap() {
-            let bid_id = inserted_node_ids.at(j);
-
-            delete(rb_tree, *bid_id);
-
-            let found_bid = rb_tree.find(*bid_id);
-
-            assert(found_bid.id == 0, 'Bid delete error');
-
-            let is_tree_valid = rb_tree.is_tree_valid();
-            assert(is_tree_valid, 'Tree is not valid');
-
-            //println!("Deleted node no. {}", j);
-
-            j += 1;
-        }
-}
-
-=======
->>>>>>> 2dbedb7b
 // Test Utilities
 
 fn create_bid(price: u256, nonce: u64) -> Bid {
