use core::pedersen::pedersen;
use starknet::{contract_address_const, ContractAddress};
use pitch_lake_starknet::{
<<<<<<< HEAD
    types::{Bid}, library::red_black_tree::{IRBTreeDispatcher, IRBTreeDispatcherTrait},
    tests::utils::helpers::setup::setup_rb_tree_test,
=======
    contracts::{
        option_round::{
            types::{Bid},
        },
    },
    tests::{
        option_round::{
            rb_tree::rb_tree_mock_contract::{
                IRBTreeMockContractDispatcher, IRBTreeMockContractDispatcherTrait
            }
        }
    }
>>>>>>> bbdce1b9
};

const BLACK: bool = false;
const RED: bool = true;
const MOCK_ADDRESS: felt252 = 123456;

fn mock_address(value: felt252) -> ContractAddress {
    contract_address_const::<'test_contract_address'>()
}

// Tests for insertion

#[test]
fn test_insert_into_empty_tree() {
    let rb_tree = setup_rb_tree_test();

    let node_2_id = insert(rb_tree, 2, 1);
    let node_1_id = insert(rb_tree, 1, 2);
    let node_4_id = insert(rb_tree, 4, 3);
    let node_5_id = insert(rb_tree, 5, 4);
    let node_9_id = insert(rb_tree, 9, 5);
    let node_3_id = insert(rb_tree, 3, 6);
    let node_6_id = insert(rb_tree, 6, 7);
    let node_7_id = insert(rb_tree, 7, 8);
    let node_15_id = insert(rb_tree, 15, 9);

    // Positive tests

    let is_tree_valid = rb_tree.is_tree_valid();
    assert(is_tree_valid, 'Tree is not valid');

    let node_2 = rb_tree.find(node_2_id);
    assert(node_2.price == 2, 'Node 2 price mismatch');

    let node_1 = rb_tree.find(node_1_id);
    assert(node_1.price == 1, 'Node 1 price mismatch');

    let node_4 = rb_tree.find(node_4_id);
    assert(node_4.price == 4, 'Node 4 price mismatch');

    let node_5 = rb_tree.find(node_5_id);
    assert(node_5.price == 5, 'Node 5 price mismatch');

    let node_9 = rb_tree.find(node_9_id);
    assert(node_9.price == 9, 'Node 9 price mismatch');

    let node_3 = rb_tree.find(node_3_id);
    assert(node_3.price == 3, 'Node 3 price mismatch');

    let node_6 = rb_tree.find(node_6_id);
    assert(node_6.price == 6, 'Node 6 price mismatch');

    let node_7 = rb_tree.find(node_7_id);
    assert(node_7.price == 7, 'Node 7 price mismatch');

    let node_15 = rb_tree.find(node_15_id);
    assert(node_15.price == 15, 'Node 15 price mismatch');

    let tree = rb_tree.get_tree_structure();
    let expected_tree_structure = array![
        array![(5, false, 0)],
        array![(2, true, 0), (7, true, 1)],
        array![(1, false, 0), (4, false, 1), (6, false, 2), (9, false, 3)],
        array![(3, true, 2), (15, true, 7)]
    ];
    compare_tree_structures(@tree, @expected_tree_structure);

    // Negative tests

    let node_10 = rb_tree.find(10);
    assert(node_10.price == 0, 'Node 10 should not exist');

    let node_11 = rb_tree.find(11);
    assert(node_11.price == 0, 'Node 11 should not exist');

    let node_12 = rb_tree.find(12);
    assert(node_12.price == 0, 'Node 12 should not exist');
}

#[test]
#[ignore]
fn test_recoloring_only() {
    let rb_tree = setup_rb_tree_test();

    let mut new_bid = create_bid(31, 1);
    rb_tree.insert(new_bid);
    let node_31 = new_bid.id;

    new_bid = create_bid(11, 2);
    let node_11 = rb_tree.add_node(new_bid, RED, node_31);

    new_bid = create_bid(41, 3);
    let node_41 = rb_tree.add_node(new_bid, RED, node_31);

    new_bid = create_bid(1, 4);
    rb_tree.add_node(new_bid, BLACK, node_11);

    new_bid = create_bid(27, 5);
    let node_27 = rb_tree.add_node(new_bid, BLACK, node_11);

    new_bid = create_bid(36, 6);
    rb_tree.add_node(new_bid, BLACK, node_41);

    new_bid = create_bid(46, 7);
    rb_tree.add_node(new_bid, BLACK, node_41);

    new_bid = create_bid(23, 8);
    rb_tree.add_node(new_bid, RED, node_27);

    new_bid = create_bid(29, 9);
    rb_tree.add_node(new_bid, RED, node_27);

    let is_tree_valid = rb_tree.is_tree_valid();
    assert(is_tree_valid, 'Tree is not valid');

    insert(rb_tree, 25, 10);

    let tree_after_recolor = array![
        array![(31, false, 0)],
        array![(11, false, 0), (41, false, 1)],
        array![(1, false, 0), (27, true, 1), (36, false, 2), (46, false, 3)],
        array![(23, false, 2), (29, false, 3)],
        array![(25, true, 5)]
    ];
    let tree_structure = rb_tree.get_tree_structure();
    compare_tree_structures(@tree_structure, @tree_after_recolor);

    let is_tree_valid = rb_tree.is_tree_valid();
    assert(is_tree_valid, 'Tree is not valid');
}

#[test]
#[ignore]
fn test_recoloring_two() {
    let rb_tree = setup_rb_tree_test();

    let mut new_bid = create_bid(31, 1);
    rb_tree.insert(new_bid);
    let node_31 = new_bid.id;

    let new_bid = create_bid(11, 2);
    let node_11 = rb_tree.add_node(new_bid, RED, node_31);

    let new_bid = create_bid(41, 3);
    let node_41 = rb_tree.add_node(new_bid, RED, node_31);

    let new_bid = create_bid(1, 4);
    rb_tree.add_node(new_bid, BLACK, node_11);

    let new_node = create_bid(27, 5);
    rb_tree.add_node(new_node, BLACK, node_11);

    let new_bid = create_bid(36, 6);
    let node_36 = rb_tree.add_node(new_bid, BLACK, node_41);

    let new_bid = create_bid(46, 7);
    rb_tree.add_node(new_bid, BLACK, node_41);

    let new_bid = create_bid(33, 8);
    rb_tree.add_node(new_bid, RED, node_36);

    let new_bid = create_bid(38, 9);
    rb_tree.add_node(new_bid, RED, node_36);

    let is_tree_valid = rb_tree.is_tree_valid();
    assert(is_tree_valid, 'Tree is not valid');

    insert(rb_tree, 40, 10);

    let tree_after_recolor = array![
        array![(31, false, 0)],
        array![(11, false, 0), (41, false, 1)],
        array![(1, false, 0), (27, false, 1), (36, true, 2), (46, false, 3)],
        array![(33, false, 4), (38, false, 5)],
        array![(40, true, 11)]
    ];
    let tree_structure = rb_tree.get_tree_structure();
    compare_tree_structures(@tree_structure, @tree_after_recolor);

    let is_tree_valid = rb_tree.is_tree_valid();
    assert(is_tree_valid, 'Tree is not valid');
}

#[test]
#[ignore]
fn test_right_rotation() {
    let rb_tree = setup_rb_tree_test();

    let mut new_bid = create_bid(21, 1);
    rb_tree.insert(new_bid);
    let node_21 = new_bid.id;

    let new_bid = create_bid(1, 2);
    let node_1 = rb_tree.add_node(new_bid, BLACK, node_21);

    let new_bid = create_bid(31, 3);
    let node_31 = rb_tree.add_node(new_bid, BLACK, node_21);

    let new_bid = create_bid(18, 4);
    rb_tree.add_node(new_bid, RED, node_1);

    let new_bid = create_bid(26, 5);
    rb_tree.add_node(new_bid, RED, node_31);

    let is_tree_valid = rb_tree.is_tree_valid();
    assert(is_tree_valid, 'Tree is not valid');

    insert(rb_tree, 24, 6);

    let tree_after_right_rotation = array![
        array![(21, false, 0)],
        array![(1, false, 0), (26, false, 1)],
        array![(18, true, 1), (24, true, 2), (31, true, 3)]
    ];
    let tree_structure = rb_tree.get_tree_structure();
    compare_tree_structures(@tree_structure, @tree_after_right_rotation);

    let is_tree_valid = rb_tree.is_tree_valid();
    assert(is_tree_valid, 'Tree is not valid');
}


#[test]
#[ignore]
fn test_left_rotation_no_sibling() {
    let rb_tree = setup_rb_tree_test();

    let mut new_bid = create_bid(10, 1);
    rb_tree.insert(new_bid);
    let node_10 = new_bid.id;

    let new_bid = create_bid(7, 2);
    let node_7 = rb_tree.add_node(new_bid, BLACK, node_10);

    let new_bid = create_bid(20, 3);
    rb_tree.add_node(new_bid, BLACK, node_10);

    let new_bid = create_bid(8, 4);
    rb_tree.add_node(new_bid, RED, node_7);

    let is_tree_valid = rb_tree.is_tree_valid();
    assert(is_tree_valid, 'Tree is not valid');

    insert(rb_tree, 9, 5);

    let tree_after_left_rotation = array![
        array![(10, false, 0)],
        array![(8, false, 0), (20, false, 1)],
        array![(7, true, 0), (9, true, 1)]
    ];

    let tree_structure = rb_tree.get_tree_structure();
    compare_tree_structures(@tree_structure, @tree_after_left_rotation);

    let is_tree_valid = rb_tree.is_tree_valid();
    assert(is_tree_valid, 'Tree is not valid');
}

#[test]
#[ignore]
fn test_right_rotation_no_sibling_left_subtree() {
    let rb_tree = setup_rb_tree_test();

    let mut new_bid = create_bid(23, 1);
    rb_tree.insert(new_bid);
    let node_23 = new_bid.id;

    let new_bid = create_bid(3, 2);
    let node_3 = rb_tree.add_node(new_bid, BLACK, node_23);

    let new_bid = create_bid(33, 3);
    let node_33 = rb_tree.add_node(new_bid, BLACK, node_23);

    let new_bid = create_bid(2, 4);
    rb_tree.add_node(new_bid, RED, node_3);

    let new_bid = create_bid(28, 5);
    rb_tree.add_node(new_bid, RED, node_33);

    let is_tree_valid = rb_tree.is_tree_valid();
    assert(is_tree_valid, 'Tree is not valid');

    insert(rb_tree, 1, 6);

    let tree = rb_tree.get_tree_structure();
    let expected_tree_structure = array![
        array![(23, false, 0)],
        array![(2, false, 0), (33, false, 1)],
        array![(1, true, 0), (3, true, 1), (28, true, 2)]
    ];
    compare_tree_structures(@tree, @expected_tree_structure);

    let is_tree_valid = rb_tree.is_tree_valid();
    assert(is_tree_valid, 'Tree is not valid');
}

#[test]
#[ignore]
fn test_left_right_rotation_no_sibling() {
    let rb_tree = setup_rb_tree_test();

    let mut new_bid = create_bid(21, 1);
    rb_tree.insert(new_bid);
    let node_21 = new_bid.id;

    let new_bid = create_bid(1, 2);
    let node_1 = rb_tree.add_node(new_bid, BLACK, node_21);

    let new_bid = create_bid(31, 3);
    let node_31 = rb_tree.add_node(new_bid, BLACK, node_21);

    let new_bid = create_bid(18, 4);
    rb_tree.add_node(new_bid, RED, node_1);

    let new_bid = create_bid(26, 5);
    rb_tree.add_node(new_bid, RED, node_31);

    let is_tree_valid = rb_tree.is_tree_valid();
    assert(is_tree_valid, 'Tree is not valid');

    insert(rb_tree, 28, 6);

    let tree_after_left_right_rotation = array![
        array![(21, false, 0)],
        array![(1, false, 0), (28, false, 1)],
        array![(18, true, 1), (26, true, 2), (31, true, 3)]
    ];

    let tree_structure = rb_tree.get_tree_structure();
    compare_tree_structures(@tree_structure, @tree_after_left_right_rotation);

    let is_tree_valid = rb_tree.is_tree_valid();
    assert(is_tree_valid, 'Tree is not valid');
}
#[test]
#[ignore]
fn test_right_left_rotation_no_sibling() {
    let rb_tree = setup_rb_tree_test();

    let mut new_bid = create_bid(21, 1);
    rb_tree.insert(new_bid);
    let node_21 = new_bid.id;

    let new_bid = create_bid(1, 2);
    let node_1 = rb_tree.add_node(new_bid, BLACK, node_21);

    let new_bid = create_bid(31, 3);
    let node_31 = rb_tree.add_node(new_bid, BLACK, node_21);

    let new_bid = create_bid(18, 4);
    rb_tree.add_node(new_bid, RED, node_1);

    let new_bid = create_bid(26, 5);
    rb_tree.add_node(new_bid, RED, node_31);

    let is_tree_valid = rb_tree.is_tree_valid();
    assert(is_tree_valid, 'Tree is not valid');

    insert(rb_tree, 13, 6);

    let result = rb_tree.get_tree_structure();
    let expected_tree_structure = array![
        array![(21, false, 0)],
        array![(13, false, 0), (31, false, 1)],
        array![(1, true, 0), (18, true, 1), (26, true, 2)]
    ];

    compare_tree_structures(@result, @expected_tree_structure);

    let is_tree_valid = rb_tree.is_tree_valid();
    assert(is_tree_valid, 'Tree is not valid');
}

#[test]
#[ignore]
fn test_recolor_lr() {
    let rb_tree = setup_rb_tree_test();

    let mut new_bid = create_bid(31, 1);
    rb_tree.insert(new_bid);
    let node_31 = new_bid.id;

    let new_bid = create_bid(11, 2);
    let node_11 = rb_tree.add_node(new_bid, RED, node_31);

    let new_bid = create_bid(41, 3);
    let node_41 = rb_tree.add_node(new_bid, BLACK, node_31);

    let new_bid = create_bid(1, 4);
    rb_tree.add_node(new_bid, BLACK, node_11);

    let new_bid = create_bid(27, 5);
    let node_27 = rb_tree.add_node(new_bid, BLACK, node_11);

    let new_bid = create_bid(36, 6);
    rb_tree.add_node(new_bid, RED, node_41);

    let new_bid = create_bid(51, 7);
    rb_tree.add_node(new_bid, RED, node_41);

    let new_bid = create_bid(22, 8);
    rb_tree.add_node(new_bid, RED, node_27);

    let new_bid = create_bid(30, 9);
    rb_tree.add_node(new_bid, RED, node_27);

    let is_tree_valid = rb_tree.is_tree_valid();
    assert(is_tree_valid, 'Tree is not valid');

    insert(rb_tree, 25, 10);

    let tree_after_recolor = array![
        array![(27, false, 0)],
        array![(11, true, 0), (31, true, 1)],
        array![(1, false, 0), (22, false, 1), (30, false, 2), (41, false, 3)],
        array![(25, true, 3), (36, true, 6), (51, true, 7)]
    ];
    let tree_structure = rb_tree.get_tree_structure();
    compare_tree_structures(@tree_structure, @tree_after_recolor);

    let is_tree_valid = rb_tree.is_tree_valid();
    assert(is_tree_valid, 'Tree is not valid');
}

#[test]
fn test_functional_test_build_tree() {
    let rb_tree = setup_rb_tree_test();

    insert(rb_tree, 2, 1);
    let tree_structure = rb_tree.get_tree_structure();
    let tree_with_root_node = array![array![(2, false, 0)]];
    compare_tree_structures(@tree_structure, @tree_with_root_node);

    insert(rb_tree, 1, 2);
    let tree_with_left_node = array![array![(2, false, 0)], array![(1, true, 0)]];
    let tree_structure = rb_tree.get_tree_structure();
    compare_tree_structures(@tree_structure, @tree_with_left_node);

    insert(rb_tree, 4, 3);
    let tree_with_right_node = array![
        array![(2, false, 0)], array![(1, true, 0)], array![(4, true, 0)]
    ];
    let tree_structure = rb_tree.get_tree_structure();
    compare_tree_structures(@tree_structure, @tree_with_right_node);
    let is_tree_valid = rb_tree.is_tree_valid();
    assert(is_tree_valid, 'Tree is not valid');

    insert(rb_tree, 5, 4);
    let tree_after_recolor_parents = array![
        array![(2, false, 0)], array![(1, false, 0), (4, false, 1)], array![(5, true, 3)]
    ];
    let tree_structure = rb_tree.get_tree_structure();
    compare_tree_structures(@tree_structure, @tree_after_recolor_parents);
    let is_tree_valid = rb_tree.is_tree_valid();
    assert(is_tree_valid, 'Tree is not valid');

    insert(rb_tree, 9, 5);
    let tree_after_left_rotation = array![
        array![(2, false, 0)],
        array![(1, false, 0), (5, false, 1)],
        array![(4, true, 2), (9, true, 3)]
    ];
    let tree_structure = rb_tree.get_tree_structure();
    compare_tree_structures(@tree_structure, @tree_after_left_rotation);
    let is_tree_valid = rb_tree.is_tree_valid();
    assert(is_tree_valid, 'Tree is not valid');

    insert(rb_tree, 3, 6);
    let tree_after_recolor = array![
        array![(2, false, 0)],
        array![(1, false, 0), (5, true, 1)],
        array![(4, false, 2), (9, false, 3)],
        array![(3, true, 4)],
    ];
    let tree_structure = rb_tree.get_tree_structure();
    compare_tree_structures(@tree_structure, @tree_after_recolor);
    let is_tree_valid = rb_tree.is_tree_valid();
    assert(is_tree_valid, 'Tree is not valid');

    insert(rb_tree, 6, 7);
    let tree_after_insertion = array![
        array![(2, false, 0)],
        array![(1, false, 0), (5, true, 1)],
        array![(4, false, 2), (9, false, 3)],
        array![(3, true, 4), (6, true, 6)],
    ];
    let tree_structure = rb_tree.get_tree_structure();
    compare_tree_structures(@tree_structure, @tree_after_insertion);
    let is_tree_valid = rb_tree.is_tree_valid();
    assert(is_tree_valid, 'Tree is not valid');

    insert(rb_tree, 7, 8);
    let tree_structure = rb_tree.get_tree_structure();
    let tree_after_left_right_rotation_recolor = array![
        array![(2, false, 0)],
        array![(1, false, 0), (5, true, 1)],
        array![(4, false, 2), (7, false, 3)],
        array![(3, true, 4), (6, true, 6), (9, true, 7)],
    ];
    compare_tree_structures(@tree_structure, @tree_after_left_right_rotation_recolor);
    let is_tree_valid = rb_tree.is_tree_valid();
    assert(is_tree_valid, 'Tree is not valid');

    insert(rb_tree, 15, 9);
    let tree_structure = rb_tree.get_tree_structure();
    let tree_after_recolor = array![
        array![(5, false, 0)],
        array![(2, true, 0), (7, true, 1)],
        array![(1, false, 0), (4, false, 1), (6, false, 2), (9, false, 3)],
        array![(3, true, 2), (15, true, 7)],
    ];
    compare_tree_structures(@tree_structure, @tree_after_recolor);
    let is_tree_valid = rb_tree.is_tree_valid();
    assert(is_tree_valid, 'Tree is not valid');
}

#[test]
#[ignore]
fn test_right_left_rotation_after_recolor() {
    let rb_tree = setup_rb_tree_test();

    let mut new_bid = create_bid(10, 1);
    rb_tree.insert(new_bid);
    let node_10 = new_bid.id;

    let new_bid = create_bid(5, 2);
    rb_tree.add_node(new_bid, BLACK, node_10);

    let new_bid = create_bid(20, 3);
    let node_20 = rb_tree.add_node(new_bid, RED, node_10);

    let new_bid = create_bid(15, 4);
    let node_15 = rb_tree.add_node(new_bid, BLACK, node_20);

    let new_bid = create_bid(25, 5);
    rb_tree.add_node(new_bid, BLACK, node_20);

    let new_bid = create_bid(12, 6);
    rb_tree.add_node(new_bid, RED, node_15);

    let new_bid = create_bid(17, 7);
    rb_tree.add_node(new_bid, RED, node_15);

    let is_tree_valid = rb_tree.is_tree_valid();
    assert(is_tree_valid, 'Tree is not valid');

    insert(rb_tree, 19, 8);

    let tree_after_right_left_rotation = array![
        array![(15, false, 0)],
        array![(10, true, 0), (20, true, 1)],
        array![(5, false, 0), (12, false, 1), (17, false, 2), (25, false, 3)],
        array![(19, true, 5)]
    ];

    let tree_structure = rb_tree.get_tree_structure();
    compare_tree_structures(@tree_structure, @tree_after_right_left_rotation);

    let is_tree_valid = rb_tree.is_tree_valid();
    assert(is_tree_valid, 'Tree is not valid');
}

#[test]
#[ignore]
fn test_right_rotation_after_recolor() {
    let rb_tree = setup_rb_tree_test();

    let mut new_bid = create_bid(33, 1);
    rb_tree.insert(new_bid);
    let node_33 = new_bid.id;

    let new_bid = create_bid(13, 2);
    let node_13 = rb_tree.add_node(new_bid, RED, node_33);

    let new_bid = create_bid(43, 3);
    let node_43 = rb_tree.add_node(new_bid, BLACK, node_33);

    let new_bid = create_bid(3, 4);
    let node_3 = rb_tree.add_node(new_bid, BLACK, node_13);

    let new_bid = create_bid(29, 5);
    rb_tree.add_node(new_bid, BLACK, node_13);

    let new_bid = create_bid(38, 6);
    rb_tree.add_node(new_bid, RED, node_43);

    let new_bid = create_bid(48, 7);
    rb_tree.add_node(new_bid, RED, node_43);

    let new_bid = create_bid(2, 8);
    rb_tree.add_node(new_bid, RED, node_3);

    let new_bid = create_bid(4, 9);
    rb_tree.add_node(new_bid, RED, node_3);

    let is_tree_valid = rb_tree.is_tree_valid();
    assert(is_tree_valid, 'Tree is not valid');

    insert(rb_tree, 1, 10);

    let tree_after_right_rotation = array![
        array![(13, false, 0)],
        array![(3, true, 0), (33, true, 1)],
        array![(2, false, 0), (4, false, 1), (29, false, 2), (43, false, 3)],
        array![(1, true, 0), (38, true, 6), (48, true, 7)]
    ];

    let tree_structure = rb_tree.get_tree_structure();
    compare_tree_structures(@tree_structure, @tree_after_right_rotation);

    let is_tree_valid = rb_tree.is_tree_valid();
    assert(is_tree_valid, 'Tree is not valid');
}

// Tests for deletion

#[test]
#[ignore]
fn test_deletion_root() {
    let rb_tree = setup_rb_tree_test();

    let node_5 = insert(rb_tree, 5, 1);
    insert(rb_tree, 3, 2);
    insert(rb_tree, 8, 3);

    let is_tree_valid = rb_tree.is_tree_valid();
    assert(is_tree_valid, 'Tree is not valid');

    delete(rb_tree, node_5);

    let tree_after_deletion = array![array![(8, false, 0)], array![(3, true, 0)]];

    let tree_structure = rb_tree.get_tree_structure();
    compare_tree_structures(@tree_structure, @tree_after_deletion);

    let is_tree_valid = rb_tree.is_tree_valid();
    assert(is_tree_valid, 'Tree is not valid');
}

#[test]
#[ignore]
fn test_deletion_root_2_nodes() {
    let rb_tree = setup_rb_tree_test();

    let node_5 = insert(rb_tree, 5, 1);
    insert(rb_tree, 8, 2);

    let is_tree_valid = rb_tree.is_tree_valid();
    assert(is_tree_valid, 'Tree is not valid');

    delete(rb_tree, node_5);

    let tree_after_deletion = array![array![(8, false, 0)]];

    let tree_structure = rb_tree.get_tree_structure();
    compare_tree_structures(@tree_structure, @tree_after_deletion);

    let is_tree_valid = rb_tree.is_tree_valid();
    assert(is_tree_valid, 'Tree is not valid');
}

#[test]
#[ignore]
fn test_delete_single_child() {
    let rb_tree = setup_rb_tree_test();

    insert(rb_tree, 5, 1);
    insert(rb_tree, 1, 2);
    let node_6 = insert(rb_tree, 6, 3);

    let is_tree_valid = rb_tree.is_tree_valid();
    assert(is_tree_valid, 'Tree is not valid');

    delete(rb_tree, node_6);

    let tree_after_deletion = array![array![(5, false, 0)], array![(1, true, 0)]];

    let tree_structure = rb_tree.get_tree_structure();
    compare_tree_structures(@tree_structure, @tree_after_deletion);

    let is_tree_valid = rb_tree.is_tree_valid();
    assert(is_tree_valid, 'Tree is not valid');
}

#[test]
#[ignore]
fn test_delete_single_deep_child() {
    let rb_tree = setup_rb_tree_test();

    let mut new_bid = create_bid(20, 1);
    rb_tree.insert(new_bid);
    let node_20 = new_bid.id;

    let new_bid = create_bid(10, 2);
    let node_10 = rb_tree.add_node(new_bid, BLACK, node_20);

    let new_bid = create_bid(38, 3);
    let node_38 = rb_tree.add_node(new_bid, RED, node_20);

    let new_bid = create_bid(5, 4);
    rb_tree.add_node(new_bid, RED, node_10);

    let new_bid = create_bid(15, 5);
    rb_tree.add_node(new_bid, RED, node_10);

    let new_bid = create_bid(28, 6);
    let node_28 = rb_tree.add_node(new_bid, BLACK, node_38);

    let new_bid = create_bid(48, 7);
    let node_48 = rb_tree.add_node(new_bid, BLACK, node_38);

    let new_bid = create_bid(23, 8);
    rb_tree.add_node(new_bid, RED, node_28);

    let new_bid = create_bid(29, 9);
    rb_tree.add_node(new_bid, RED, node_28);

    let new_bid = create_bid(41, 10);
    rb_tree.add_node(new_bid, RED, node_48);

    let new_bid = create_bid(49, 11);
    let node_49 = rb_tree.add_node(new_bid, RED, node_48);

    let is_tree_valid = rb_tree.is_tree_valid();
    assert(is_tree_valid, 'Tree is not valid');

    delete(rb_tree, node_49);

    let tree_after_deletion = array![
        array![(20, false, 0)],
        array![(10, false, 0), (38, true, 1)],
        array![(5, true, 0), (15, true, 1), (28, false, 2), (48, false, 3)],
        array![(23, true, 4), (29, true, 5), (41, true, 6)]
    ];
    let tree_structure = rb_tree.get_tree_structure();
    compare_tree_structures(@tree_structure, @tree_after_deletion);

    let is_tree_valid = rb_tree.is_tree_valid();
    assert(is_tree_valid, 'Tree is not valid');
}

#[test]
#[ignore]
fn test_deletion_red_node_red_successor_no_children() {
    let rb_tree = setup_rb_tree_test();

    let mut new_bid = create_bid(16, 1);
    rb_tree.insert(new_bid);
    let node_16 = new_bid.id;

    let new_bid = create_bid(11, 2);
    let node_11 = rb_tree.add_node(new_bid, RED, node_16);

    let new_bid = create_bid(41, 3);
    let node_41 = rb_tree.add_node(new_bid, RED, node_16);

    let new_bid = create_bid(1, 4);
    rb_tree.add_node(new_bid, BLACK, node_11);

    let new_bid = create_bid(13, 5);
    rb_tree.add_node(new_bid, BLACK, node_11);

    let new_bid = create_bid(26, 6);
    rb_tree.add_node(new_bid, BLACK, node_41);

    let new_bid = create_bid(44, 7);
    let node_44 = rb_tree.add_node(new_bid, BLACK, node_41);

    let new_bid = create_bid(42, 8);
    rb_tree.add_node(new_bid, RED, node_44);

    let is_tree_valid = rb_tree.is_tree_valid();
    assert(is_tree_valid, 'Tree is not valid');

    delete(rb_tree, node_41);

    let tree_after_deletion = array![
        array![(16, false, 0)],
        array![(11, true, 0), (42, true, 1)],
        array![(1, false, 0), (13, false, 1), (26, false, 2), (44, false, 3)]
    ];
    let tree_structure = rb_tree.get_tree_structure();
    compare_tree_structures(@tree_structure, @tree_after_deletion);

    let is_tree_valid = rb_tree.is_tree_valid();
    assert(is_tree_valid, 'Tree is not valid');
}

#[test]
#[ignore]
fn test_mirror_deletion_red_node_red_successor_no_children() {
    let rb_tree = setup_rb_tree_test();

    let mut new_bid = create_bid(16, 1);
    rb_tree.insert(new_bid);
    let node_16 = new_bid.id;

    let new_bid = create_bid(11, 2);
    let node_11 = rb_tree.add_node(new_bid, RED, node_16);

    let new_bid = create_bid(41, 3);
    let node_41 = rb_tree.add_node(new_bid, RED, node_16);

    let new_bid = create_bid(1, 4);
    rb_tree.add_node(new_bid, BLACK, node_11);

    let new_bid = create_bid(13, 5);
    let node_13 = rb_tree.add_node(new_bid, BLACK, node_11);

    let new_bid = create_bid(26, 6);
    rb_tree.add_node(new_bid, BLACK, node_41);

    let new_bid = create_bid(44, 7);
    let node_44 = rb_tree.add_node(new_bid, BLACK, node_41);

    let new_bid = create_bid(12, 8);
    rb_tree.add_node(new_bid, RED, node_13);

    let new_bid = create_bid(42, 9);
    rb_tree.add_node(new_bid, RED, node_44);

    let is_tree_valid = rb_tree.is_tree_valid();
    assert(is_tree_valid, 'Tree is not valid');

    delete(rb_tree, node_11);

    let tree_after_deletion = array![
        array![(16, false, 0)],
        array![(12, true, 0), (41, true, 1)],
        array![(1, false, 0), (13, false, 1), (26, false, 2), (44, false, 3)],
        array![(42, true, 6)]
    ];
    let tree_structure = rb_tree.get_tree_structure();
    compare_tree_structures(@tree_structure, @tree_after_deletion);

    let is_tree_valid = rb_tree.is_tree_valid();
    assert(is_tree_valid, 'Tree is not valid');
}

#[test]
#[ignore]
fn test_deletion_black_node_black_successor_right_red_child() {
    let rb_tree = setup_rb_tree_test();

    let mut new_bid = create_bid(16, 1);
    rb_tree.insert(new_bid);
    let node_16 = new_bid.id;

    let new_bid = create_bid(11, 2);
    let node_11 = rb_tree.add_node(new_bid, BLACK, node_16);

    let new_bid = create_bid(36, 3);
    let node_36 = rb_tree.add_node(new_bid, BLACK, node_16);

    let new_bid = create_bid(1, 4);
    rb_tree.add_node(new_bid, BLACK, node_11);

    let new_bid = create_bid(13, 5);
    rb_tree.add_node(new_bid, BLACK, node_11);

    let new_bid = create_bid(26, 6);
    rb_tree.add_node(new_bid, BLACK, node_36);

    let new_bid = create_bid(44, 7);
    let node_44 = rb_tree.add_node(new_bid, RED, node_36);

    let new_bid = create_bid(38, 8);
    let node_38 = rb_tree.add_node(new_bid, BLACK, node_44);

    let new_bid = create_bid(47, 9);
    rb_tree.add_node(new_bid, BLACK, node_44);

    let new_bid = create_bid(41, 10);
    rb_tree.add_node(new_bid, RED, node_38);

    let is_tree_valid = rb_tree.is_tree_valid();
    assert(is_tree_valid, 'Tree is not valid');

    delete(rb_tree, node_36);

    let tree_after_deletion = array![
        array![(16, false, 0)],
        array![(11, false, 0), (38, false, 1)],
        array![(1, false, 0), (13, false, 1), (26, false, 2), (44, true, 3)],
        array![(41, false, 6), (47, false, 7)]
    ];

    let tree_structure = rb_tree.get_tree_structure();
    compare_tree_structures(@tree_structure, @tree_after_deletion);

    let is_tree_valid = rb_tree.is_tree_valid();
    assert(is_tree_valid, 'Tree is not valid');
}

#[test]
#[ignore]
fn test_deletion_black_node_black_successor_no_child() {
    let rb_tree = setup_rb_tree_test();

    let mut new_bid = create_bid(21, 1);
    rb_tree.insert(new_bid);
    let node_21 = new_bid.id;

    let new_bid = create_bid(1, 2);
    rb_tree.add_node(new_bid, BLACK, node_21);

    let new_bid = create_bid(41, 3);
    let node_41 = rb_tree.add_node(new_bid, RED, node_21);

    let new_bid = create_bid(31, 4);
    rb_tree.add_node(new_bid, BLACK, node_41);

    let new_bid = create_bid(49, 5);
    rb_tree.add_node(new_bid, BLACK, node_41);

    let is_tree_valid = rb_tree.is_tree_valid();
    assert(is_tree_valid, 'Tree is not valid');

    delete(rb_tree, node_21);

    let tree = rb_tree.get_tree_structure();
    let expected_tree_structure = array![
        array![(31, false, 0)], array![(1, false, 0), (41, false, 1)], array![(49, true, 3)]
    ];
    compare_tree_structures(@tree, @expected_tree_structure);

    let is_tree_valid = rb_tree.is_tree_valid();
    assert(is_tree_valid, 'Tree is not valid');
}

#[test]
#[ignore]
fn test_deletion_black_node_no_successor() {
    let rb_tree = setup_rb_tree_test();

    let mut new_bid = create_bid(21, 1);
    rb_tree.insert(new_bid);
    let node_21 = new_bid.id;

    let new_bid = create_bid(1, 2);
    let node_1 = rb_tree.add_node(new_bid, BLACK, node_21);

    let new_bid = create_bid(41, 3);
    let node_41 = rb_tree.add_node(new_bid, BLACK, node_21);

    let new_bid = create_bid(36, 4);
    rb_tree.add_node(new_bid, RED, node_41);

    let new_bid = create_bid(51, 5);
    rb_tree.add_node(new_bid, RED, node_41);

    let is_tree_valid = rb_tree.is_tree_valid();
    assert(is_tree_valid, 'Tree is not valid');

    delete(rb_tree, node_1);

    let tree = rb_tree.get_tree_structure();
    let expected_tree_structure = array![
        array![(41, false, 0)], array![(21, false, 0), (51, false, 1)], array![(36, true, 1)]
    ];
    compare_tree_structures(@tree, @expected_tree_structure);

    let is_tree_valid = rb_tree.is_tree_valid();
    assert(is_tree_valid, 'Tree is not valid');
}

#[test]
#[ignore]
fn test_mirror_deletion_black_node_no_successor() {
    let rb_tree = setup_rb_tree_test();

    let mut new_bid = create_bid(10, 1);
    rb_tree.insert(new_bid);
    let node_10 = new_bid.id;

    let new_bid = create_bid(5, 2);
    let node_5 = rb_tree.add_node(new_bid, BLACK, node_10);

    let new_bid = create_bid(12, 3);
    let node_12 = rb_tree.add_node(new_bid, BLACK, node_10);

    let new_bid = create_bid(1, 4);
    rb_tree.add_node(new_bid, RED, node_5);

    let new_bid = create_bid(7, 5);
    rb_tree.add_node(new_bid, RED, node_5);

    let is_tree_valid = rb_tree.is_tree_valid();
    assert(is_tree_valid, 'Tree is not valid');

    delete(rb_tree, node_12);

    let tree = rb_tree.get_tree_structure();
    let expected_tree_structure = array![
        array![(5, false, 0)], array![(1, false, 0), (10, false, 1)], array![(7, true, 2)]
    ];

    compare_tree_structures(@tree, @expected_tree_structure);

    let is_tree_valid = rb_tree.is_tree_valid();
    assert(is_tree_valid, 'Tree is not valid');
}

#[test]
#[ignore]
fn test_deletion_black_node_no_successor_2() {
    let rb_tree = setup_rb_tree_test();

    insert(rb_tree, 21, 1);
    let node_1 = insert(rb_tree, 1, 2);
    insert(rb_tree, 41, 3);

    delete(rb_tree, node_1);

    let tree = rb_tree.get_tree_structure();
    let expected_tree_structure = array![array![(21, false, 0)], array![(41, true, 1)]];

    compare_tree_structures(@tree, @expected_tree_structure);

    let is_tree_valid = rb_tree.is_tree_valid();
    assert(is_tree_valid, 'Tree is not valid');
}

#[test]
#[ignore]
fn test_deletion_black_node_no_successor_3() {
    let rb_tree = setup_rb_tree_test();

    let mut new_bid = create_bid(10, 1);
    rb_tree.insert(new_bid);
    let node_10 = new_bid.id;

    let new_bid = create_bid(7, 2);
    let node_7 = rb_tree.add_node(new_bid, BLACK, node_10);

    let new_bid = create_bid(50, 3);
    let node_50 = rb_tree.add_node(new_bid, BLACK, node_10);

    let new_bid = create_bid(4, 4);
    let node_4 = rb_tree.add_node(new_bid, BLACK, node_7);

    let new_bid = create_bid(9, 5);
    rb_tree.add_node(new_bid, BLACK, node_7);

    let new_bid = create_bid(30, 6);
    let node_30 = rb_tree.add_node(new_bid, RED, node_50);

    let new_bid = create_bid(70, 7);
    rb_tree.add_node(new_bid, BLACK, node_50);

    let new_bid = create_bid(15, 8);
    rb_tree.add_node(new_bid, BLACK, node_30);

    let new_bid = create_bid(40, 9);
    rb_tree.add_node(new_bid, BLACK, node_30);

    let is_tree_valid = rb_tree.is_tree_valid();
    assert(is_tree_valid, 'Tree is not valid');

    delete(rb_tree, node_4);

    let tree_after_deletion = array![
        array![(30, false, 0)],
        array![(10, false, 0), (50, false, 1)],
        array![(7, false, 0), (15, false, 1), (40, false, 2), (70, false, 3)],
        array![(9, true, 1)]
    ];

    let tree_structure = rb_tree.get_tree_structure();

    compare_tree_structures(@tree_structure, @tree_after_deletion);

    let is_tree_valid = rb_tree.is_tree_valid();
    assert(is_tree_valid, 'Tree is not valid');
}

#[test]
#[ignore]
fn test_deletion_black_node_successor() {
    let rb_tree = setup_rb_tree_test();

    let mut new_bid = create_bid(10, 1);
    rb_tree.insert(new_bid);
    let node_10 = new_bid.id;

    let new_bid = create_bid(5, 2);
    let node_5 = rb_tree.add_node(new_bid, BLACK, node_10);

    let new_bid = create_bid(40, 3);
    let node_40 = rb_tree.add_node(new_bid, BLACK, node_10);

    let new_bid = create_bid(3, 4);
    rb_tree.add_node(new_bid, BLACK, node_5);

    let new_bid = create_bid(7, 5);
    rb_tree.add_node(new_bid, BLACK, node_5);

    let new_bid = create_bid(20, 6);
    rb_tree.add_node(new_bid, BLACK, node_40);

    let new_bid = create_bid(60, 7);
    let node_60 = rb_tree.add_node(new_bid, RED, node_40);

    let new_bid = create_bid(50, 8);
    rb_tree.add_node(new_bid, BLACK, node_60);

    let new_bid = create_bid(80, 9);
    rb_tree.add_node(new_bid, BLACK, node_60);

    let is_tree_valid = rb_tree.is_tree_valid();
    assert(is_tree_valid, 'Tree is not valid');

    delete(rb_tree, node_10);

    let tree_after_deletion = array![
        array![(20, false, 0)],
        array![(5, false, 0), (60, false, 1)],
        array![(3, false, 0), (7, false, 1), (40, false, 2), (80, false, 3)],
        array![(50, true, 5)]
    ];

    let tree_structure = rb_tree.get_tree_structure();
    compare_tree_structures(@tree_structure, @tree_after_deletion);

    let is_tree_valid = rb_tree.is_tree_valid();
    assert(is_tree_valid, 'Tree is not valid');
}

#[test]
#[ignore]
fn test_mirror_deletion_black_node_successor() {
    let rb_tree = setup_rb_tree_test();

    let mut new_bid = create_bid(20, 1);
    rb_tree.insert(new_bid);
    let node_20 = new_bid.id;

    let new_bid = create_bid(10, 2);
    let node_10 = rb_tree.add_node(new_bid, BLACK, node_20);

    let new_bid = create_bid(30, 3);
    let node_30 = rb_tree.add_node(new_bid, BLACK, node_20);

    let new_bid = create_bid(8, 4);
    let node_8 = rb_tree.add_node(new_bid, RED, node_10);

    let new_bid = create_bid(15, 5);
    let node_15 = rb_tree.add_node(new_bid, BLACK, node_10);

    let new_bid = create_bid(25, 6);
    rb_tree.add_node(new_bid, BLACK, node_30);

    let new_bid = create_bid(35, 7);
    rb_tree.add_node(new_bid, BLACK, node_30);

    let new_bid = create_bid(6, 8);
    rb_tree.add_node(new_bid, BLACK, node_8);

    let new_bid = create_bid(9, 9);
    rb_tree.add_node(new_bid, BLACK, node_8);

    let is_tree_valid = rb_tree.is_tree_valid();
    assert(is_tree_valid, 'Tree is not valid');

    delete(rb_tree, node_15);

    let tree_after_deletion = array![
        array![(20, false, 0)],
        array![(8, false, 0), (30, false, 1)],
        array![(6, false, 0), (10, false, 1), (25, false, 2), (35, false, 3)],
        array![(9, true, 2)]
    ];

    let tree_structure = rb_tree.get_tree_structure();
    compare_tree_structures(@tree_structure, @tree_after_deletion);

    let is_tree_valid = rb_tree.is_tree_valid();
    assert(is_tree_valid, 'Tree is not valid');
}

#[test]
fn test_delete_tree_one_by_one() {
    let rb_tree = setup_rb_tree_test();

    let node_90 = insert(rb_tree, 90, 1);
    let node_70 = insert(rb_tree, 70, 2);
    let node_43 = insert(rb_tree, 43, 3);
    delete(rb_tree, node_70);
    insert(rb_tree, 24, 4);
    insert(rb_tree, 14, 5);
    insert(rb_tree, 93, 6);
    let node_47 = insert(rb_tree, 47, 7);
    delete(rb_tree, node_47);
    delete(rb_tree, node_90);
    insert(rb_tree, 57, 8);
    let node_1 = insert(rb_tree, 1, 9);
    insert(rb_tree, 60, 10);
    let node_47 = insert(rb_tree, 47, 11);
    delete(rb_tree, node_47);
    delete(rb_tree, node_1);
    delete(rb_tree, node_90);
    delete(rb_tree, node_43);
    insert(rb_tree, 49, 12);

    let final_tree = rb_tree.get_tree_structure();
    let expected_tree_structure = array![
        array![(57, false, 0)],
        array![(24, false, 0), (60, false, 1)],
        array![(14, true, 0), (49, true, 1), (93, true, 3)]
    ];
    compare_tree_structures(@final_tree, @expected_tree_structure);
    let is_tree_valid = rb_tree.is_tree_valid();
    assert(is_tree_valid, 'Tree is not valid');
}

// Test Utilities

fn create_bid(price: u256, nonce: u64) -> Bid {
    let bidder = mock_address(MOCK_ADDRESS);
    let id = poseidon::poseidon_hash_span(array![bidder.into(), nonce.try_into().unwrap()].span());
    Bid {
        id: id,
        nonce: nonce,
        owner: bidder,
        amount: 0,
        price: price,
        is_tokenized: false,
        is_refunded: false,
    }
}

fn insert(rb_tree: IRBTreeMockContractDispatcher, price: u256, nonce: u64) -> felt252 {
    let bidder = mock_address(MOCK_ADDRESS);
    let id = poseidon::poseidon_hash_span(array![bidder.into(), nonce.try_into().unwrap()].span());
    rb_tree
        .insert(
            Bid {
                id: id,
                nonce: nonce,
                owner: bidder,
                amount: 0,
                price: price,
                is_tokenized: false,
                is_refunded: false,
            }
        );
    return id;
}

fn is_tree_valid(rb_tree: IRBTreeMockContractDispatcher) -> bool {
    let is_tree_valid = rb_tree.is_tree_valid();
    //println!("Is tree valid: {:?}", is_tree_valid);
    is_tree_valid
}

fn delete(rb_tree: IRBTreeMockContractDispatcher, bid_id: felt252) {
    rb_tree.delete(bid_id);
}

fn compare_tree_structures(
    actual: @Array<Array<(u256, bool, u128)>>, expected: @Array<Array<(u256, bool, u128)>>
) {
    if actual.len() != expected.len() {
        return;
    }

    let mut i = 0;

    // Compare outer array
    while i < actual
        .len() {
            let actual_inner = actual[i];
            let expected_inner = expected[i];
            compare_inner(actual_inner, expected_inner);
            i += 1;
        }
}

fn compare_inner(actual: @Array<(u256, bool, u128)>, expected: @Array<(u256, bool, u128)>) {
    if actual.len() != expected.len() {
        return;
    }

    let mut i = 0;

    while i < actual
        .len() {
            let actual_tuple = *actual[i];
            let expected_tuple = *expected[i];
            compare_tuple(actual_tuple, expected_tuple);
            i += 1;
        }
}

fn compare_tuple(actual: (u256, bool, u128), expected: (u256, bool, u128)) {
    let (actual_price, actual_color, actual_position) = actual;
    let (expected_price, expected_color, expected_position) = expected;

    assert(actual_price == expected_price, 'Price mismatch');
    assert(actual_color == expected_color, 'Color mismatch');
    assert(actual_position == expected_position, 'Position mismatch');

    return;
}<|MERGE_RESOLUTION|>--- conflicted
+++ resolved
@@ -1,15 +1,7 @@
 use core::pedersen::pedersen;
 use starknet::{contract_address_const, ContractAddress};
 use pitch_lake_starknet::{
-<<<<<<< HEAD
-    types::{Bid}, library::red_black_tree::{IRBTreeDispatcher, IRBTreeDispatcherTrait},
-    tests::utils::helpers::setup::setup_rb_tree_test,
-=======
-    contracts::{
-        option_round::{
-            types::{Bid},
-        },
-    },
+    types::{Bid},
     tests::{
         option_round::{
             rb_tree::rb_tree_mock_contract::{
@@ -17,8 +9,10 @@
             }
         }
     }
->>>>>>> bbdce1b9
 };
+use starknet::{contract_address_const, ContractAddress};
+use core::pedersen::pedersen;
+use pitch_lake_starknet::tests::utils::helpers::setup::setup_rb_tree_test;
 
 const BLACK: bool = false;
 const RED: bool = true;
@@ -1287,13 +1281,14 @@
     let mut i = 0;
 
     // Compare outer array
-    while i < actual
-        .len() {
-            let actual_inner = actual[i];
-            let expected_inner = expected[i];
-            compare_inner(actual_inner, expected_inner);
-            i += 1;
-        }
+    while
+    i < actual.len()
+    {
+        let actual_inner = actual[i];
+        let expected_inner = expected[i];
+        compare_inner(actual_inner, expected_inner);
+        i += 1;
+    }
 }
 
 fn compare_inner(actual: @Array<(u256, bool, u128)>, expected: @Array<(u256, bool, u128)>) {
@@ -1303,13 +1298,14 @@
 
     let mut i = 0;
 
-    while i < actual
-        .len() {
-            let actual_tuple = *actual[i];
-            let expected_tuple = *expected[i];
-            compare_tuple(actual_tuple, expected_tuple);
-            i += 1;
-        }
+    while
+    i < actual.len()
+    {
+        let actual_tuple = *actual[i];
+        let expected_tuple = *expected[i];
+        compare_tuple(actual_tuple, expected_tuple);
+        i += 1;
+    }
 }
 
 fn compare_tuple(actual: (u256, bool, u128), expected: (u256, bool, u128)) {
