--- conflicted
+++ resolved
@@ -4,20 +4,12 @@
     tests::{
         utils::helpers::setup::setup_rb_tree_test,
         option_round::rb_tree::{
-            rb_tree_tests::{
-                insert, mock_address, MOCK_ADDRESS, delete, create_bid
-            },
+            rb_tree_tests::{insert, mock_address, MOCK_ADDRESS, delete, create_bid},
             rb_tree_mock_contract::{
                 IRBTreeMockContractDispatcher, IRBTreeMockContractDispatcherTrait
             }
         }
     },
-<<<<<<< HEAD
-=======
-    contracts::{
-        option_round::types::Bid,
-    },
->>>>>>> bbdce1b9
 };
 
 #[test]
@@ -26,7 +18,9 @@
 fn test_add_1_to_100_delete_100_to_1() {
     let rb_tree = setup_rb_tree_test();
     let mut i = 1;
-    while i <= 100 {
+    while
+    i <= 100
+    {
         insert(rb_tree, i, i.try_into().unwrap());
         println!("Inserted: {:?}", i);
         let is_tree_valid = rb_tree.is_tree_valid();
@@ -35,7 +29,9 @@
     };
 
     i = 100;
-    while i >= 1 {
+    while
+    i >= 1
+    {
         let id = poseidon::poseidon_hash_span(
             array![mock_address(MOCK_ADDRESS).into(), i.try_into().unwrap()].span()
         );
@@ -56,7 +52,9 @@
 fn test_add_1_to_100_delete_1_to_100() {
     let rb_tree = setup_rb_tree_test();
     let mut i = 1;
-    while i <= 100 {
+    while
+    i <= 100
+    {
         insert(rb_tree, i, i.try_into().unwrap());
         println!("Inserted: {:?}", i);
         let is_tree_valid = rb_tree.is_tree_valid();
@@ -65,7 +63,9 @@
     };
 
     i = 1;
-    while i <= 100 {
+    while
+    i <= 100
+    {
         let id = poseidon::poseidon_hash_span(
             array![mock_address(MOCK_ADDRESS).into(), i.try_into().unwrap()].span()
         );
@@ -101,47 +101,47 @@
 
     let mut i: u32 = 0;
 
-    while i < no_of_nodes
-        .try_into()
-        .unwrap() {
-            let price = random(i.try_into().unwrap());
-            let nonce = i.try_into().unwrap();
+    while
+    i < no_of_nodes.try_into().unwrap()
+    {
+        let price = random(i.try_into().unwrap());
+        let nonce = i.try_into().unwrap();
 
-            let new_bid = create_bid(price.try_into().unwrap(), nonce);
+        let new_bid = create_bid(price.try_into().unwrap(), nonce);
 
-            rb_tree.insert(new_bid);
+        rb_tree.insert(new_bid);
 
-            inserted_node_ids.append(new_bid.id);
+        inserted_node_ids.append(new_bid.id);
 
-            let bid = rb_tree.find(new_bid.id);
-            println!("Inserting price {}", bid.price);
+        let bid = rb_tree.find(new_bid.id);
+        println!("Inserting price {}", bid.price);
 
-            assert(bid.price == price.try_into().unwrap(), 'Insertion error');
+        assert(bid.price == price.try_into().unwrap(), 'Insertion error');
 
-            let is_tree_valid = rb_tree.is_tree_valid();
-            assert(is_tree_valid, 'Tree is not valid');
+        let is_tree_valid = rb_tree.is_tree_valid();
+        assert(is_tree_valid, 'Tree is not valid');
 
-            i += 1;
-        };
+        i += 1;
+    };
 
     let mut j: u32 = 0;
 
-    while j < no_of_nodes
-        .try_into()
-        .unwrap() {
-            let bid_id = inserted_node_ids.at(j);
+    while
+    j < no_of_nodes.try_into().unwrap()
+    {
+        let bid_id = inserted_node_ids.at(j);
 
-            delete(rb_tree, *bid_id);
+        delete(rb_tree, *bid_id);
 
-            let found_bid = rb_tree.find(*bid_id);
+        let found_bid = rb_tree.find(*bid_id);
 
-            assert(found_bid.id == 0, 'Bid delete error');
+        assert(found_bid.id == 0, 'Bid delete error');
 
-            let is_tree_valid = rb_tree.is_tree_valid();
-            assert(is_tree_valid, 'Tree is not valid');
+        let is_tree_valid = rb_tree.is_tree_valid();
+        assert(is_tree_valid, 'Tree is not valid');
 
-            println!("Deleted node no. {}", j);
+        println!("Deleted node no. {}", j);
 
-            j += 1;
-        }
+        j += 1;
+    }
 }