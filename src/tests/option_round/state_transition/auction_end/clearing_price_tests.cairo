use pitch_lake_starknet::{
    tests::{
        utils::{
            helpers::{
                accelerators::{
                    accelerate_to_auctioning, accelerate_to_running, accelerate_to_running_custom
                },
<<<<<<< HEAD
                setup::{setup_facade, setup_test_bidders},
                general_helpers::{create_array_linear, create_array_gradient}
=======
                setup::{setup_facade}, general_helpers::{create_array_linear},
>>>>>>> 88a0afe1
            },
            lib::{
                test_accounts::{
                    option_bidder_buyer_1, option_bidder_buyer_2, option_bidder_buyer_3,
                    option_bidder_buyer_4, option_bidders_get,
                },
                variables::{decimals},
            },
            facades::{
                vault_facade::{VaultFacade, VaultFacadeTrait},
                option_round_facade::{OptionRoundFacade, OptionRoundFacadeTrait, OptionRoundParams},
            },
        },
    }
};
use openzeppelin::token::erc20::interface::{IERC20, IERC20Dispatcher, IERC20DispatcherTrait};
use starknet::{ContractAddress, testing::{set_block_timestamp, set_contract_address}};

// @note Simplify tests:
// - should have test for when total premiums could be higher if less < total options are sold, but
// could sell all options for less total premiums,
// i.e bidder 1: 1/100 total options @ reserve price & bidder 2: 99/100 total options @ 10x reserve price
// - test same as above but if the not all options could be minted anyway
// i.e bidder1: 1/100 total options @ reserve price & bidder 2: 98/100 total options @ 10x reserve price
// - test when no bids have been placed
// - we have a mock of this in python already in the code base, we should use it to generate values for
// tests
// @note we may consider options being factional (1 option erc20 could have 6-18 decimals, representing
// 1,000,000 gas units. Owning 0.5000... option round tokens represent options for 500,000 gas units).
// Whening doing 1/100 * options available, we should divide with bps, see payout_tests for examples

// Test clearing price is 0 before auction end

#[test]
#[available_gas(10000000)]
fn test_option_round_clearing_price_0_before_auction_end() {
    let (mut vault_facade, _) = setup_facade();
    // Deposit liquidity and start the auction
    let total_options_available = accelerate_to_auctioning(ref vault_facade);

    // Bid for option but do not end the auction
    let mut current_round: OptionRoundFacade = vault_facade.get_current_round();

    //Option Round params

    let reserve_price = current_round.get_reserve_price();
<<<<<<< HEAD
    let total_options_available = current_round.get_total_options_available();

    let bid_amount: u256 = total_options_available;
    let bid_price: u256 = reserve_price;
=======

    let bid_amount: u256 = total_options_available;
    let bid_price: u256 = reserve_price;
    // let bid_amount: u256 = bid_count * bid_price;
>>>>>>> 88a0afe1
    current_round.place_bid(bid_amount, bid_price, option_bidder_buyer_1());
    // Check that clearing price is 0 pre auction end
    let clearing_price = current_round.get_auction_clearing_price();
    assert(clearing_price == 0, 'should be 0 pre auction end');
}

// Test clearing price is the only bid price minting < total options
#[test]
#[available_gas(10000000)]
fn test_clearing_price_1() {
    let (mut vault_facade, _) = setup_facade();
    // Deposit liquidity and start the auction
    accelerate_to_auctioning(ref vault_facade);

    let mut current_round: OptionRoundFacade = vault_facade.get_current_round();

    let (clearing_price, _) = accelerate_to_running(ref vault_facade);
    // @dev This checks that vault::end_auction returns the clearing price that is set in storage
    assert(clearing_price == current_round.get_auction_clearing_price(), 'clearing price not set');
    assert(clearing_price == current_round.get_reserve_price(), 'clearing price wrong');
}

// Test clearing price is the lower bid price when minting < total options, to mint more
// @note The auction should mint as many options as possible, even if all do not mint,
// even if premiums could be higher selling even fewer ?
// - In this case, the clearing price sells total_options_available - 1 @ reserve price, but could sell
//    total_options_available - 2 @ 10x reserve price ?
#[test]
#[available_gas(10000000)]
fn test_clearing_price_2() {
<<<<<<< HEAD
    let (mut vault_facade, _, option_bidders) = setup_test_bidders(2);
    let mut current_round: OptionRoundFacade = vault_facade.get_current_round();

    let reserve_price = current_round.get_reserve_price();
    let total_options_available = current_round.get_total_options_available();
=======
    let (mut vault_facade, _) = setup_facade();
    // Deposit liquidity and start the auction
    accelerate_to_auctioning(ref vault_facade);
    // Make bids
    let mut current_round: OptionRoundFacade = vault_facade.get_current_round();

    let reserve_price = current_round.get_reserve_price();

    let option_bidders = option_bidders_get(2);

    let bid_amount_user_1: u256 = 1;
    let bid_amount_user_2: u256 = current_round.get_total_options_available() - 2;
    let bid_price_user_1: u256 = current_round.get_reserve_price();
    let bid_price_user_2: u256 = current_round.get_reserve_price() * 10;
>>>>>>> 88a0afe1

    let bid_amounts: Span<u256> = array![1, total_options_available - 2].span();
    let bid_prices: Span<u256> = array![reserve_price, reserve_price * 10].span();
    let (clearing_price, _) = accelerate_to_running_custom(
        ref vault_facade, option_bidders, bid_amounts, bid_prices
    );
    // @dev This tests that vault::end_auction returns the clearing price that gets set
    assert(clearing_price == current_round.get_auction_clearing_price(), 'clearing price not set');
    assert(clearing_price == reserve_price, 'clearing price wrong');
}

// Test clearing price is the higher bid price when able to mint all options
#[test]
#[available_gas(10000000)]
fn test_clearing_price_3() {
    let number_of_option_bidders = 3;
    let (mut vault_facade, _, option_bidders) = setup_test_bidders(number_of_option_bidders);
    // Deposit liquidity and start the auction
    accelerate_to_auctioning(ref vault_facade);
    // Two OBs bid for all options with different prices
    let mut current_round: OptionRoundFacade = vault_facade.get_current_round();

    let reserve_price = current_round.get_reserve_price();
    let total_options_available = current_round.get_total_options_available();

<<<<<<< HEAD
    let bid_amounts: Span<u256> = create_array_linear(
        total_options_available, number_of_option_bidders
    )
        .span();
    let bid_prices: Span<u256> = create_array_gradient(
        reserve_price, 1, number_of_option_bidders, false
    )
        .span();

    let (clearing_price, _) = accelerate_to_running_custom(
        ref vault_facade, option_bidders, bid_amounts, bid_prices,
=======
    let option_bidders = option_bidders_get(3);
    let bid_amounts = create_array_linear(total_options_available, 3).span();
    let bid_price_user_1 = reserve_price;
    let bid_price_user_2 = reserve_price + 1;
    let bid_price_user_3 = reserve_price + 2;

    let (clearing_price, _) = accelerate_to_running_custom(
        ref vault_facade,
        option_bidders.span(),
        bid_amounts,
        array![bid_price_user_1, bid_price_user_2, bid_price_user_3].span()
>>>>>>> 88a0afe1
    );
    // Last OB price should be the clearing price
    assert(clearing_price == *bid_prices[number_of_option_bidders - 1], 'clearing price wrong');
}


// Test clearing price is the lower bid price in order to mint all of the total options
// @note The auction should mint as many options as possible,
// even if premiums could be higher selling < all ?
// - In this case, the clearing price sells total_options_available @ reserve price, but could sell
//    total_options_available - 1 @ 10x reserve price ?
#[test]
#[available_gas(10000000)]
fn test_clearing_price_4() {
    let (mut vault_facade, _, option_bidders) = setup_test_bidders(2);
    // Deposit liquidity and start the auction
    let total_options_available = accelerate_to_auctioning(ref vault_facade);
    // Two OBs bid for the combined total amount of options, OB 1 outbids OB 2
    let mut current_round: OptionRoundFacade = vault_facade.get_current_round();

    let reserve_price = current_round.get_reserve_price();
<<<<<<< HEAD
    let total_options_available = current_round.get_total_options_available();

    let bid_amounts: Span<u256> = array![1, total_options_available - 1].span();
    let bid_prices: Span<u256> = array![reserve_price, 10 * reserve_price].span();

    // OB 1's price should be the clearing price to mint all options
    let expected_clearing_price = *bid_prices[0];
=======

    let option_bidders = option_bidders_get(2);
    let bid_amount_user_1: u256 = 1;
    let bid_amount_user_2: u256 = total_options_available - 1;
    let bid_price_user_1: u256 = reserve_price;
    let bid_price_user_2: u256 = 10 * reserve_price;
>>>>>>> 88a0afe1

    let (clearing_price, _) = accelerate_to_running_custom(
        ref vault_facade, option_bidders, bid_amounts, bid_prices
    );

    assert(clearing_price == expected_clearing_price, 'clearing price shd be ob1 price');
}

// Test clearing price is the highest price able to mint the most options
#[test]
#[available_gas(10000000)]
fn test_clearing_price_5() {
    let number_of_bidders = 4;
    let (mut vault_facade, _, option_bidders) = setup_test_bidders(number_of_bidders);
    // Deposit liquidity and start the auction
    accelerate_to_auctioning(ref vault_facade);
    let mut current_round: OptionRoundFacade = vault_facade.get_current_round();

    let reserve_price = current_round.get_reserve_price();
    let total_options_available = current_round.get_total_options_available();
    // Three OBs bid for the more than the total amount of options,
    // OB1 outbids OB2, OB2 outbids OB3
<<<<<<< HEAD

    let bid_amounts: Span<u256> = create_array_linear(
        total_options_available / 3, number_of_bidders
    )
        .span();
    let bid_prices: Span<u256> = create_array_gradient(
        reserve_price + 3, 1, number_of_bidders, true
    )
        .span();

    // OB3's price will be the clearing price since. Higher would not mint all the options, and less would not optimze premium total
    let expected_clearing_price = *bid_prices[2];

    let (clearing_price, _) = accelerate_to_running_custom(
        ref vault_facade, option_bidders, bid_amounts, bid_prices
=======
    let option_bidders = option_bidders_get(4);

    let bid_price_user_1: u256 = reserve_price + 3;
    let bid_price_user_2: u256 = reserve_price + 2;
    let bid_price_user_3: u256 = reserve_price + 1;
    let bid_price_user_4: u256 = reserve_price;

    let bid_amounts = create_array_linear(total_options_available / 3, 4);

    let (clearing_price, _) = accelerate_to_running_custom(
        ref vault_facade,
        option_bidders.span(),
        bid_amounts.span(),
        array![bid_price_user_1, bid_price_user_2, bid_price_user_3, bid_price_user_4].span()
>>>>>>> 88a0afe1
    );

    assert(clearing_price == expected_clearing_price, 'clear price equal reserve price');
}
<|MERGE_RESOLUTION|>--- conflicted
+++ resolved
@@ -5,12 +5,8 @@
                 accelerators::{
                     accelerate_to_auctioning, accelerate_to_running, accelerate_to_running_custom
                 },
-<<<<<<< HEAD
                 setup::{setup_facade, setup_test_bidders},
                 general_helpers::{create_array_linear, create_array_gradient}
-=======
-                setup::{setup_facade}, general_helpers::{create_array_linear},
->>>>>>> 88a0afe1
             },
             lib::{
                 test_accounts::{
@@ -57,17 +53,11 @@
     //Option Round params
 
     let reserve_price = current_round.get_reserve_price();
-<<<<<<< HEAD
-    let total_options_available = current_round.get_total_options_available();
+
 
     let bid_amount: u256 = total_options_available;
     let bid_price: u256 = reserve_price;
-=======
-
-    let bid_amount: u256 = total_options_available;
-    let bid_price: u256 = reserve_price;
-    // let bid_amount: u256 = bid_count * bid_price;
->>>>>>> 88a0afe1
+
     current_round.place_bid(bid_amount, bid_price, option_bidder_buyer_1());
     // Check that clearing price is 0 pre auction end
     let clearing_price = current_round.get_auction_clearing_price();
@@ -98,28 +88,13 @@
 #[test]
 #[available_gas(10000000)]
 fn test_clearing_price_2() {
-<<<<<<< HEAD
+
     let (mut vault_facade, _, option_bidders) = setup_test_bidders(2);
     let mut current_round: OptionRoundFacade = vault_facade.get_current_round();
 
     let reserve_price = current_round.get_reserve_price();
     let total_options_available = current_round.get_total_options_available();
-=======
-    let (mut vault_facade, _) = setup_facade();
-    // Deposit liquidity and start the auction
-    accelerate_to_auctioning(ref vault_facade);
-    // Make bids
-    let mut current_round: OptionRoundFacade = vault_facade.get_current_round();
-
-    let reserve_price = current_round.get_reserve_price();
-
-    let option_bidders = option_bidders_get(2);
-
-    let bid_amount_user_1: u256 = 1;
-    let bid_amount_user_2: u256 = current_round.get_total_options_available() - 2;
-    let bid_price_user_1: u256 = current_round.get_reserve_price();
-    let bid_price_user_2: u256 = current_round.get_reserve_price() * 10;
->>>>>>> 88a0afe1
+
 
     let bid_amounts: Span<u256> = array![1, total_options_available - 2].span();
     let bid_prices: Span<u256> = array![reserve_price, reserve_price * 10].span();
@@ -127,7 +102,7 @@
         ref vault_facade, option_bidders, bid_amounts, bid_prices
     );
     // @dev This tests that vault::end_auction returns the clearing price that gets set
-    assert(clearing_price == current_round.get_auction_clearing_price(), 'clearing price not set');
+    assert(clearing_price == current_round.get_auction_clearing_price(), 'clearing price not set'); //Should be a sanity check
     assert(clearing_price == reserve_price, 'clearing price wrong');
 }
 
@@ -145,7 +120,6 @@
     let reserve_price = current_round.get_reserve_price();
     let total_options_available = current_round.get_total_options_available();
 
-<<<<<<< HEAD
     let bid_amounts: Span<u256> = create_array_linear(
         total_options_available, number_of_option_bidders
     )
@@ -157,19 +131,6 @@
 
     let (clearing_price, _) = accelerate_to_running_custom(
         ref vault_facade, option_bidders, bid_amounts, bid_prices,
-=======
-    let option_bidders = option_bidders_get(3);
-    let bid_amounts = create_array_linear(total_options_available, 3).span();
-    let bid_price_user_1 = reserve_price;
-    let bid_price_user_2 = reserve_price + 1;
-    let bid_price_user_3 = reserve_price + 2;
-
-    let (clearing_price, _) = accelerate_to_running_custom(
-        ref vault_facade,
-        option_bidders.span(),
-        bid_amounts,
-        array![bid_price_user_1, bid_price_user_2, bid_price_user_3].span()
->>>>>>> 88a0afe1
     );
     // Last OB price should be the clearing price
     assert(clearing_price == *bid_prices[number_of_option_bidders - 1], 'clearing price wrong');
@@ -191,22 +152,12 @@
     let mut current_round: OptionRoundFacade = vault_facade.get_current_round();
 
     let reserve_price = current_round.get_reserve_price();
-<<<<<<< HEAD
-    let total_options_available = current_round.get_total_options_available();
 
     let bid_amounts: Span<u256> = array![1, total_options_available - 1].span();
     let bid_prices: Span<u256> = array![reserve_price, 10 * reserve_price].span();
 
     // OB 1's price should be the clearing price to mint all options
     let expected_clearing_price = *bid_prices[0];
-=======
-
-    let option_bidders = option_bidders_get(2);
-    let bid_amount_user_1: u256 = 1;
-    let bid_amount_user_2: u256 = total_options_available - 1;
-    let bid_price_user_1: u256 = reserve_price;
-    let bid_price_user_2: u256 = 10 * reserve_price;
->>>>>>> 88a0afe1
 
     let (clearing_price, _) = accelerate_to_running_custom(
         ref vault_facade, option_bidders, bid_amounts, bid_prices
@@ -229,7 +180,6 @@
     let total_options_available = current_round.get_total_options_available();
     // Three OBs bid for the more than the total amount of options,
     // OB1 outbids OB2, OB2 outbids OB3
-<<<<<<< HEAD
 
     let bid_amounts: Span<u256> = create_array_linear(
         total_options_available / 3, number_of_bidders
@@ -245,22 +195,6 @@
 
     let (clearing_price, _) = accelerate_to_running_custom(
         ref vault_facade, option_bidders, bid_amounts, bid_prices
-=======
-    let option_bidders = option_bidders_get(4);
-
-    let bid_price_user_1: u256 = reserve_price + 3;
-    let bid_price_user_2: u256 = reserve_price + 2;
-    let bid_price_user_3: u256 = reserve_price + 1;
-    let bid_price_user_4: u256 = reserve_price;
-
-    let bid_amounts = create_array_linear(total_options_available / 3, 4);
-
-    let (clearing_price, _) = accelerate_to_running_custom(
-        ref vault_facade,
-        option_bidders.span(),
-        bid_amounts.span(),
-        array![bid_price_user_1, bid_price_user_2, bid_price_user_3, bid_price_user_4].span()
->>>>>>> 88a0afe1
     );
 
     assert(clearing_price == expected_clearing_price, 'clear price equal reserve price');
