use starknet::testing::{set_block_timestamp, set_contract_address};
use openzeppelin::token::erc20::interface::{
    IERC20, IERC20Dispatcher, IERC20DispatcherTrait, IERC20SafeDispatcher,
    IERC20SafeDispatcherTrait,
};
use pitch_lake_starknet::tests::{
    utils::{
        helpers::{
            accelerators::{
                accelerate_to_auctioning, accelerate_to_running, accelerate_to_running_custom,
                timeskip_and_settle_round, timeskip_and_end_auction
            },
<<<<<<< HEAD
            setup::setup_facade,
=======
            setup::setup_facade, general_helpers::{create_array_linear},
>>>>>>> 88a0afe1
        },
        lib::{
            test_accounts::{
                liquidity_provider_1, option_bidder_buyer_1, option_bidder_buyer_2,
                option_bidder_buyer_3, option_bidder_buyer_4, option_bidder_buyer_5,
                option_bidder_buyer_6, option_bidders_get
            },
            variables::decimals,
        },
        facades::{
            vault_facade::{VaultFacade, VaultFacadeTrait},
            option_round_facade::{OptionRoundFacade, OptionRoundFacadeTrait, OptionRoundParams}
        },
    },
};

// @note move these tests to ./src/tests/option_round/state_transition/auction_end_tests
// @note should clean these tests up, one makes no sense, the assertions should lead with options_sold == , not ... == options_sold
// @note should break tests up into options sold tests and options distributed tests

#[test]
#[available_gas(10000000)]
fn test_total_options_after_auction_1() {
    let (mut vault_facade, _) = setup_facade();

    // Deposit liquidity and start the auction
    accelerate_to_auctioning(ref vault_facade);
    // Make bids
    let mut current_round: OptionRoundFacade = vault_facade.get_current_round();

    let reserve_price = current_round.get_reserve_price();
    let total_options_available = current_round.get_total_options_available();

    // OB 1 and 2 bid for > the total options available at the reserve price
    let option_bidders = option_bidders_get(2);
<<<<<<< HEAD
    let bid_count_1: u256 = total_options_available / 2 + 1;
    let bid_count_2: u256 = total_options_available / 2;
    let bid_price = reserve_price;
    let bid_amount_1: u256 = bid_count_1 * bid_price;
    let bid_amount_2: u256 = bid_count_2 * bid_price;
=======
    let bid_amount_1: u256 = total_options_available / 2 + 1;
    let bid_amount_2: u256 = total_options_available / 2;
    let bid_price = reserve_price;
>>>>>>> 88a0afe1

    accelerate_to_running_custom(
        ref vault_facade,
        option_bidders.span(),
        array![bid_amount_1, bid_amount_2].span(),
        array![bid_price, bid_price].span()
    );

    // Check total options sold is the total options available
    assert(total_options_available == current_round.total_options_sold(), 'options sold wrong');
}


#[test]
#[available_gas(10000000)]
fn test_total_options_after_auction_2() {
    let (mut vault_facade, _) = setup_facade();

    // Deposit liquidity and start the auction
    let total_options_available = accelerate_to_auctioning(ref vault_facade);
    // Make bids
    let mut current_round: OptionRoundFacade = vault_facade.get_current_round();
    let reserve_price = current_round.get_reserve_price();
    let total_options_available = current_round.get_total_options_available();

    // OB 1 and 2 bid for > the total options available at the reserve price
    let option_bidders = option_bidders_get(2);
<<<<<<< HEAD
    let bid_count_1: u256 = total_options_available / 2 + 1;
    let bid_count_2: u256 = total_options_available / 2;
    let bid_price_1 = reserve_price;
    let bid_price_2 = reserve_price + 1;
    let bid_amount_1: u256 = bid_count_1 * bid_price_1;
    let bid_amount_2: u256 = bid_count_2 * bid_price_2;
=======
    let bid_amount_1: u256 = total_options_available / 2 + 1;
    let bid_amount_2: u256 = total_options_available / 2;
    let bid_price_1 = reserve_price;
    let bid_price_2 = reserve_price + 1;
>>>>>>> 88a0afe1

    accelerate_to_running_custom(
        ref vault_facade,
        option_bidders.span(),
        array![bid_amount_1, bid_amount_2].span(),
        array![bid_price_1, bid_price_2].span()
    );

    // Check total options sold is the total options available
    assert(total_options_available == current_round.total_options_sold(), 'options sold wrong');
}

// @note This test makes no sense
#[test]
#[available_gas(10000000)]
fn test_total_options_after_auction_3() {
    let (mut vault_facade, _) = setup_facade();

    // Deposit liquidity and start the auction
    accelerate_to_auctioning(ref vault_facade);
    // Make bids
    let mut current_round: OptionRoundFacade = vault_facade.get_current_round();
<<<<<<< HEAD
    let reserve_price = current_round.get_reserve_price();
=======
>>>>>>> 88a0afe1

    let option_bidders = option_bidders_get(1);

    // place bid and end the auction
<<<<<<< HEAD
    let bid_count = 2;
    let bid_price = reserve_price;
    let bid_amount = bid_count * bid_price;
=======
    let bid_amount = 2;
    let bid_price = current_round.get_reserve_price();
>>>>>>> 88a0afe1

    accelerate_to_running_custom(
        ref vault_facade, option_bidders.span(), array![bid_amount].span(), array![bid_price].span()
    );

<<<<<<< HEAD
    assert(bid_count == current_round.total_options_sold(), 'options sold wrong');
=======
    assert(bid_amount == current_round.total_options_sold(), 'options sold wrong');
>>>>>>> 88a0afe1
}

#[test]
#[available_gas(10000000)]
fn test_total_options_after_auction_4() {
    let (mut vault_facade, _) = setup_facade();
    // Deposit liquidity and start the auction
    accelerate_to_auctioning(ref vault_facade);
    // Make bids
    let mut current_round: OptionRoundFacade = vault_facade.get_current_round();

    // Make no bids
    // Settle auction
    timeskip_and_end_auction(ref vault_facade);

    // Check no options were sold if no bids
    assert(0 == current_round.total_options_sold(), 'no options should sell');
}

#[test]
#[available_gas(10000000)]
fn test_total_options_after_auction_5() {
    let (mut vault_facade, _) = setup_facade();

    // Deposit liquidity and start the auction
    accelerate_to_auctioning(ref vault_facade);
    // Make bids
    let mut current_round: OptionRoundFacade = vault_facade.get_current_round();
    let reserve_price = current_round.get_reserve_price();
    let total_options_available = current_round.get_total_options_available();

    // place bid and end the auction
    let option_bidders = option_bidders_get(1);

<<<<<<< HEAD
    let bid_count = total_options_available + 10;
    let bid_price = reserve_price;
    let bid_amount = bid_count * bid_price;
=======
    let bid_amount = total_options_available + 10;
    let bid_price = reserve_price;
>>>>>>> 88a0afe1

    accelerate_to_running_custom(
        ref vault_facade, option_bidders.span(), array![bid_amount].span(), array![bid_price].span()
    );

    // Check all options sell
    assert(
        total_options_available == current_round.total_options_sold(), 'max options should sell'
    );
}


#[test]
#[available_gas(10000000)]
fn test_option_balance_per_bidder_after_auction_1() {
    let (mut vault_facade, _) = setup_facade();

    // Deposit liquidity and start the auction
    accelerate_to_auctioning(ref vault_facade);
    // Make bids
    let mut current_round: OptionRoundFacade = vault_facade.get_current_round();

    let reserve_price = current_round.get_reserve_price();
    let total_options_available = current_round.get_total_options_available();

    // Make bids
    let option_bidders = option_bidders_get(4);

<<<<<<< HEAD
    let bid_option_count_user_1: u256 = (total_options_available / 3);
    let bid_price_per_unit_user_1: u256 = reserve_price + 1;
    let bid_amount_user_1: u256 = bid_option_count_user_1 * bid_price_per_unit_user_1;

    let bid_option_count_user_2: u256 = (total_options_available / 3);
    let bid_price_per_unit_user_2: u256 = reserve_price + 2;
    let bid_amount_user_2: u256 = bid_option_count_user_2 * bid_price_per_unit_user_2;

    let bid_option_count_user_3: u256 = (total_options_available / 3);
    let bid_price_per_unit_user_3: u256 = reserve_price + 3;
    let bid_amount_user_3: u256 = bid_option_count_user_3 * bid_price_per_unit_user_3;

    let bid_option_count_user_4: u256 = (total_options_available / 3);
    let bid_price_per_unit_user_4: u256 = reserve_price + 4;
    let bid_amount_user_4: u256 = bid_option_count_user_4 * bid_price_per_unit_user_4;
=======
    let bid_price_per_unit_user_1: u256 = current_round.get_reserve_price() + 1;
    let bid_price_per_unit_user_2: u256 = current_round.get_reserve_price() + 2;
    let bid_price_per_unit_user_3: u256 = current_round.get_reserve_price() + 3;
    let bid_price_per_unit_user_4: u256 = current_round.get_reserve_price() + 4;

    let bid_amounts = create_array_linear(total_options_available / 3, 4);
>>>>>>> 88a0afe1

    // place bids and end the auction
    accelerate_to_running_custom(
        ref vault_facade,
        option_bidders.span(),
        bid_amounts.span(),
        array![
            bid_price_per_unit_user_1,
            bid_price_per_unit_user_2,
            bid_price_per_unit_user_3,
            bid_price_per_unit_user_4
        ]
            .span()
    );

    // Test that each user gets the correct amount of options
    // @dev Using erc20 dispatcher since the option balances are the same as
    // erc20::balance_of()
    let round_facade_erc20 = IERC20Dispatcher {
        contract_address: current_round.contract_address()
    };
    let total_options_created_count: u256 = current_round.total_options_sold();

    // @dev: getting ENTRYPOINT_NOT_FOUND for this, check
    let options_created_user_1_count: u256 = round_facade_erc20.balance_of(*option_bidders[0]);
    let options_created_user_2_count: u256 = round_facade_erc20.balance_of(*option_bidders[1]);
    let options_created_user_3_count: u256 = round_facade_erc20.balance_of(*option_bidders[2]);
    let options_created_user_4_count: u256 = round_facade_erc20.balance_of(*option_bidders[3]);

    // OB 1 should get 0, since price is OB 2's price
    // All other OBs should get their share of options (1/3 total)
    assert(total_options_created_count == total_options_available, 'options shd match');
    assert(options_created_user_1_count == 0, 'options shd match');
    assert(options_created_user_2_count == total_options_available / 3, 'options shd match');
    assert(options_created_user_3_count == total_options_available / 3, 'options shd match');
    assert(options_created_user_4_count == total_options_available / 3, 'options shd match');
}


// test where the total options available have not been exhausted
// @note: make sure the calculation is right
#[test]
#[available_gas(10000000)]
fn test_option_balance_per_bidder_after_auction_2() {
    let (mut vault_facade, _) = setup_facade();

    // Deposit liquidity and start the auction
    accelerate_to_auctioning(ref vault_facade);
    // Make bids
    let mut current_round: OptionRoundFacade = vault_facade.get_current_round();
    let mut reserve_price = current_round.get_reserve_price();
    let mut total_options_available = current_round.get_total_options_available();

    // Make bids
    let option_bidders = option_bidders_get(6);

    total_options_available = 300; //TODO need a better way to mock this
    reserve_price = 2;

    let bid_option_amount_user_1: u256 = 50;
    let bid_price_per_unit_user_1: u256 = 20;

    let bid_option_amount_user_2: u256 = 142;
    let bid_price_per_unit_user_2: u256 = 11;

    let bid_option_amount_user_3: u256 = 235;
    let bid_price_per_unit_user_3: u256 = 11;

    let bid_option_amount_user_4: u256 = 222;
    let bid_price_per_unit_user_4: u256 = 2;

    let bid_option_amount_user_5: u256 = 75;
    let bid_price_per_unit_user_5: u256 = 1;

    let bid_option_amount_user_6: u256 = 35;
    let bid_price_per_unit_user_6: u256 = 1;

    accelerate_to_running_custom(
        ref vault_facade,
        option_bidders.span(),
        array![
            bid_option_amount_user_1,
            bid_option_amount_user_2,
            bid_option_amount_user_3,
            bid_option_amount_user_4,
            bid_option_amount_user_5,
            bid_option_amount_user_6
        ]
            .span(),
        array![
            bid_price_per_unit_user_1,
            bid_price_per_unit_user_2,
            bid_price_per_unit_user_3,
            bid_price_per_unit_user_4,
            bid_price_per_unit_user_5,
            bid_price_per_unit_user_6
        ]
            .span()
    );

    let round_facade_erc20 = IERC20Dispatcher {
        contract_address: current_round.contract_address()
    };
    let total_options_created_count: u256 = current_round.total_options_sold();
    let options_created_user_1_count: u256 = round_facade_erc20.balance_of(*option_bidders[0]);
    let options_created_user_2_count: u256 = round_facade_erc20.balance_of(*option_bidders[1]);
    let options_created_user_3_count: u256 = round_facade_erc20.balance_of(*option_bidders[2]);
    let options_created_user_4_count: u256 = round_facade_erc20.balance_of(*option_bidders[3]);
    let options_created_user_5_count: u256 = round_facade_erc20.balance_of(*option_bidders[4]);
    let options_created_user_6_count: u256 = round_facade_erc20.balance_of(*option_bidders[5]);

    assert(total_options_created_count == 275, 'options shd match');
    assert(options_created_user_1_count == 25, 'options shd match');
    assert(options_created_user_2_count == 71, 'options shd match');
    assert(options_created_user_3_count == 117, 'options shd match');
    assert(options_created_user_4_count == 86, 'options shd match');
    assert(options_created_user_5_count == 0, 'options shd match');
    assert(options_created_user_6_count == 0, 'options shd match');
}

// Test that options sold is 0 pre auction end
#[test]
#[available_gas(10000000)]
fn test_option_round_options_sold_before_auction_end_is_0() {
    let (mut vault_facade, _) = setup_facade();

    // Deposit liquidity and start the auction
    //set_contract_address(vault_manager());
    accelerate_to_auctioning(ref vault_facade);
    // Make bids
    let mut current_round: OptionRoundFacade = vault_facade.get_current_round();

    let reserve_price = current_round.get_reserve_price();
    let total_options_available = current_round.get_total_options_available();

    // Make bid
    set_contract_address(option_bidder_buyer_1());
<<<<<<< HEAD
    let bid_count: u256 = total_options_available + 10;
    let bid_price: u256 = reserve_price;
    let bid_amount: u256 = bid_count * bid_price;
=======
    let bid_amount: u256 = current_round.get_total_options_available() + 10;
    let bid_price: u256 = current_round.get_reserve_price();
>>>>>>> 88a0afe1
    current_round.place_bid(bid_amount, bid_price, option_bidder_buyer_1());

    // Check that options_sold is 0 pre auction settlement
    let options_sold: u256 = current_round.total_options_sold();
    // Should be zero as auction has not ended
    assert(options_sold == 0, 'options_sold should be 0');
}<|MERGE_RESOLUTION|>--- conflicted
+++ resolved
@@ -10,11 +10,8 @@
                 accelerate_to_auctioning, accelerate_to_running, accelerate_to_running_custom,
                 timeskip_and_settle_round, timeskip_and_end_auction
             },
-<<<<<<< HEAD
-            setup::setup_facade,
-=======
+
             setup::setup_facade, general_helpers::{create_array_linear},
->>>>>>> 88a0afe1
         },
         lib::{
             test_accounts::{
@@ -50,17 +47,10 @@
 
     // OB 1 and 2 bid for > the total options available at the reserve price
     let option_bidders = option_bidders_get(2);
-<<<<<<< HEAD
-    let bid_count_1: u256 = total_options_available / 2 + 1;
-    let bid_count_2: u256 = total_options_available / 2;
-    let bid_price = reserve_price;
-    let bid_amount_1: u256 = bid_count_1 * bid_price;
-    let bid_amount_2: u256 = bid_count_2 * bid_price;
-=======
+
     let bid_amount_1: u256 = total_options_available / 2 + 1;
     let bid_amount_2: u256 = total_options_available / 2;
     let bid_price = reserve_price;
->>>>>>> 88a0afe1
 
     accelerate_to_running_custom(
         ref vault_facade,
@@ -88,19 +78,11 @@
 
     // OB 1 and 2 bid for > the total options available at the reserve price
     let option_bidders = option_bidders_get(2);
-<<<<<<< HEAD
-    let bid_count_1: u256 = total_options_available / 2 + 1;
-    let bid_count_2: u256 = total_options_available / 2;
-    let bid_price_1 = reserve_price;
-    let bid_price_2 = reserve_price + 1;
-    let bid_amount_1: u256 = bid_count_1 * bid_price_1;
-    let bid_amount_2: u256 = bid_count_2 * bid_price_2;
-=======
+
     let bid_amount_1: u256 = total_options_available / 2 + 1;
     let bid_amount_2: u256 = total_options_available / 2;
     let bid_price_1 = reserve_price;
     let bid_price_2 = reserve_price + 1;
->>>>>>> 88a0afe1
 
     accelerate_to_running_custom(
         ref vault_facade,
@@ -123,32 +105,21 @@
     accelerate_to_auctioning(ref vault_facade);
     // Make bids
     let mut current_round: OptionRoundFacade = vault_facade.get_current_round();
-<<<<<<< HEAD
-    let reserve_price = current_round.get_reserve_price();
-=======
->>>>>>> 88a0afe1
+
 
     let option_bidders = option_bidders_get(1);
 
     // place bid and end the auction
-<<<<<<< HEAD
-    let bid_count = 2;
-    let bid_price = reserve_price;
-    let bid_amount = bid_count * bid_price;
-=======
+
     let bid_amount = 2;
     let bid_price = current_round.get_reserve_price();
->>>>>>> 88a0afe1
 
     accelerate_to_running_custom(
         ref vault_facade, option_bidders.span(), array![bid_amount].span(), array![bid_price].span()
     );
 
-<<<<<<< HEAD
-    assert(bid_count == current_round.total_options_sold(), 'options sold wrong');
-=======
-    assert(bid_amount == current_round.total_options_sold(), 'options sold wrong');
->>>>>>> 88a0afe1
+
+    assert(bid_amount == current_round.total_options_sold(), 'options sold wrong')
 }
 
 #[test]
@@ -183,14 +154,9 @@
     // place bid and end the auction
     let option_bidders = option_bidders_get(1);
 
-<<<<<<< HEAD
-    let bid_count = total_options_available + 10;
-    let bid_price = reserve_price;
-    let bid_amount = bid_count * bid_price;
-=======
+
     let bid_amount = total_options_available + 10;
     let bid_price = reserve_price;
->>>>>>> 88a0afe1
 
     accelerate_to_running_custom(
         ref vault_facade, option_bidders.span(), array![bid_amount].span(), array![bid_price].span()
@@ -219,30 +185,13 @@
     // Make bids
     let option_bidders = option_bidders_get(4);
 
-<<<<<<< HEAD
-    let bid_option_count_user_1: u256 = (total_options_available / 3);
-    let bid_price_per_unit_user_1: u256 = reserve_price + 1;
-    let bid_amount_user_1: u256 = bid_option_count_user_1 * bid_price_per_unit_user_1;
-
-    let bid_option_count_user_2: u256 = (total_options_available / 3);
-    let bid_price_per_unit_user_2: u256 = reserve_price + 2;
-    let bid_amount_user_2: u256 = bid_option_count_user_2 * bid_price_per_unit_user_2;
-
-    let bid_option_count_user_3: u256 = (total_options_available / 3);
-    let bid_price_per_unit_user_3: u256 = reserve_price + 3;
-    let bid_amount_user_3: u256 = bid_option_count_user_3 * bid_price_per_unit_user_3;
-
-    let bid_option_count_user_4: u256 = (total_options_available / 3);
-    let bid_price_per_unit_user_4: u256 = reserve_price + 4;
-    let bid_amount_user_4: u256 = bid_option_count_user_4 * bid_price_per_unit_user_4;
-=======
+
     let bid_price_per_unit_user_1: u256 = current_round.get_reserve_price() + 1;
     let bid_price_per_unit_user_2: u256 = current_round.get_reserve_price() + 2;
     let bid_price_per_unit_user_3: u256 = current_round.get_reserve_price() + 3;
     let bid_price_per_unit_user_4: u256 = current_round.get_reserve_price() + 4;
 
     let bid_amounts = create_array_linear(total_options_available / 3, 4);
->>>>>>> 88a0afe1
 
     // place bids and end the auction
     accelerate_to_running_custom(
@@ -380,14 +329,8 @@
 
     // Make bid
     set_contract_address(option_bidder_buyer_1());
-<<<<<<< HEAD
-    let bid_count: u256 = total_options_available + 10;
-    let bid_price: u256 = reserve_price;
-    let bid_amount: u256 = bid_count * bid_price;
-=======
     let bid_amount: u256 = current_round.get_total_options_available() + 10;
     let bid_price: u256 = current_round.get_reserve_price();
->>>>>>> 88a0afe1
     current_round.place_bid(bid_amount, bid_price, option_bidder_buyer_1());
 
     // Check that options_sold is 0 pre auction settlement
