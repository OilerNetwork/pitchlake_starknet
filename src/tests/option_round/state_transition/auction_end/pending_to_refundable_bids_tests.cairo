--- conflicted
+++ resolved
@@ -10,16 +10,11 @@
                 accelerate_to_settled, timeskip_and_end_auction, accelerate_to_auctioning_custom,
                 timeskip_past_auction_end_date,
             },
-<<<<<<< HEAD
-            setup::{setup_facade,setup_test_bidders},
-            general_helpers::{
-                scale_array, get_erc20_balance, get_erc20_balances, create_array_gradient
-=======
+
             setup::{setup_facade},
             general_helpers::{
                 scale_array, get_erc20_balance, get_erc20_balances, create_array_gradient,
                 create_array_linear
->>>>>>> 88a0afe1
             },
         },
         lib::{
