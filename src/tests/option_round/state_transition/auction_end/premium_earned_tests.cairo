use starknet::testing::{set_block_timestamp, set_contract_address, ContractAddress};
use openzeppelin::token::erc20::interface::{
    IERC20, IERC20Dispatcher, IERC20DispatcherTrait, IERC20SafeDispatcher,
    IERC20SafeDispatcherTrait,
};
use pitch_lake_starknet::tests::{
    utils::{
        helpers::{
            event_helpers::{assert_event_transfer, assert_event_vault_withdrawal},
            accelerators::{
                accelerate_to_auctioning, accelerate_to_auctioning_custom, accelerate_to_running,
                accelerate_to_running_custom, accelerate_to_settled, clear_event_logs
            },
            setup::{setup_facade},
        },
        lib::{
            test_accounts::{
                liquidity_provider_1, liquidity_provider_2, liquidity_provider_3,
                liquidity_provider_4, liquidity_provider_5, option_bidder_buyer_1,
                option_bidder_buyer_2, option_bidder_buyer_3, liquidity_providers_get
            },
            variables::{decimals},
        },
        facades::{
            option_round_facade::{OptionRoundFacade, OptionRoundFacadeTrait, OptionRoundParams},
            vault_facade::{VaultFacade, VaultFacadeTrait},
        },
        mocks::{
            mock_market_aggregator::{
                MockMarketAggregator, IMarketAggregatorSetter, IMarketAggregatorSetterDispatcher,
                IMarketAggregatorSetterDispatcherTrait
            }
        },
    },
};
use debug::PrintTrait;

// @note move these tests to ./src/tests/option_round/state_transition/auction_end_tests

// @note If premiums collected fails/is 0 amount, should an event be emiited or no ?
// Test premiums collectable is 0 before auction end
#[test]
#[available_gas(10000000)]
fn test_premium_amount_0_before_auction_end() {
    let (mut vault_facade, _) = setup_facade();

    // Deposit liquidity and start the auction
    accelerate_to_auctioning(ref vault_facade);
    // Make bids
    let mut current_round: OptionRoundFacade = vault_facade.get_current_round();
    let reserve_price = current_round.get_reserve_price();
    let total_options_available = current_round.get_total_options_available();

    // Bid for all options at reserve price
<<<<<<< HEAD
    let bid_amount = total_options_available;
    let bid_price = reserve_price;
    let bid_amount = bid_amount * bid_price;
    current_round.place_bid(bid_amount, bid_price, option_bidder_buyer_1());
=======
    let bid_amount = params.total_options_available;
    let bid_price = params.reserve_price;
    current_round_facade.place_bid(bid_amount, bid_price, option_bidder_buyer_1());
>>>>>>> 3dc10d6f

    // Check premiums collectable is 0 since auction is still on going
    let premiums_collectable = vault_facade.get_lp_unlocked_balance(liquidity_provider_1());
    assert(premiums_collectable == 0, 'LP premiums shd be 0');
}


// Test the portion of premiums an LP can collect in a round is correct
#[test]
#[available_gas(1000000000)]
fn test_premium_amount_for_liquidity_providers_1() {
    let (mut vault_facade, _) = setup_facade();
    // LPs
    let liquidity_providers = liquidity_providers_get(2);
    // Deposit amounts
    let amounts = array![1000 * decimals(), 10000 * decimals()];

    _test_premiums_collectable_helper(ref vault_facade, liquidity_providers.span(), amounts.span());
}

// Test the portion of premiums an LP can collect in a round is correct (more LPs)
#[test]
#[available_gas(1000000000)]
fn test_premium_amount_for_liquidity_providers_2() {
    let (mut vault_facade, _) = setup_facade();
    // LPs
    let liquidity_providers = liquidity_providers_get(4);
    // Deposit amounts
    let amounts = array![250 * decimals(), 500 * decimals(), 1000 * decimals(), 1500 * decimals(),];

    _test_premiums_collectable_helper(ref vault_facade, liquidity_providers.span(), amounts.span());
}

// Test the portion of premiums an LP can collect in a round is correct (more LPs)
#[test]
#[available_gas(1000000000)]
fn test_premium_amount_for_liquidity_providers_3() {
    let (mut vault_facade, _) = setup_facade();
    // LPs
    let liquidity_providers = liquidity_providers_get(4);
    // Deposit amounts
    let amounts = array![333 * decimals(), 333 * decimals(), 333 * decimals(), 1 * decimals(),];

    _test_premiums_collectable_helper(ref vault_facade, liquidity_providers.span(), amounts.span());
}

// Test the portion of premiums an LP can collect in a round is correct (more LPs)
#[test]
#[available_gas(1000000000)]
fn test_premium_amount_for_liquidity_providers_4() {
    let (mut vault_facade, _) = setup_facade();
    // LPs
    let liquidity_providers = liquidity_providers_get(5);
    // Deposit amounts
    let amounts = array![25, 25, 25, 25, 1];

    _test_premiums_collectable_helper(ref vault_facade, liquidity_providers.span(), amounts.span());
}

// Test the portion of premiums an LP can collect in a round is correct, when deposit 1 >>> deposit 2
#[test]
#[available_gas(1000000000)]
fn test_premium_amount_for_liquidity_providers_5() {
    let (mut vault_facade, _) = setup_facade();
    // LPs
    let liquidity_providers = liquidity_providers_get(2);
    // Deposit amounts
    // @dev 1000 ETH & 0.001 ETH
    let amounts = array![1000 * decimals(), decimals() / 1000];

    _test_premiums_collectable_helper(ref vault_facade, liquidity_providers.span(), amounts.span());
}

// @note Should be a withdraw test
// Test collecting premiums transfers ETH
// #[test]
// #[available_gas(10000000)]
// fn test_premium_collection_transfers_eth() {
//     let (mut vault_facade, eth) = setup_facade();
//     // LPs
//     let liquidity_providers = liquidity_providers_get(2);
//     // Deposit amounts
//     let amounts = array![50 * decimals(), 50 * decimals()];

//     _test_premiums_collectable_helper(ref vault_facade, liquidity_providers.span(), amounts.span());

//     // LP balances pre collection
//     let lp1_balance_init = eth.balance_of(*liquidity_providers,[0]);
//     let lp2_balance_init = eth.balance_of(*liquidity_providers,[1]);
//     let collectable_premiums = vault_facade.get_unallocated_balance_for(*liquidity_providers,[0]); // same as lp2

//     // Collect premiums
//     vault_facade.collect_premiums(*liquidity_providers,[0]);
//     vault_facade.collect_premiums(*liquidity_providers,[1]);

//     // LP balances post collection
//     let lp2_balance_final = eth.balance_of(*liquidity_providers,[1]);
//     let lp1_balance_final = eth.balance_of(*liquidity_providers,[0]);
//     let mut _current_round = vault_facade.get_current_round();

//     // Check eth: current_round -> liquidity_providers
//     assert(
//         lp1_balance_final == lp1_balance_init + collectable_premiums, 'lp1 did not collect premiums'
//     );
//     assert(
//         lp2_balance_final == lp2_balance_init + collectable_premiums, 'lp2 did not collect premiums'
//     );
// }

// @note Add test that premiums earned are sent to vault (eth transfer)
// @note Add test that premiums go to vault::unlocked & vault::lp::unlocked

// @note Not needed since there is no longer a collect premiums function, just the single withdraw function
//#[test]
//#[available_gas(10000000)]
//fn test_premium_collection_emits_events() {
//    let (mut vault_facade, _) = setup_facade();
//    // Deposit and start auction
//    // @note Replace with accelerators post sync
//    let liquidity_providers = array![liquidity_provider_1(), liquidity_provider_2(),];
//    let amounts = array![50 * decimals(), 50 * decimals()];
//    _test_premiums_collectable_helper(ref vault_facade, liquidity_providers.span(), amounts.span());
//    let mut option_round = vault_facade.get_current_round();
//    // Clear events
//    clear_event_logs(array![vault_facade.contract_address(), option_round.contract_address()]);
//    // Initial protocol spread
//    let (lp1_locked_init, lp1_unlocked_init) = vault_facade
//        .get_lp_balance_spread(*liquidity_providers,.at(0));
//    let (lp2_locked_init, lp2_unlocked_init) = vault_facade
//        .get_lp_balance_spread(*liquidity_providers,.at(1));
//    let lp1_total_balance_before = lp1_locked_init + lp1_unlocked_init;
//    let lp2_total_balance_before = lp2_locked_init + lp2_unlocked_init;
//
//    // Collect premiums
//    let collected_amount1 = vault_facade.withdraw(*liquidity_providers,.at(0));
//    let collected_amount2 = vault_facade.collect_premiums(*liquidity_providers,.at(1));
//
//    assert_event_vault_withdrawal(
//        vault_facade.contract_address(),
//        *liquidity_providers,.at(0),
//        lp1_total_balance_before,
//        lp1_total_balance_before - collected_amount1,
//    );
//    assert_event_vault_withdrawal(
//        vault_facade.contract_address(),
//        *liquidity_providers,.at(1),
//        lp2_total_balance_before,
//        lp2_total_balance_before - collected_amount2,
//    );
//}

// @note Test that vault::unlocked updates not round's
// Test collecting premiums updates lp/round unallocated
// #[test]
// #[available_gas(10000000)]
// fn test_premium_collection_updates_unallocated_amounts() {
//     let (mut vault_facade, _) = setup_facade();
//     // LPs
//     let liquidity_providers = liquidity_providers_get(2);
//     // Deposit amounts
//     let amounts = array![50 * decimals(), 50 * decimals()];

//     _test_premiums_collectable_helper(ref vault_facade, liquidity_providers.span(), amounts.span());

//     // Unallocated balances pre collection
//     let mut current_round = vault_facade.get_current_round();
//     let round_unallocated_init = current_round.total_unallocated_liquidity();
//     let lp2_unallocated_init = vault_facade.get_unallocated_balance_for(*liquidity_providers,[1]);
//     // Collect premiums (lp 1 only)
//     vault_facade.collect_premiums(*liquidity_providers,[0]);

//     // Unallocated balaances post collection
//     let lp1_unallocated_final = vault_facade.get_unallocated_balance_for(*liquidity_providers,[0]);
//     let lp2_unallocated_final = vault_facade.get_unallocated_balance_for(*liquidity_providers,[1]);
//     let round_unallocated_final = current_round.total_unallocated_liquidity();

//     // Check unallocated balances for round/liquidity_providers is correct
//     assert(lp1_unallocated_final == 0, 'lp1 did not collect premiums');
//     assert(lp2_unallocated_final == lp2_unallocated_init, 'lp2 shd not collect premiums');
//     assert(
//         round_unallocated_final == round_unallocated_init - lp2_unallocated_init,
//         'round unallocated wrong'
//     );
// }

// @note This is essentailly testing withdraw amount > unlocked balance, so should be a withdraw test,
// but we still should test LP cannot double collect prmeiums
// Test collecting premiums twice fails
// @note Maybe this shouldnt fail, but just do nothing instead ?
// #[test]
// #[available_gas(10000000000)]
// #[should_panic(expected: ('No premiums to collect', 'ENTRYPOINT_FAILED'))]
// fn test_premium_collect_none_fails() {
//     let (mut vault_facade, _) = setup_facade();
//     // LPs
//     let liquidity_providers = liquidity_providers_get(1);
//     let amounts = array![50 * decimals()];
//     // Deposit amounts

//     _test_premiums_collectable_helper(ref vault_facade, liquidity_providers.span(), amounts.span());

//     // Collect premiums
//     vault_facade.collect_premiums(*liquidity_providers,[0]);

//     // Try to collect premiums again
//     vault_facade.collect_premiums(*liquidity_providers,[0]);
// }

// Internal tester to check the premiums collectable for LPs is correct
fn _test_premiums_collectable_helper(
    ref vault_facade: VaultFacade, liquidity_providers: Span<ContractAddress>, amounts: Span<u256>
) {
    // @note: we don't need to setup it again right? we are doing this ??
    // let (mut vault_facade, _) = setup_facade();
    assert(liquidity_providers.len() == amounts.len(), 'Span missmatch');

    // Deposit liquidity and start the auction
    accelerate_to_auctioning_custom(ref vault_facade, liquidity_providers, amounts);

    // End auction, minting all options at reserve price
    accelerate_to_running(ref vault_facade);

    // Get total collateral in pool (deposit total) and total premium
    let mut current_round: OptionRoundFacade = vault_facade.get_current_round();
    let amount_span = amounts;
    let mut total_collateral_in_pool = 0;
    let mut i = 0;
    loop {
        if (i == amount_span.len()) {
            break;
        }
        total_collateral_in_pool += *amount_span.at(i);
        i += 1;
    };
    let total_premium: u256 = current_round.get_auction_clearing_price()
        * current_round.total_options_sold();

    // Check each LP's collectable premiums matches expected
    i = 0;
    loop {
        if (i == liquidity_providers.len()) {
            break;
        }
        // @note Handle precision loss ?
        let lp_expected_premium = (*amount_span.at(i) * total_premium) / total_collateral_in_pool;
        let lp_actual_premium = vault_facade.get_lp_unlocked_balance(*liquidity_providers.at(i));

        assert(lp_actual_premium == lp_expected_premium, 'LP premiums wrong');

        i += 1;
    };
}
// @note Need tests for premium collection: lp/round unallocated decrementing, remaining premiums for other LPs unaffected, cannot collect twice/more than remaining collectable amount

<|MERGE_RESOLUTION|>--- conflicted
+++ resolved
@@ -52,16 +52,9 @@
     let total_options_available = current_round.get_total_options_available();
 
     // Bid for all options at reserve price
-<<<<<<< HEAD
-    let bid_amount = total_options_available;
-    let bid_price = reserve_price;
-    let bid_amount = bid_amount * bid_price;
+    let bid_amount = current_round.get_total_options_available();
+    let bid_price = current_round.get_reserve_price();
     current_round.place_bid(bid_amount, bid_price, option_bidder_buyer_1());
-=======
-    let bid_amount = params.total_options_available;
-    let bid_price = params.reserve_price;
-    current_round_facade.place_bid(bid_amount, bid_price, option_bidder_buyer_1());
->>>>>>> 3dc10d6f
 
     // Check premiums collectable is 0 since auction is still on going
     let premiums_collectable = vault_facade.get_lp_unlocked_balance(liquidity_provider_1());
