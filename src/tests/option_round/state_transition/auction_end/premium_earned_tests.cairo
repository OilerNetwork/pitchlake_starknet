--- conflicted
+++ resolved
@@ -52,14 +52,8 @@
     let total_options_available = current_round.get_total_options_available();
 
     // Bid for all options at reserve price
-<<<<<<< HEAD
-    let bid_amount = total_options_available;
-    let bid_price = reserve_price;
-    let bid_amount = bid_amount * bid_price;
-=======
     let bid_amount = current_round.get_total_options_available();
     let bid_price = current_round.get_reserve_price();
->>>>>>> 88a0afe1
     current_round.place_bid(bid_amount, bid_price, option_bidder_buyer_1());
 
     // Check premiums collectable is 0 since auction is still on going
