--- conflicted
+++ resolved
@@ -4,13 +4,9 @@
         option_round_facade::{OptionRoundFacade, OptionRoundFacadeTrait, OptionRoundParams},
         utils::{
             setup_facade, decimals, liquidity_provider_1, option_bidder_buyer_1,
-<<<<<<< HEAD
             assert_event_auction_bid, option_bidder_buyer_2, option_bidder_buyer_3,
             option_bidder_buyer_4, accelerate_to_running, accelerate_to_running_custom,
             option_bidders_get
-=======
-            option_bidder_buyer_2, option_bidder_buyer_3, option_bidder_buyer_4
->>>>>>> 4722664c
         },
         vault::utils::{accelerate_to_auctioning}
     }
@@ -45,16 +41,8 @@
     // Deposit liquidity and start the auction
     accelerate_to_auctioning(ref vault_facade);
 
-    // Make bids
     let mut current_round_facade: OptionRoundFacade = vault_facade.get_current_round();
-<<<<<<< HEAD
-    let params: OptionRoundParams = current_round_facade.get_params();
 
-=======
-    let params = current_round_facade.get_params();
-    let bid_count: u256 = params.total_options_available / 2;
->>>>>>> 4722664c
-    let bid_price: u256 = params.reserve_price + 1;
     let clearing_price = accelerate_to_running(ref vault_facade);
     // @dev This checks that vault::end_auction returns the clearing price that is set in storage
     assert(
@@ -76,15 +64,11 @@
     // Deposit liquidity and start the auction
     accelerate_to_auctioning(ref vault_facade);
     // Make bids
-<<<<<<< HEAD
     let mut current_round_facade: OptionRoundFacade = vault_facade.get_current_round();
-    let params: OptionRoundParams = current_round_facade.get_params();
+    let params = current_round_facade.get_params();
 
     let option_bidders = option_bidders_get(2);
-=======
-    let mut current_round_facade = vault_facade.get_current_round();
-    let params = current_round_facade.get_params();
->>>>>>> 4722664c
+
     let bid_count_user_1: u256 = 1;
     let bid_count_user_2: u256 = params.total_options_available - 2;
     let bid_price_user_1: u256 = params.reserve_price;
@@ -114,15 +98,10 @@
     // Deposit liquidity and start the auction
     accelerate_to_auctioning(ref vault_facade);
     // Two OBs bid for all options with different prices
-<<<<<<< HEAD
     let mut current_round_facade: OptionRoundFacade = vault_facade.get_current_round();
-    let params: OptionRoundParams = current_round_facade.get_params();
+    let params = current_round_facade.get_params();
 
     let option_bidders = option_bidders_get(3);
-=======
-    let mut current_round_facade = vault_facade.get_current_round();
-    let params = current_round_facade.get_params();
->>>>>>> 4722664c
     let bid_count = params.total_options_available;
     let bid_price_user_1 = params.reserve_price;
     let bid_price_user_2 = params.reserve_price + 1;
@@ -155,13 +134,9 @@
     accelerate_to_auctioning(ref vault_facade);
     // Two OBs bid for the combined total amount of options, OB 1 outbids OB 2
     let mut current_round_facade: OptionRoundFacade = vault_facade.get_current_round();
-<<<<<<< HEAD
-    let params: OptionRoundParams = current_round_facade.get_params();
+    let params = current_round_facade.get_params();
 
     let option_bidders = option_bidders_get(2);
-=======
-    let params = current_round_facade.get_params();
->>>>>>> 4722664c
     let bid_count_user_1: u256 = 1;
     let bid_count_user_2: u256 = params.total_options_available - 1;
     let bid_price_user_1: u256 = params.reserve_price;
