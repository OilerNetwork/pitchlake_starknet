--- conflicted
+++ resolved
@@ -1,20 +1,12 @@
-<<<<<<< HEAD
 // use array::ArrayTrait;
 // use debug::PrintTrait;
 // use option::OptionTrait;
 
 // use openzeppelin::utils::serde::SerializedAppend;
-=======
-use pitch_lake_starknet::tests::vault_facade::VaultFacadeTrait;
-use array::ArrayTrait;
-use debug::PrintTrait;
-use option::OptionTrait;
->>>>>>> 2ebfb1a2
 use openzeppelin::token::erc20::interface::{
     IERC20, IERC20Dispatcher, IERC20DispatcherTrait, IERC20SafeDispatcher,
     IERC20SafeDispatcherTrait,
 };
-<<<<<<< HEAD
 
 // use pitch_lake_starknet::vault::{
 //     IVaultDispatcher, IVaultSafeDispatcher, IVaultDispatcherTrait, Vault, IVaultSafeDispatcherTrait
@@ -296,45 +288,8 @@
     assert(options_created_user_4_count == 86, 'options shd match');
     assert(options_created_user_5_count == 0, 'options shd match');
     assert(options_created_user_6_count == 0, 'options shd match');
-=======
-use pitch_lake_starknet::vault::{
-    IVaultDispatcher, IVaultSafeDispatcher, IVaultDispatcherTrait, Vault, IVaultSafeDispatcherTrait
-};
-use pitch_lake_starknet::option_round::{
-    OptionRoundParams, OptionRoundState, OptionRound, IOptionRoundDispatcher,
-    IOptionRoundDispatcherTrait
-};
-use pitch_lake_starknet::market_aggregator::{
-    IMarketAggregator, IMarketAggregatorDispatcher, IMarketAggregatorDispatcherTrait,
-    IMarketAggregatorSafeDispatcher, IMarketAggregatorSafeDispatcherTrait
-};
-use result::ResultTrait;
-use starknet::{
-    ClassHash, ContractAddress, contract_address_const, deploy_syscall, SyscallResult,
-    Felt252TryIntoContractAddress, get_contract_address, get_block_timestamp,
-    testing::{set_block_timestamp, set_contract_address}
-};
-use starknet::contract_address::ContractAddressZeroable;
-use openzeppelin::utils::serde::SerializedAppend;
-use traits::Into;
-use traits::TryInto;
-use pitch_lake_starknet::eth::Eth;
-use pitch_lake_starknet::tests::utils::{
-    setup_facade, setup_return_mkt_agg, setup_return_mkt_agg_facade, decimals,
-    option_round_test_owner, deploy_vault, allocated_pool_address, unallocated_pool_address,
-    timestamp_start_month, timestamp_end_month, liquidity_provider_1, liquidity_provider_2,
-    option_bidder_buyer_1, option_bidder_buyer_2, vault_manager, weth_owner, mock_option_params,
-    assert_event_auction_start, assert_event_auction_settle, assert_event_option_settle
-};
-use pitch_lake_starknet::tests::mock_market_aggregator::{
-    MockMarketAggregator, IMarketAggregatorSetter, IMarketAggregatorSetterDispatcher,
-    IMarketAggregatorSetterDispatcherTrait
-};
-use pitch_lake_starknet::tests::option_round_facade::{OptionRoundFacade, OptionRoundFacadeTrait};
-
-
-// @note tests options above clearing price sell and are distrubuted correctly 
-// @note move to option_round/options_sold_tests
+}
+
 // Test that options sold is 0 pre auction end
 #[test]
 #[available_gas(10000000)]
@@ -358,5 +313,4 @@
     let options_sold: u256 = current_round_facade.total_options_sold();
     // Should be zero as auction has not ended
     assert(options_sold == 0, 'options_sold should be 0');
->>>>>>> 2ebfb1a2
 }