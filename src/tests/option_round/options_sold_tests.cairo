--- conflicted
+++ resolved
@@ -14,26 +14,16 @@
 // use pitch_lake_starknet::option_round::{OptionRoundParams};
 // use pitch_lake_starknet::eth::Eth;
 use pitch_lake_starknet::tests::utils::{
-<<<<<<< HEAD
     setup_facade, decimals, liquidity_provider_1, option_bidder_buyer_1, assert_event_auction_bid,
     option_bidder_buyer_2, option_bidder_buyer_3, option_bidder_buyer_4, option_bidder_buyer_5,
     option_bidder_buyer_6, vault_manager, accelerate_to_auctioning, accelerate_to_running_custom,
     option_bidders_get, accelerate_to_running
-=======
-    setup_facade, decimals, liquidity_provider_1, option_bidder_buyer_1, option_bidder_buyer_2,
-    option_bidder_buyer_3, option_bidder_buyer_4, option_bidder_buyer_5, option_bidder_buyer_6,
-    vault_manager
->>>>>>> 4722664c
 // , deploy_vault, allocated_pool_address, unallocated_pool_address,
 // timestamp_start_month, timestamp_end_month, liquidity_provider_2,
 // option_bidder_buyer_1
 // , option_bidder_buyer_6, weth_owner, mock_option_params,
 // month_duration
 };
-<<<<<<< HEAD
-// use pitch_lake_starknet::option_round::{OptionRoundParams};
-=======
->>>>>>> 4722664c
 
 // use result::ResultTrait;
 use starknet::testing::{set_block_timestamp, set_contract_address};
@@ -51,24 +41,13 @@
 #[available_gas(10000000)]
 fn test_total_options_after_auction_1() {
     let (mut vault_facade, _) = setup_facade();
-<<<<<<< HEAD
-
-    // Deposit liquidity and start the auction
-    accelerate_to_auctioning(ref vault_facade);
-    // Make bids
-    let mut current_round_facade: OptionRoundFacade = vault_facade.get_current_round();
-    let params: OptionRoundParams = current_round_facade.get_params();
-
-=======
-    // LP deposits (into round 1)
-    let deposit_amount_wei: u256 = 10000 * decimals();
-
-    vault_facade.deposit(deposit_amount_wei, liquidity_provider_1());
-    // Start auction
-    vault_facade.start_auction();
-    let mut round_facade = vault_facade.get_current_round();
-    let params = round_facade.get_params();
->>>>>>> 4722664c
+
+    // Deposit liquidity and start the auction
+    accelerate_to_auctioning(ref vault_facade);
+    // Make bids
+    let mut current_round_facade: OptionRoundFacade = vault_facade.get_current_round();
+    let params = current_round_facade.get_params();
+
     // OB 1 and 2 bid for > the total options available at the reserve price
     let option_bidders = option_bidders_get(2);
     let bid_count_1: u256 = params.total_options_available / 2 + 1;
@@ -96,23 +75,13 @@
 #[available_gas(10000000)]
 fn test_total_options_after_auction_2() {
     let (mut vault_facade, _) = setup_facade();
-<<<<<<< HEAD
-
-    // Deposit liquidity and start the auction
-    accelerate_to_auctioning(ref vault_facade);
-    // Make bids
-    let mut current_round_facade: OptionRoundFacade = vault_facade.get_current_round();
-    let params: OptionRoundParams = current_round_facade.get_params();
-
-=======
-    // LP deposits (into round 1)
-    let deposit_amount_wei: u256 = 10000 * decimals();
-    vault_facade.deposit(deposit_amount_wei, liquidity_provider_1());
-    // Start auction
-    vault_facade.start_auction();
-    let mut round_facade = vault_facade.get_current_round();
-    let params = round_facade.get_params();
->>>>>>> 4722664c
+
+    // Deposit liquidity and start the auction
+    accelerate_to_auctioning(ref vault_facade);
+    // Make bids
+    let mut current_round_facade: OptionRoundFacade = vault_facade.get_current_round();
+    let params = current_round_facade.get_params();
+
     // OB 1 and 2 bid for > the total options available at the reserve price
     let option_bidders = option_bidders_get(2);
     let bid_count_1: u256 = params.total_options_available / 2 + 1;
@@ -141,27 +110,16 @@
 #[available_gas(10000000)]
 fn test_total_options_after_auction_3() {
     let (mut vault_facade, _) = setup_facade();
-<<<<<<< HEAD
-
-    // Deposit liquidity and start the auction
-    accelerate_to_auctioning(ref vault_facade);
-    // Make bids
-    let mut current_round_facade: OptionRoundFacade = vault_facade.get_current_round();
-    let params: OptionRoundParams = current_round_facade.get_params();
+
+    // Deposit liquidity and start the auction
+    accelerate_to_auctioning(ref vault_facade);
+    // Make bids
+    let mut current_round_facade: OptionRoundFacade = vault_facade.get_current_round();
+    let params = current_round_facade.get_params();
 
     let option_bidders = option_bidders_get(1);
 
     // place bid and end the auction
-=======
-    // LP deposits (into round 1)
-    let deposit_amount_wei: u256 = 10000 * decimals();
-    vault_facade.deposit(deposit_amount_wei, liquidity_provider_1());
-    // Start auction
-    vault_facade.start_auction();
-    let mut round_facade = vault_facade.get_current_round();
-    let params = round_facade.get_params();
-    // OB 1 and 2 bid for > the total options available at the reserve price
->>>>>>> 4722664c
     let bid_count = 2;
     let bid_price = params.reserve_price;
     let bid_amount = bid_count * bid_price;
@@ -195,26 +153,16 @@
 #[available_gas(10000000)]
 fn test_total_options_after_auction_5() {
     let (mut vault_facade, _) = setup_facade();
-<<<<<<< HEAD
-
-    // Deposit liquidity and start the auction
-    accelerate_to_auctioning(ref vault_facade);
-    // Make bids
-    let mut current_round_facade: OptionRoundFacade = vault_facade.get_current_round();
-    let params: OptionRoundParams = current_round_facade.get_params();
+
+    // Deposit liquidity and start the auction
+    accelerate_to_auctioning(ref vault_facade);
+    // Make bids
+    let mut current_round_facade: OptionRoundFacade = vault_facade.get_current_round();
+    let params = current_round_facade.get_params();
 
     // place bid and end the auction
     let option_bidders = option_bidders_get(1);
-=======
-    // LP deposits (into round 1)
-    let deposit_amount_wei: u256 = 10000 * decimals();
-    vault_facade.deposit(deposit_amount_wei, liquidity_provider_1());
-    // Start auction
-    vault_facade.start_auction();
-    let mut round_facade: OptionRoundFacade = vault_facade.get_current_round();
-    let params = round_facade.get_params();
-    // Make bids for > total options
->>>>>>> 4722664c
+
     let bid_count = params.total_options_available + 10;
     let bid_price = params.reserve_price;
     let bid_amount = bid_count * bid_price;
@@ -235,23 +183,13 @@
 #[available_gas(10000000)]
 fn test_option_balance_per_bidder_after_auction_1() {
     let (mut vault_facade, _) = setup_facade();
-<<<<<<< HEAD
-
-    // Deposit liquidity and start the auction
-    accelerate_to_auctioning(ref vault_facade);
-    // Make bids
-    let mut current_round_facade: OptionRoundFacade = vault_facade.get_current_round();
-    let params: OptionRoundParams = current_round_facade.get_params();
-
-=======
-    // LP deposits (into round 1)
-    let deposit_amount_wei: u256 = 10000 * decimals();
-    vault_facade.deposit(deposit_amount_wei, liquidity_provider_1());
-    // Start auction
-    vault_facade.start_auction();
-    let mut round_facade: OptionRoundFacade = vault_facade.get_current_round();
-    let params = round_facade.get_params();
->>>>>>> 4722664c
+
+    // Deposit liquidity and start the auction
+    accelerate_to_auctioning(ref vault_facade);
+    // Make bids
+    let mut current_round_facade: OptionRoundFacade = vault_facade.get_current_round();
+    let params = current_round_facade.get_params();
+
     // Make bids
     let option_bidders = option_bidders_get(4);
 
@@ -314,23 +252,13 @@
 #[available_gas(10000000)]
 fn test_option_balance_per_bidder_after_auction_2() {
     let (mut vault_facade, _) = setup_facade();
-<<<<<<< HEAD
-
-    // Deposit liquidity and start the auction
-    accelerate_to_auctioning(ref vault_facade);
-    // Make bids
-    let mut current_round_facade: OptionRoundFacade = vault_facade.get_current_round();
-    let mut params: OptionRoundParams = current_round_facade.get_params();
-
-=======
-    // LP deposits (into round 1)
-    let deposit_amount_wei: u256 = 10000 * decimals();
-    vault_facade.deposit(deposit_amount_wei, liquidity_provider_1());
-    // Start auction
-    vault_facade.start_auction();
-    let mut round_facade: OptionRoundFacade = vault_facade.get_current_round();
-    let mut params = round_facade.get_params();
->>>>>>> 4722664c
+
+    // Deposit liquidity and start the auction
+    accelerate_to_auctioning(ref vault_facade);
+    // Make bids
+    let mut current_round_facade: OptionRoundFacade = vault_facade.get_current_round();
+    let mut params = current_round_facade.get_params();
+
     // Make bids
     let option_bidders = option_bidders_get(6);
 
@@ -409,19 +337,12 @@
     accelerate_to_auctioning(ref vault_facade);
     // Make bids
     let mut current_round_facade: OptionRoundFacade = vault_facade.get_current_round();
-    let params: OptionRoundParams = current_round_facade.get_params();
+    let params = current_round_facade.get_params();
 
     // Make bid
     set_contract_address(option_bidder_buyer_1());
-<<<<<<< HEAD
-
     let bid_count: u256 = params.total_options_available + 10;
     let bid_price: u256 = params.reserve_price;
-=======
-    let option_params = current_round_facade.get_params();
-    let bid_count: u256 = option_params.total_options_available + 10;
-    let bid_price: u256 = option_params.reserve_price;
->>>>>>> 4722664c
     let bid_amount: u256 = bid_count * bid_price;
     current_round_facade.place_bid(bid_amount, bid_price, option_bidder_buyer_1());
 
