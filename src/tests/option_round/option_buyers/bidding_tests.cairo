use core::array::ArrayTrait;
use starknet::{
    ClassHash, ContractAddress, contract_address_const, deploy_syscall,
    Felt252TryIntoContractAddress, get_contract_address, get_block_timestamp,
    testing::{set_block_timestamp, set_contract_address}
};
use openzeppelin::{
    token::erc20::interface::{
        IERC20, IERC20Dispatcher, IERC20DispatcherTrait, IERC20SafeDispatcher,
        IERC20SafeDispatcherTrait,
    },
};
use pitch_lake_starknet::{
    contracts::{
        eth::Eth,
        vault::{
            IVaultDispatcher, IVaultSafeDispatcher, IVaultDispatcherTrait, Vault,
            IVaultSafeDispatcherTrait
        },
<<<<<<< HEAD
        option_round::{
          //OptionRound::{MockBid},
          IOptionRoundDispatcher, IOptionRoundDispatcherTrait},
=======
        option_round::{IOptionRoundDispatcher, IOptionRoundDispatcherTrait, OptionRoundState},
>>>>>>> 43130574
    },
    tests::{
        utils::{
            helpers::{
                general_helpers::{
                    multiply_arrays, scale_array, sum_u256_array, get_erc20_balance,
                    get_erc20_balances, get_total_bids_amount, create_array_linear,
                    create_array_gradient,
                },
                setup::{setup_facade, decimals, deploy_vault, clear_event_logs,},
                accelerators::{
                    accelerate_to_auctioning, timeskip_and_end_auction, accelerate_to_running,
                    accelerate_to_settled, timeskip_past_auction_end_date,
                },
                event_helpers::{
                    assert_event_transfer, assert_event_auction_bid_accepted,
                    assert_event_auction_bid_rejected, pop_log, assert_no_events_left,
                }
            },
            lib::test_accounts::{
                liquidity_provider_1, liquidity_provider_2, option_bidder_buyer_1,
                option_bidder_buyer_2, option_bidder_buyer_3, option_bidder_buyer_4,
                option_bidders_get,
            },
            facades::{
                vault_facade::{VaultFacade, VaultFacadeTrait},
                option_round_facade::{OptionRoundFacade, OptionRoundFacadeTrait},
            },
            mocks::mock_market_aggregator::{
                MockMarketAggregator, IMarketAggregatorSetter, IMarketAggregatorSetterDispatcher,
                IMarketAggregatorSetterDispatcherTrait
            },
        },
    },
};
use debug::PrintTrait;

// Test PartialOrd & PartialEq for MockBid by printing varying scenarios
// @note Test is ignored by default, to run the test run `scarb test -f test_bid_sort --include-ignored`
//#[test]
//#[available_gas(50000000)]
//#[ignore]
//fn test_bid_sort() {
//    let mut lhs = array![
//        MockBid { amount: 10, price: 10 },
//        MockBid { amount: 10, price: 10 },
//        MockBid { amount: 10, price: 10 },
//        MockBid { amount: 10, price: 10 },
//        MockBid { amount: 10, price: 10 },
//    ];
//    let mut rhs = array![
//        MockBid { amount: 10, price: 10 },
//        MockBid { amount: 10, price: 9 },
//        MockBid { amount: 10, price: 11 },
//        MockBid { amount: 9, price: 10 },
//        MockBid { amount: 11, price: 10 },
//    ];
//    assert(lhs.len() == rhs.len(), 'lhs.len() != rhs.len()');
//    loop {
//        match lhs.pop_front() {
//            Option::Some(l) => {
//                let r = rhs.pop_front().unwrap();
//                println!("({}, {}) == ({}, {}): {}", l.amount, l.price, r.amount, r.price, l == r);
//                println!("({}, {}) < ({}, {}): {}", l.amount, l.price, r.amount, r.price, l < r);
//                println!("({}, {}) <= ({}, {}): {}", l.amount, l.price, r.amount, r.price, l <= r);
//                println!("({}, {}) > ({}, {}): {}", l.amount, l.price, r.amount, r.price, l > r);
//                println!("({}, {}) >= ({}, {}): {}", l.amount, l.price, r.amount, r.price, l >= r);
//            },
//            Option::None => { break (); }
//        }
//    };
//}

/// Failues ///

// @note Test is redundant, testing below reserve price covers this case as well
//// Test bidding 0 amount is rejected
//#[test]
//#[available_gas(10000000)]
//fn test_bid_amount_0_gets_rejected() {
//    let (mut vault, _) = setup_facade();
//    let _options_available = accelerate_to_auctioning(ref vault);
//
//    // Bid 0 amount
//    let mut current_round = vault.get_current_round();
//    let reserve_price = current_round.get_reserve_price();
//    let bidder = option_bidder_buyer_1();
//    let bid_price = 2 * reserve_price;
//    let bid_amount = 0;
//    clear_event_logs(array![current_round.contract_address()]);
//    match current_round.place_bid_raw(bid_amount, bid_price, bidder) {
//        Result::Ok(_) => { panic!("Bid should have failed"); },
//        Result::Err(_) => {
//            // Check bid rejected event
//            assert_event_auction_bid_rejected(
//                current_round.contract_address(), bidder, bid_amount, bid_price
//            );
//        }
//    }
//}

// Test bidding price < reserve fails (covers 0 amount as well since 0 is always < reserve price)
#[test]
#[available_gas(50000000)]
fn test_bid_price_below_reserve_fails() {
    let (mut vault_facade, _) = setup_facade();
    let options_available = accelerate_to_auctioning(ref vault_facade);

    // Bid below reserve price
    let mut current_round = vault_facade.get_current_round();
    let bidder = option_bidder_buyer_1();
    let bid_price = current_round.get_reserve_price() - 1;
    let bid_amount = options_available;
    clear_event_logs(array![current_round.contract_address()]);

    // Check bid rejected event
    match current_round.place_bid_raw(bid_amount, bid_price, bidder) {
        Result::Ok(_) => { panic!("Bid should have failed"); },
        Result::Err(_) => {
            // Check bid rejected event
            assert_event_auction_bid_rejected(
                current_round.contract_address(), bidder, bid_amount, bid_price
            );
        }
    }
}

// Test bidding before auction starts fails
#[test]
#[available_gas(500000000)]
fn test_bid_before_auction_starts_failure() {
    let (mut vault, _) = setup_facade();
    accelerate_to_auctioning(ref vault);
    accelerate_to_running(ref vault);
    accelerate_to_settled(ref vault, 0);

    // Try to place bid before auction starts
    let mut round2 = vault.get_current_round();
    let bidder = option_bidder_buyer_1();
    let bid_price = round2.get_reserve_price();
    let bid_amount = round2.get_total_options_available();

    // Check bid rejected event
    clear_event_logs(array![round2.contract_address()]);
    match round2.place_bid_raw(bid_amount, bid_price, option_bidder_buyer_1()) {
        Result::Ok(_) => { panic!("Bid should have failed"); },
        Result::Err(_) => {
            // Check bid rejected event
            assert_event_auction_bid_rejected(
                round2.contract_address(), bidder, bid_amount, bid_price
            );
        }
    }
}

// Test bidding after auction ends fails
#[test]
#[available_gas(5000000000)]
fn test_bid_after_auction_ends_failure() {
    let (mut vault, _) = setup_facade();
    accelerate_to_auctioning(ref vault);
    accelerate_to_running(ref vault);
    accelerate_to_settled(ref vault, 0);
    accelerate_to_auctioning(ref vault);
    accelerate_to_running(ref vault);

    // Try to place bid after auction ends
    let mut round2 = vault.get_current_round();
    let bidder = option_bidder_buyer_1();
    let bid_price = round2.get_reserve_price();
    let bid_amount = round2.get_total_options_available();
    // Check bid rejected event
    clear_event_logs(array![round2.contract_address()]);

    match round2.place_bid_raw(bid_amount, bid_price, option_bidder_buyer_1()) {
        Result::Ok(_) => { panic!("Bid should have failed"); },
        Result::Err(_) => {
            // Check bid rejected event
            assert_event_auction_bid_rejected(
                round2.contract_address(), bidder, bid_amount, bid_price
            );
        }
    }
}

// Test bidding after auction end date fail (if end_auction() is not called first)
#[test]
#[available_gas(500000000)]
fn test_bid_after_auction_end_failure_2() {
    let (mut vault, _) = setup_facade();
    accelerate_to_auctioning(ref vault);
    accelerate_to_running(ref vault);
    accelerate_to_settled(ref vault, 0);
    accelerate_to_auctioning(ref vault);
    timeskip_past_auction_end_date(ref vault);
    let mut round2 = vault.get_current_round();

    // Try to place bid after auction end date (before entry point called)
    let bidder = option_bidder_buyer_1();
    let bid_price = round2.get_reserve_price();
    let bid_amount = round2.get_total_options_available();

    // Check bid rejected event
    clear_event_logs(array![round2.contract_address()]);
    match round2.place_bid_raw(bid_amount, bid_price, option_bidder_buyer_1()) {
        Result::Ok(_) => { panic!("Bid should have failed"); },
        Result::Err(_) => {
            // Check bid rejected event
            assert_event_auction_bid_rejected(
                round2.contract_address(), bidder, bid_amount, bid_price
            );
        }
    }
}

/// Event Tests ///
// @dev bid rejected events are covered in the failure tests
// @dev i don't think events fire when a txn reverts, are bid rejected events needed due to this ?
//   - our facade throws a panic if the entry point returns a Vault/OptionRoundError

// Test bid accepted events
#[test]
#[available_gas(500000000)]
fn test_bid_accepted_events() {
    let (mut vault_facade, _) = setup_facade();
    let options_available = accelerate_to_auctioning(ref vault_facade);
    let mut current_round = vault_facade.get_current_round();
    let reserve_price = current_round.get_reserve_price();

    // Place bids
    let mut option_bidders = option_bidders_get(3).span();
    let mut bid_amounts = create_array_linear(options_available, 3).span();
    let mut bid_prices = create_array_gradient(reserve_price, reserve_price, 3).span();
    clear_event_logs(array![current_round.contract_address()]);
    current_round.place_bids(bid_amounts, bid_prices, option_bidders);

    // Check bid accepted events
    loop {
        match option_bidders.pop_front() {
            Option::Some(ob) => {
                let bid_amount = bid_amounts.pop_front().unwrap();
                let bid_price = bid_prices.pop_front().unwrap();
                assert_event_auction_bid_accepted(
                    current_round.contract_address(), *ob, *bid_amount, *bid_price
                );
            },
            Option::None => { break; }
        };
    }
}

/// Liquidity Tests ///

// Test bidding transfers eth from bidder to round
#[test]
#[available_gas(500000000)]
fn test_bid_eth_transfer() {
    let (mut vault_facade, eth) = setup_facade();
    let options_available = accelerate_to_auctioning(ref vault_facade);
    let mut current_round = vault_facade.get_current_round();
    let reserve_price = current_round.get_reserve_price();

    // Eth balances before bid
    let mut option_bidders = option_bidders_get(3).span();
    let mut ob_balances_before = get_erc20_balances(eth.contract_address, option_bidders).span();
    let round_balance_before = get_erc20_balance(
        eth.contract_address, current_round.contract_address()
    );
    // Place bids
    let mut bid_prices = create_array_gradient(reserve_price, reserve_price, 3).span();
    let mut bid_amounts = create_array_linear(options_available, 3).span();
    let bids_total = get_total_bids_amount(bid_prices, bid_amounts);
    current_round.place_bids(bid_amounts, bid_prices, option_bidders);
    // Eth balances after bid
    let mut ob_balances_after = get_erc20_balances(eth.contract_address, option_bidders).span();
    let round_balance_after = get_erc20_balance(
        eth.contract_address, current_round.contract_address()
    );

    // Check round balance
    println!(
        "round_balance_after:{}\nround_balance_before:{}\n,bids_total:{}",
        round_balance_after,
        round_balance_before,
        bids_total
    );
    assert(round_balance_after == round_balance_before + bids_total, 'round balance after wrong');
    // Check ob balances
    loop {
        match ob_balances_before.pop_front() {
            Option::Some(ob_balance_before) => {
                let ob_bid_price = bid_prices.pop_front().unwrap();
                let ob_balance_after = ob_balances_after.pop_front().unwrap();
                let ob_amount = bid_amounts.pop_front().unwrap();
                assert(
                    *ob_balance_after == *ob_balance_before - (*ob_bid_price * *ob_amount),
                    'ob balance after wrong'
                );
            },
            Option::None => { break; }
        };
    }
}

/// Nonce Tests ///

// Test bidding updates bid nonce
#[test]
#[available_gas(500000000)]
fn test_bidding_updates_bid_nonce() {
    let (mut vault_facade, _) = setup_facade();
    let options_available = accelerate_to_auctioning(ref vault_facade);
    let mut current_round = vault_facade.get_current_round();

    // Bid parameters
    let bidder = option_bidder_buyer_1();
    let mut bid_amount = options_available;
    let bid_price = current_round.get_reserve_price();

    let mut i: u256 = 0;
    while i < 3 {
        let nonce_before = current_round.get_bidding_nonce_for(bidder);
        current_round.place_bid(bid_amount, bid_price, bidder);
        let nonce_after = current_round.get_bidding_nonce_for(bidder);
        assert(nonce_before + 1 == nonce_after, 'Nonce Mismatch');
        i += 1;
    };
}

// Test failed bids do not update bid nonce
#[test]
#[available_gas(500000000)]
fn test_failed_bid_nonce_unchanged() {
    let (mut vault_facade, _) = setup_facade();
    let options_available = accelerate_to_auctioning(ref vault_facade);
    let mut current_round = vault_facade.get_current_round();
    let reserve_price = current_round.get_reserve_price();

    // Bid parameters
    let bidder = *option_bidders_get(1)[0];

    let bid_price = reserve_price;
    let mut bid_amount = options_available;

    let mut i: u256 = 0;
    while i < 10 {
        let nonce_before = current_round.get_bidding_nonce_for(bidder);
        if (i % 2 == 1) {
            //Failed bid in alternate rounds and check nonce update
            current_round.place_bid_raw(bid_amount, bid_price - 1, bidder);
            let nonce_after = current_round.get_bidding_nonce_for(bidder);
            assert(nonce_before == nonce_after, 'Nonce Mismatch');
        } else {
            current_round.place_bid(bid_amount, bid_price, bidder);
        }

        i += 1;
    };
}

// Test bid hashes match expected hash
#[test]
#[available_gas(500000000)]
fn test_place_bid_id() {
    let (mut vault_facade, _) = setup_facade();
    let options_available = accelerate_to_auctioning(ref vault_facade);
    let mut current_round = vault_facade.get_current_round();

    // Bid parameters
    let bidder = option_bidder_buyer_1();

    let bid_amount = options_available;
    let bid_price = current_round.get_reserve_price();

    // Place bids and check bid hashes
    let mut i = 3_u32;
    while i > 0 {
        let bid_nonce = current_round.get_bidding_nonce_for(bidder);
        let expected_hash = poseidon::poseidon_hash_span(
            array![bidder.into(), bid_nonce.into()].span()
        );
        let bid_hash = current_round.place_bid(bid_amount, bid_price, bidder);
        assert(bid_hash == expected_hash, 'Bid Id Incorrect');
        i -= 1;
    };
}
// @note Test bids are placed in pending bids
// - Might need to revist pending bids entry point, shd return array of bid ids/hashes now

<|MERGE_RESOLUTION|>--- conflicted
+++ resolved
@@ -17,13 +17,7 @@
             IVaultDispatcher, IVaultSafeDispatcher, IVaultDispatcherTrait, Vault,
             IVaultSafeDispatcherTrait
         },
-<<<<<<< HEAD
-        option_round::{
-          //OptionRound::{MockBid},
-          IOptionRoundDispatcher, IOptionRoundDispatcherTrait},
-=======
         option_round::{IOptionRoundDispatcher, IOptionRoundDispatcherTrait, OptionRoundState},
->>>>>>> 43130574
     },
     tests::{
         utils::{
