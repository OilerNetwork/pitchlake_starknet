--- conflicted
+++ resolved
@@ -294,11 +294,6 @@
 }
 // @note Test bids are placed in pending bids
 
-<<<<<<< HEAD
-=======
-
-
->>>>>>> 9a42547e
 // Nonce Tests //
 #[test]
 #[available_gas(10000000)]
@@ -308,7 +303,6 @@
     let mut current_round = vault_facade.get_current_round();
     let reserve_price = current_round.get_reserve_price();
 
-<<<<<<< HEAD
     // Bid parameters
     let bid_price = reserve_price;
     let mut bid_amount = options_available;
@@ -323,21 +317,6 @@
     };
 // Nonce after bid
 
-=======
-    // Nonce before bid
-    let nonce_before = current_round.get_nonce_for(option_bidder_buyer_1());
-
-    // Place bids
-    let bid_price = reserve_price;
-    let mut bid_amount = options_available;
-    current_round.place_bid(bid_amount, bid_price, option_bidder_buyer_1());
-
-    // Nonce after bid
-    let nonce_after = current_round.get_nonce_for(option_bidder_buyer_1());
-    // Check round balance
-    // Check ob balances
-    assert(nonce_before + 1 == nonce_after, 'Nonce Mismatch')
->>>>>>> 9a42547e
 }
 
 
@@ -347,7 +326,6 @@
     let mut current_round = vault_facade.get_current_round();
     let reserve_price = current_round.get_reserve_price();
 
-<<<<<<< HEAD
     // Bid parameters
     let bid_price = reserve_price;
     let mut bid_amount = options_available;
@@ -367,7 +345,39 @@
         i += 1;
     };
 }
-=======
+
+
+// Nonce Tests //
+#[test]
+#[available_gas(10000000)]
+fn test_bid_updates_nonce() {
+    let (mut vault_facade, _) = setup_facade();
+    let options_available = accelerate_to_auctioning(ref vault_facade);
+    let mut current_round = vault_facade.get_current_round();
+    let reserve_price = current_round.get_reserve_price();
+
+    // Nonce before bid
+    let nonce_before = current_round.get_nonce_for(option_bidder_buyer_1());
+
+    // Place bids
+    let bid_price = reserve_price;
+    let mut bid_amount = options_available;
+    current_round.place_bid(bid_amount, bid_price, option_bidder_buyer_1());
+
+    // Nonce after bid
+    let nonce_after = current_round.get_nonce_for(option_bidder_buyer_1());
+    // Check round balance
+    // Check ob balances
+    assert(nonce_before + 1 == nonce_after, 'Nonce Mismatch')
+}
+
+
+fn test_failed_bid_nonce_unchanged() {
+    let (mut vault_facade, _) = setup_facade();
+    let options_available = accelerate_to_auctioning(ref vault_facade);
+    let mut current_round = vault_facade.get_current_round();
+    let reserve_price = current_round.get_reserve_price();
+
     // Nonce before bid
     let nonce_before = current_round.get_nonce_for(option_bidder_buyer_1());
 
@@ -401,5 +411,4 @@
     let hash = poseidon::poseidon_hash_span(array![option_bidder_buyer_1().into(),nonce].span());
     assert (nonce==hash,'Bid Id Incorrect');
 
-}
->>>>>>> 9a42547e
+}