use starknet::{
    ClassHash, ContractAddress, contract_address_const, deploy_syscall,
    Felt252TryIntoContractAddress, get_contract_address, get_block_timestamp,
    testing::{set_block_timestamp, set_contract_address}
};
use openzeppelin::{
    token::erc20::interface::{
        IERC20, IERC20Dispatcher, IERC20DispatcherTrait, IERC20SafeDispatcher,
        IERC20SafeDispatcherTrait,
    },
};
use pitch_lake_starknet::{
    contracts::{
        eth::Eth,
        vault::{
            IVaultDispatcher, IVaultSafeDispatcher, IVaultDispatcherTrait, Vault,
            IVaultSafeDispatcherTrait
        },
        option_round::{IOptionRoundDispatcher, IOptionRoundDispatcherTrait},
    },
    tests::{
        utils::{
            helpers::{
                general_helpers::{
                    multiply_arrays, scale_array, sum_u256_array, get_erc20_balance,
                    get_erc20_balances
                },
                setup::{setup_facade, decimals, deploy_vault, clear_event_logs,},
                accelerators::{
                    accelerate_to_auctioning, timeskip_and_end_auction, accelerate_to_running,
                    accelerate_to_settled, timeskip_past_auction_end_date,
                },
                event_helpers::{
                    assert_event_transfer, assert_event_auction_bid_accepted,
                    assert_event_auction_bid_rejected, pop_log, assert_no_events_left,
                }
            },
            lib::test_accounts::{
                liquidity_provider_1, liquidity_provider_2, option_bidder_buyer_1,
                option_bidder_buyer_2, option_bidder_buyer_3, option_bidder_buyer_4,
                option_bidders_get,
            },
            facades::{
                vault_facade::{VaultFacade, VaultFacadeTrait},
                option_round_facade::{OptionRoundFacade, OptionRoundFacadeTrait},
            },
            mocks::mock_market_aggregator::{
                MockMarketAggregator, IMarketAggregatorSetter, IMarketAggregatorSetterDispatcher,
                IMarketAggregatorSetterDispatcherTrait
            },
<<<<<<< HEAD
=======
            utils::{
                multiply_arrays, scale_array, sum_u256_array, get_erc20_balance, get_erc20_balances,
                get_total_bids_amount, create_array_linear
            },
>>>>>>> 3dc10d6f
        },
    },
};
use debug::PrintTrait;

/// Failues ///

// Test bidding when total options to buy is 0 is rejected
#[test]
#[available_gas(10000000)]
fn test_bid_amount_0_fails() {
    let (mut vault, _) = setup_facade();
    let _options_available = accelerate_to_auctioning(ref vault);

    // Bid 0 amount
    let mut current_round = vault.get_current_round();
    let reserve_price = current_round.get_reserve_price();
    let bidder = option_bidder_buyer_1();
    let bid_price = 2 * reserve_price;
    let bid_amount = 0;
    clear_event_logs(array![current_round.contract_address()]);
    match current_round.place_bid_raw(bid_amount, bid_price, bidder) {
        Result::Ok(_) => { panic!("Bid should have failed"); },
        Result::Err(_) => {
            // Check bid rejected event
            assert_event_auction_bid_rejected(
                current_round.contract_address(), bidder, bid_amount, bid_price
            );
        }
    }
}

// Test bidding price < reserve fails
#[test]
#[available_gas(10000000)]
fn test_bid_price_below_reserve_fails() {
    let (mut vault_facade, _) = setup_facade();
    let options_available = accelerate_to_auctioning(ref vault_facade);

    // Bid below reserve price
    let mut current_round = vault_facade.get_current_round();
    let bidder = option_bidder_buyer_1();
    let bid_price = current_round.get_reserve_price() - 1;
    let bid_amount = options_available;
    clear_event_logs(array![current_round.contract_address()]);
    match current_round.place_bid_raw(bid_amount, bid_price, bidder) {
        Result::Ok(_) => { panic!("Bid should have failed"); },
        Result::Err(_) => {
            // Check bid rejected event
            assert_event_auction_bid_rejected(
                current_round.contract_address(), bidder, bid_amount, bid_price
            );
        }
    }
}

// Test bidding before auction starts fails
#[test]
#[available_gas(10000000)]
fn test_bid_before_auction_starts_failure() {
    let (mut vault, _) = setup_facade();
    accelerate_to_auctioning(ref vault);
    accelerate_to_running(ref vault);
    accelerate_to_settled(ref vault, 0);

    // Try to place bid before auction starts
    let (_round1, mut round2) = vault.get_current_and_next_rounds();
    let bidder = option_bidder_buyer_1();
    // let bid_count = round2.get_total_options_available();
    let bid_price = round2.get_reserve_price();
    let bid_amount = round2.get_total_options_available();
    clear_event_logs(array![round2.contract_address()]);
    match round2.place_bid_raw(bid_amount, bid_price, option_bidder_buyer_1()) {
        Result::Ok(_) => { panic!("Bid should have failed"); },
        Result::Err(_) => {
            // Check bid rejected event
            assert_event_auction_bid_rejected(
                round2.contract_address(), bidder, bid_amount, bid_price
            );
        }
    }
}

// Test bidding after auction ends fails
#[test]
#[available_gas(10000000)]
fn test_bid_after_auction_ends_failure() {
    let (mut vault, _) = setup_facade();
    accelerate_to_auctioning(ref vault);
    accelerate_to_running(ref vault);
    accelerate_to_settled(ref vault, 0);
    accelerate_to_auctioning(ref vault);
    accelerate_to_running(ref vault);

    // Try to place bid after auction ends
    let (mut round2, _round3) = vault.get_current_and_next_rounds();
    let bidder = option_bidder_buyer_1();
    let bid_price = round2.get_reserve_price();
    let bid_amount = round2.get_total_options_available();
    clear_event_logs(array![round2.contract_address()]);
    match round2.place_bid_raw(bid_amount, bid_price, option_bidder_buyer_1()) {
        Result::Ok(_) => { panic!("Bid should have failed"); },
        Result::Err(_) => {
            // Check bid rejected event
            assert_event_auction_bid_rejected(
                round2.contract_address(), bidder, bid_amount, bid_price
            );
        }
    }
}

// Test bidding after auction end date fail (if end_auction() is not called first)
#[test]
#[available_gas(10000000)]
fn test_bid_after_auction_end_failure_2() {
    let (mut vault, _) = setup_facade();
    accelerate_to_auctioning(ref vault);
    accelerate_to_running(ref vault);
    accelerate_to_settled(ref vault, 0);
    accelerate_to_auctioning(ref vault);
    timeskip_past_auction_end_date(ref vault);
    let (mut round2, _round3) = vault.get_current_and_next_rounds();

    // Try to place bid after auction end date (before entry point called)
    let bidder = option_bidder_buyer_1();
    let bid_price = round2.get_reserve_price();
    let bid_amount = round2.get_total_options_available();
    clear_event_logs(array![round2.contract_address()]);
    match round2.place_bid_raw(bid_amount, bid_price, option_bidder_buyer_1()) {
        Result::Ok(_) => { panic!("Bid should have failed"); },
        Result::Err(_) => {
            // Check bid rejected event
            assert_event_auction_bid_rejected(
                round2.contract_address(), bidder, bid_amount, bid_price
            );
        }
    }
}

/// Event Tests ///
// @dev bid rejected events happen in the failure tests
// @dev i don't think events fire when a txn reverts, are bid rejected events needed due to this ?
//   - our facade throws a panic if the entry point returns a Vault/OptionRoundError

// Test bid accepted events
#[test]
#[available_gas(10000000)]
fn test_bid_accepted_events() {
    let (mut vault_facade, _) = setup_facade();
    let options_available = accelerate_to_auctioning(ref vault_facade);
    let mut current_round = vault_facade.get_current_round();
    let reserve_price = current_round.get_reserve_price();

    // Place bids
    let mut option_bidders = option_bidders_get(3).span();
    let scale = array![1, 2, 3].span();
    let mut bid_prices = scale_array(scale, reserve_price).span();
    let mut bid_amounts = create_array_linear(options_available, 3).span();
    clear_event_logs(array![current_round.contract_address()]);
    current_round.place_bids(bid_amounts, bid_prices, option_bidders);

    // Check bid accepted events
    loop {
        match option_bidders.pop_front() {
            Option::Some(ob) => {
                let bid_amount = bid_amounts.pop_front().unwrap();
                let bid_price = bid_prices.pop_front().unwrap();
                assert_event_auction_bid_accepted(
                    current_round.contract_address(), *ob, *bid_amount, *bid_price
                );
            },
            Option::None => { break; }
        };
    }
}

/// Liquidity Tests ///

// Test bidding transfers eth from bidder to round
#[test]
#[available_gas(10000000)]
fn test_bid_eth_transfer() {
    let (mut vault_facade, eth) = setup_facade();
    let options_available = accelerate_to_auctioning(ref vault_facade);
    let mut current_round = vault_facade.get_current_round();
    let reserve_price = current_round.get_reserve_price();

    // Eth balances before bid
    let mut option_bidders = option_bidders_get(3).span();
    let scale = array![1, 2, 3].span();
    let mut ob_balances_before = get_erc20_balances(eth.contract_address, option_bidders).span();
    let round_balance_before = get_erc20_balance(
        eth.contract_address, current_round.contract_address()
    );
    // Place bids
    let mut bid_prices = scale_array(scale, reserve_price).span();
    let mut bid_amounts = create_array_linear(options_available, 3).span();
    let bids_total = get_total_bids_amount(bid_prices, bid_amounts);
    current_round.place_bids(bid_amounts, bid_prices, option_bidders);
    // Eth balances after bid
    let mut ob_balances_after = get_erc20_balances(eth.contract_address, option_bidders).span();
    let round_balance_after = get_erc20_balance(
        eth.contract_address, current_round.contract_address()
    );

    // Check round balance
    assert(round_balance_after == round_balance_before + bids_total, 'round balance after wrong');
    // Check ob balances
    loop {
        match ob_balances_before.pop_front() {
            Option::Some(ob_balance_before) => {
                let ob_bid_price = bid_prices.pop_front().unwrap();
                let ob_balance_after = ob_balances_after.pop_front().unwrap();
                let ob_amount = bid_amounts.pop_front().unwrap();
                assert(
                    *ob_balance_after == *ob_balance_before - (*ob_bid_price * *ob_amount),
                    'ob balance after wrong'
                );
            },
            Option::None => { break; }
        };
    }
}
// @note Test bids are placed in pending bids

// Nonce Tests //
#[test]
#[available_gas(10000000)]
fn test_bid_updates_nonce() {
    let (mut vault_facade, _) = setup_facade();
    let options_available = accelerate_to_auctioning(ref vault_facade);
    let mut current_round = vault_facade.get_current_round();
    let reserve_price = current_round.get_reserve_price();

    // Bid parameters
    let bid_price = reserve_price;
    let mut bid_amount = options_available;

    let mut i: u256 = 0;
    while i < 3 {
        let nonce_before = current_round.get_nonce_for(option_bidder_buyer_1());
        current_round.place_bid(bid_amount, bid_price, option_bidder_buyer_1());
        let nonce_after = current_round.get_nonce_for(option_bidder_buyer_1());
        assert(nonce_before + 1 == nonce_after, 'Nonce Mismatch');
        i += 1;
    };
// Nonce after bid

}


fn test_failed_bid_nonce_unchanged() {
    let (mut vault_facade, _) = setup_facade();
    let options_available = accelerate_to_auctioning(ref vault_facade);
    let mut current_round = vault_facade.get_current_round();
    let reserve_price = current_round.get_reserve_price();

    // Bid parameters
    let bid_price = reserve_price;
    let mut bid_amount = options_available;

    let mut i: u256 = 0;
    while i < 10 {
        let nonce_before = current_round.get_nonce_for(option_bidder_buyer_1());
        if (i % 2 == 1) {
            //Failed bid in alternate rounds and check nonce update
            current_round.place_bid(bid_amount, bid_price - 1, option_bidder_buyer_1());
            let nonce_after = current_round.get_nonce_for(option_bidder_buyer_1());
            assert(nonce_before == nonce_after, 'Nonce Mismatch');
        } else {
            current_round.place_bid(bid_amount, bid_price, option_bidder_buyer_1());
        }

        i += 1;
    };
}


#[test]
#[available_gas(10000000)]
fn test_place_bid_id() {
    let (mut vault_facade, _) = setup_facade();
    let options_available = accelerate_to_auctioning(ref vault_facade);
    let mut current_round = vault_facade.get_current_round();
    let reserve_price = current_round.get_reserve_price();

    // Nonce before bid
    let nonce: felt252 = current_round.get_nonce_for(option_bidder_buyer_1()).into();

    // Place bids
    let bid_price = reserve_price;
    let mut bid_amount = options_available;
    let bid_id = current_round.place_bid(bid_amount, bid_price, option_bidder_buyer_1());
    let hash = poseidon::poseidon_hash_span(array![option_bidder_buyer_1().into(), nonce].span());
    assert(nonce == hash, 'Bid Id Incorrect');
}<|MERGE_RESOLUTION|>--- conflicted
+++ resolved
@@ -48,13 +48,10 @@
                 MockMarketAggregator, IMarketAggregatorSetter, IMarketAggregatorSetterDispatcher,
                 IMarketAggregatorSetterDispatcherTrait
             },
-<<<<<<< HEAD
-=======
             utils::{
                 multiply_arrays, scale_array, sum_u256_array, get_erc20_balance, get_erc20_balances,
                 get_total_bids_amount, create_array_linear
             },
->>>>>>> 3dc10d6f
         },
     },
 };
