--- conflicted
+++ resolved
@@ -17,11 +17,7 @@
             IVaultDispatcher, IVaultSafeDispatcher, IVaultDispatcherTrait, Vault,
             IVaultSafeDispatcherTrait
         },
-<<<<<<< HEAD
-        option_round::{IOptionRoundDispatcher, IOptionRoundDispatcherTrait,OptionRoundState},
-=======
         option_round::{IOptionRoundDispatcher, IOptionRoundDispatcherTrait, OptionRoundState},
->>>>>>> 4c26daaf
     },
     tests::{
         utils::{
@@ -146,11 +142,6 @@
 #[available_gas(5000000000)]
 fn test_bid_after_auction_ends_failure() {
     let (mut vault, _) = setup_facade();
-<<<<<<< HEAD
-    
-=======
-
->>>>>>> 4c26daaf
     accelerate_to_auctioning(ref vault);
     accelerate_to_running(ref vault);
     accelerate_to_settled(ref vault, 0);
@@ -271,16 +262,12 @@
     );
 
     // Check round balance
-<<<<<<< HEAD
-    println!("round_balance_after:{}\nround_balance_before:{}\n,bids_total:{}",round_balance_after,round_balance_before,bids_total);
-=======
     println!(
         "round_balance_after:{}\nround_balance_before:{}\n,bids_total:{}",
         round_balance_after,
         round_balance_before,
         bids_total
     );
->>>>>>> 4c26daaf
     assert(round_balance_after == round_balance_before + bids_total, 'round balance after wrong');
     // Check ob balances
     loop {
