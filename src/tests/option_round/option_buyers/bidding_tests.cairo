--- conflicted
+++ resolved
@@ -278,16 +278,10 @@
         };
     }
 }
-<<<<<<< HEAD
 
 /// Nonce Tests ///
 
 // Test bidding updates bid nonce
-=======
-// @note Test bids are placed in pending bids
-
-// Nonce Tests //
->>>>>>> e1ee6ab3
 #[test]
 #[available_gas(10000000)]
 fn test_bidding_updates_bid_nonce() {
@@ -301,7 +295,9 @@
     let bid_price = current_round.get_reserve_price();
 
     let mut i: u256 = 0;
-    while i < 3 {
+    while
+    i < 3
+    {
         let nonce_before = current_round.get_bidding_nonce_for(bidder);
         current_round.place_bid(bid_amount, bid_price, bidder);
         let nonce_after = current_round.get_bidding_nonce_for(bidder);
@@ -323,7 +319,9 @@
     let mut bid_amount = options_available;
 
     let mut i: u256 = 0;
-    while i < 10 {
+    while
+    i < 10
+    {
         let nonce_before = current_round.get_bidding_nonce_for(bidder);
         if (i % 2 == 1) {
             //Failed bid in alternate rounds and check nonce update
@@ -346,7 +344,6 @@
     let options_available = accelerate_to_auctioning(ref vault_facade);
     let mut current_round = vault_facade.get_current_round();
 
-<<<<<<< HEAD
     // Bid parameters
     let bidder = option_bidder_buyer_1();
 
@@ -355,7 +352,9 @@
 
     // Place bids and check bid hashes
     let mut i = 3_u32;
-    while i > 0 {
+    while
+    i > 0
+    {
         let bid_nonce = current_round.get_bidding_nonce_for(bidder);
         let expected_hash = poseidon::poseidon_hash_span(
             array![bidder.into(), bid_nonce.into()].span()
@@ -368,15 +367,3 @@
 // @note Test bids are placed in pending bids
 // - Might need to revist pending bids entry point, shd return array of bid ids/hashes now
 
-=======
-    // Nonce before bid
-    let nonce: felt252 = current_round.get_nonce_for(option_bidder_buyer_1()).into();
-
-    // Place bids
-    let bid_price = reserve_price;
-    let mut bid_amount = options_available;
-    let bid_id = current_round.place_bid(bid_amount, bid_price, option_bidder_buyer_1());
-    let hash = poseidon::poseidon_hash_span(array![option_bidder_buyer_1().into(), nonce].span());
-    assert(nonce == hash, 'Bid Id Incorrect');
-}
->>>>>>> e1ee6ab3
