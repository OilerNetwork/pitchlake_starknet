--- conflicted
+++ resolved
@@ -26,13 +26,10 @@
             vault_facade::{VaultFacade, VaultFacadeTrait},
             option_round_facade::{OptionRoundFacade, OptionRoundFacadeTrait}
         },
-<<<<<<< HEAD
-=======
         utils::{
             scale_array, get_erc20_balance, get_erc20_balances, create_array_gradient,
             create_array_linear
         },
->>>>>>> 3dc10d6f
     },
 };
 
