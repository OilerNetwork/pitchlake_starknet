--- conflicted
+++ resolved
@@ -90,14 +90,10 @@
     current_round.refund_bid(*option_bidders[0]);
 }
 
-<<<<<<< HEAD
 // Test refunding 0 bids returns zero;
-=======
-// Test refunding 0 bids fails
 // @note instead of returning 0 or failing, these tests should just include (not pop back) the last LP in the
 // array (auction winner), since they they can still refund, their eth balance will not change and the return
 // of refund will be 0
->>>>>>> 5c8e2133
 #[test]
 #[available_gas(10000000)]
 fn test_refunding_0_bids_returns_0() {
@@ -115,7 +111,6 @@
         Option::Some(bidder) => {
             // Refund bids
             current_round.refund_bid(*bidder);
-            // Refund again fails since their are 0 refundable now
             // Confirm where the funds reside and check the subsequent balances
             let refund_zero = current_round.refund_bid(*bidder);
             assert(refund_zero==0,'Should return 0')
