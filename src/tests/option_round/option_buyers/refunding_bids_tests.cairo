--- conflicted
+++ resolved
@@ -1,24 +1,5 @@
 use core::traits::TryInto;
 use starknet::{ContractAddress, testing::{set_block_timestamp, set_contract_address}};
-<<<<<<< HEAD
-use openzeppelin::token::erc20::interface::{IERC20, IERC20Dispatcher, IERC20DispatcherTrait,};
-use pitch_lake_starknet::{
-    contracts::option_round::OptionRound::OptionRoundError,
-    tests::{
-        utils::{
-            helpers::{
-                setup::{setup_facade},
-                general_helpers::{
-                    scale_array, get_erc20_balance, get_erc20_balances, create_array_gradient,
-                    create_array_linear,
-                },
-                event_helpers::{assert_event_unused_bids_refunded, clear_event_logs},
-                accelerators::{
-                    accelerate_to_auctioning, accelerate_to_running_custom, accelerate_to_running,
-                    accelerate_to_settled, timeskip_and_end_auction,
-                    accelerate_to_auctioning_custom, timeskip_past_auction_end_date,
-                },
-=======
 use openzeppelin::token::erc20::interface::{ERC20ABI, ERC20ABIDispatcher, ERC20ABIDispatcherTrait,};
 use pitch_lake_starknet::tests::{
     utils::{
@@ -27,21 +8,26 @@
             general_helpers::{
                 scale_array, get_erc20_balance, get_erc20_balances, create_array_gradient,
                 create_array_linear,
->>>>>>> 2464cdb9
             },
-            lib::{
-                test_accounts::{
-                    liquidity_provider_1, option_bidder_buyer_1, option_bidder_buyer_2,
-                    option_bidder_buyer_3, option_bidders_get, option_bidder_buyer_4,
-                },
-                variables::{decimals},
+            event_helpers::{assert_event_unused_bids_refunded, clear_event_logs},
+            accelerators::{
+                accelerate_to_auctioning, accelerate_to_running_custom, accelerate_to_running,
+                accelerate_to_settled, timeskip_and_end_auction, accelerate_to_auctioning_custom,
+                timeskip_past_auction_end_date,
             },
-            facades::{
-                vault_facade::{VaultFacade, VaultFacadeTrait},
-                option_round_facade::{OptionRoundFacade, OptionRoundFacadeTrait}
+        },
+        lib::{
+            test_accounts::{
+                liquidity_provider_1, option_bidder_buyer_1, option_bidder_buyer_2,
+                option_bidder_buyer_3, option_bidders_get, option_bidder_buyer_4,
             },
-        },
-    }
+            variables::{decimals},
+        },
+        facades::{
+            vault_facade::{VaultFacade, VaultFacadeTrait},
+            option_round_facade::{OptionRoundFacade, OptionRoundFacadeTrait}
+        },
+    },
 };
 
 // @note Break up into separate files
