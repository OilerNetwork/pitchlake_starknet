use core::traits::TryInto;
use starknet::{ContractAddress, testing::{set_block_timestamp, set_contract_address}};
use openzeppelin::token::erc20::interface::{IERC20, IERC20Dispatcher, IERC20DispatcherTrait,};
use pitch_lake_starknet::tests::{
    utils::{
        helpers::{
            setup::{setup_facade},
            general_helpers::{
<<<<<<< HEAD
                scale_array, get_erc20_balance, get_erc20_balances, create_array_gradient
=======
                scale_array, get_erc20_balance, get_erc20_balances, create_array_gradient,
                create_array_linear,
>>>>>>> 88a0afe1
            },
            event_helpers::{assert_event_unused_bids_refunded, clear_event_logs},
            accelerators::{
                accelerate_to_auctioning, accelerate_to_running_custom, accelerate_to_running,
                accelerate_to_settled, timeskip_and_end_auction, accelerate_to_auctioning_custom,
                timeskip_past_auction_end_date,
            },
        },
        lib::{
            test_accounts::{
                liquidity_provider_1, option_bidder_buyer_1, option_bidder_buyer_2,
                option_bidder_buyer_3, option_bidders_get, option_bidder_buyer_4,
            },
            variables::{decimals},
        },
        facades::{
            vault_facade::{VaultFacade, VaultFacadeTrait},
            option_round_facade::{OptionRoundFacade, OptionRoundFacadeTrait}
        },
    },
};

// @note Break up into separate files
// - pending/refundable bids tests can be in the same file, needs to move to option_round/state_transition/auction_end/,
// - refunding bids should be in a new file (option_round/option_buyers/refunding_bids_tests.cairo)

/// Test Setup ///

// @note Look for patterns in other tests to simplify using similar thinking of below technique
// - Maybe each file could use something like these to further simplify test readability

// Deploy vault and start auction
// @return The vault facade, eth dispatcher, and span of option bidders
fn setup_test(
    number_of_option_buyers: u32
) -> (VaultFacade, IERC20Dispatcher, Span<ContractAddress>) {
    let (mut vault, eth) = setup_facade();

    // Auction participants
    let option_bidders = option_bidders_get(number_of_option_buyers);

    // Start auction
    accelerate_to_auctioning(ref vault);

    return (vault, eth, option_bidders.span());
}

// Place incremental bids
// @note Move to utils
fn place_incremental_bids_internal(
    ref vault: VaultFacade, option_bidders: Span<ContractAddress>,
) -> (Span<u256>, Span<u256>, OptionRoundFacade) {
    let mut current_round = vault.get_current_round();
    let number_of_option_bidders = option_bidders.len();
    let options_available = current_round.get_total_options_available();
    let option_reserve_price = current_round.get_reserve_price();

    // @dev Bids start at reserve price and increment by reserve price
    let bid_prices = create_array_gradient(
        option_reserve_price, option_reserve_price, number_of_option_bidders, false
    );

    // @dev Bid amounts are the number of options available
    let mut bid_amounts = create_array_linear(options_available, bid_prices.len());

    // Place bids
    current_round.place_bids(bid_amounts.span(), bid_prices.span(), option_bidders);
    (bid_amounts.span(), bid_prices.span(), current_round)
}


/// Refunding Bids Tests ///

/// Failures

// Test refunding bids before the auction ends fails
#[test]
#[available_gas(10000000)]
#[should_panic(expected: ('The auction is still on-going', 'ENTRYPOINT_FAILED',))]
fn test_refunding_bids_before_auction_end_fails() {
    let number_of_option_bidders: u32 = 3;
    let (mut vault, _, mut option_bidders) = setup_test(number_of_option_bidders);

    // Each option buyer out bids the next
    let (_, _, mut current_round) = place_incremental_bids_internal(ref vault, option_bidders);

    // Try to refund bids before auction ends
    current_round.refund_bid(*option_bidders[0]);
}


// Test refunding bids emits event correctly
#[test]
#[available_gas(10000000)]
fn test_refunding_bids_events() {
    let number_of_option_bidders: u32 = 3;
    let (mut vault, _, mut option_bidders) = setup_test(number_of_option_bidders);

    // Each bidder out bids the next
    let (_, _, mut current_round) = place_incremental_bids_internal(ref vault, option_bidders);

    // End auction
    timeskip_and_end_auction(ref vault);

    // Pop last bidder from array because their bids are not refundable
    match option_bidders.pop_back() {
        Option::Some(_) => {
            // Collect unused bids
            loop {
                match option_bidders.pop_front() {
                    Option::Some(bidder) => {
                        // Check refunding bids emits the correct event
                        let refund_amount = current_round.refund_bid(*bidder);
                        assert_event_unused_bids_refunded(
                            current_round.contract_address(), *bidder, refund_amount
                        );
                    },
                    Option::None => { break; }
                }
            }
        },
        Option::None => { panic!("this should not panic") }
    }
}

/// State tests

// Test refunding bids sets refunded balance to 0
#[test]
#[available_gas(10000000)]
fn test_refund_bids_sets_refunded_balance_to_0() {
    let number_of_option_bidders: u32 = 3;
    let (mut vault, _, mut option_bidders) = setup_test(number_of_option_bidders);

    // Each bidder out bids the next
    let (_, _, mut current_round) = place_incremental_bids_internal(ref vault, option_bidders);

    // End auction
    timeskip_and_end_auction(ref vault);

    // Pop first bidder from array because their bid is refundable
    match option_bidders.pop_front() {
        Option::Some(bidder) => {
            current_round.refund_bid(*bidder);
            // Check refunded bid balance is 0 for bidder
            assert(0 == current_round.get_refundable_bids_for(*bidder), 'refunded bid shd be 0');
        },
        Option::None => { panic!("this should not panic") }
    }
}

// Test refunding bids transfers eth from round to option bidder
#[test]
#[available_gas(10000000)]
fn test_refund_bids_eth_transfer() {
    let number_of_option_bidders: u32 = 3;
    let (mut vault, eth_dispatcher, mut option_bidders) = setup_test(number_of_option_bidders);

    // Each option bidder out bids the next
    let (_, _, mut current_round) = place_incremental_bids_internal(ref vault, option_bidders);

    // End auction
    timeskip_and_end_auction(ref vault);

    // Pop last bidder from array because their bids are not refundable
    match option_bidders.pop_back() {
        Option::Some(_) => {
            // Collect unused bids
            loop {
                match option_bidders.pop_front() {
                    Option::Some(bidder) => {
                        let eth_balance_before = eth_dispatcher.balance_of(*bidder);
                        let refunded_amount = current_round.refund_bid(*bidder);
                        let eth_balance_after = eth_dispatcher.balance_of(*bidder);
                        assert(
                            eth_balance_after == eth_balance_before + refunded_amount,
                            'lp did not receive eth'
                        );
                    },
                    Option::None => { break; }
                }
            }
        },
        Option::None => { panic!("this should not panic") }
    }
}
<|MERGE_RESOLUTION|>--- conflicted
+++ resolved
@@ -6,12 +6,8 @@
         helpers::{
             setup::{setup_facade},
             general_helpers::{
-<<<<<<< HEAD
-                scale_array, get_erc20_balance, get_erc20_balances, create_array_gradient
-=======
                 scale_array, get_erc20_balance, get_erc20_balances, create_array_gradient,
                 create_array_linear,
->>>>>>> 88a0afe1
             },
             event_helpers::{assert_event_unused_bids_refunded, clear_event_logs},
             accelerators::{
