use array::ArrayTrait;
use debug::PrintTrait;
use option::OptionTrait;
use openzeppelin::token::erc20::interface::{
    IERC20, IERC20Dispatcher, IERC20DispatcherTrait, IERC20SafeDispatcher,
    IERC20SafeDispatcherTrait,
};

use pitch_lake_starknet::vault::{
    IVaultDispatcher, IVaultSafeDispatcher, IVaultDispatcherTrait, Vault, IVaultSafeDispatcherTrait,
    OptionRoundCreated
};
use pitch_lake_starknet::option_round::{OptionRoundParams};

use result::ResultTrait;
use starknet::{
    ClassHash, ContractAddress, contract_address_const, deploy_syscall,
    Felt252TryIntoContractAddress, get_contract_address, get_block_timestamp,
    testing::{set_block_timestamp, set_contract_address}
};

use pitch_lake_starknet::tests::vault_facade::{VaultFacade, VaultFacadeTrait};
use pitch_lake_starknet::tests::option_round_facade::{OptionRoundFacade, OptionRoundFacadeTrait};
use starknet::contract_address::ContractAddressZeroable;
use openzeppelin::utils::serde::SerializedAppend;

use traits::Into;
use traits::TryInto;
use pitch_lake_starknet::eth::Eth;
use pitch_lake_starknet::tests::utils::{
    setup_facade, decimals, deploy_vault, allocated_pool_address, unallocated_pool_address,
    timestamp_start_month, timestamp_end_month, liquidity_provider_1, liquidity_provider_2,
    option_bidder_buyer_1, option_bidder_buyer_2, option_bidder_buyer_3, option_bidder_buyer_4,
    zero_address, vault_manager, weth_owner, option_round_contract_address, mock_option_params,
    pop_log, assert_no_events_left, month_duration
};
use pitch_lake_starknet::option_round::{IOptionRoundDispatcher, IOptionRoundDispatcherTrait};
use pitch_lake_starknet::tests::mock_market_aggregator::{
    MockMarketAggregator, IMarketAggregatorSetter, IMarketAggregatorSetterDispatcher,
    IMarketAggregatorSetterDispatcherTrait
};

// Test OB cannot bid before the auction starts 
#[test]
#[available_gas(10000000)]
#[should_panic(expected: ('Cannot bid before auction starts', 'ENTRYPOINT_FAILED'))]
fn test_bid_before_auction_starts_failure() {
    let (mut vault_facade, _) = setup_facade();
    // OptionRoundDispatcher
    let mut next_round: OptionRoundFacade = vault_facade.get_next_round();
    let params = next_round.get_params();

    // Add liq. to next round
    let deposit_amount_wei = 50 * decimals();
    vault_facade.deposit(deposit_amount_wei, liquidity_provider_1());

    // Try to place bid before auction starts
    let option_amount: u256 = params.total_options_available;
    let option_price: u256 = params.reserve_price;
    let bid_amount: u256 = option_amount * option_price;
    next_round.place_bid(bid_amount, option_price, option_bidder_buyer_1());
}

// Test OB cannot bid after the auction ends
#[test]
#[available_gas(10000000)]
#[should_panic(expected: ('Auction over, cannot place bid', 'ENTRYPOINT_FAILED',))]
fn test_bid_after_auction_ends_failure() {
    // Add liq. to next round
    let (mut vault_facade, _) = setup_facade();
    let deposit_amount_wei = 50 * decimals();
    vault_facade.deposit(deposit_amount_wei, liquidity_provider_1());
    // Start the next round's auction
    vault_facade.start_auction();
    // Get current round (auctioning)
    let mut current_round: OptionRoundFacade = vault_facade.get_current_round();
    let params = current_round.get_params();
    // End the auction

    vault_facade.timeskip_and_end_auction();
    // Place bid after auction end
    set_block_timestamp(params.auction_end_time + 1);
    let option_amount = params.total_options_available;
    let option_price = params.reserve_price;
    let bid_amount = option_amount * option_price;
    current_round.place_bid(bid_amount, option_price, option_bidder_buyer_1());
}

// Test OB cannot bid after the auction end date (if .end_auction() not called first)
#[test]
#[available_gas(10000000)]
#[should_panic(expected: ('Auction over, cannot place bid', 'ENTRYPOINT_FAILED',))]
fn test_bid_after_auction_end_failure_2() {
    // Add liq. to next round
    let (mut vault_facade, _) = setup_facade();
    let deposit_amount_wei = 50 * decimals();
    vault_facade.deposit(deposit_amount_wei, liquidity_provider_1());
    // Start the next round's auction
    vault_facade.start_auction();
    // Get current round (auctioning)
    let mut current_round: OptionRoundFacade = vault_facade.get_current_round();
    let params = current_round.get_params();
    // Jump to after auction end time, but beat the call that ends the round's auction
    set_block_timestamp(params.auction_end_time + 1);
    // Place bid after auction end date
    let option_amount = params.total_options_available;
    let option_price = params.reserve_price;
    let bid_amount = option_amount * option_price;
    current_round.place_bid(bid_amount, option_price, option_bidder_buyer_1());
}

<<<<<<< HEAD


#[test]
#[available_gas(10000000)]
fn test_lock_of_bid_funds() {
    let (mut vault_facade, eth_dispatcher): (VaultFacade, IERC20Dispatcher) = setup_facade();
    // LP deposits (into round 1)
    let deposit_amount_wei: u256 = 10000 * decimals();
    vault_facade.deposit(deposit_amount_wei, liquidity_provider_1());
    // Start auction
    vault_facade.start_auction();
    let mut round_facade: OptionRoundFacade = vault_facade.get_current_round();
    let params: OptionRoundParams = round_facade.get_params();
    // Make bid
    let bid_count: u256 = 2;
    let bid_price: u256 = params.reserve_price;
    let bid_amount: u256 = bid_count * bid_count;
    let ob_balance_before_bid: u256 = eth_dispatcher.balance_of(option_bidder_buyer_1());
    let round_balance_before_bid: u256 = eth_dispatcher.balance_of(round_facade.contract_address());
    round_facade.place_bid(bid_amount, bid_price, option_bidder_buyer_1());
    let ob_balance_after_bid: u256 = eth_dispatcher.balance_of(option_bidder_buyer_1());
    let round_balance_after_bid: u256 = eth_dispatcher.balance_of(round_facade.contract_address());
    // Check bids went to the round
    assert(
        ob_balance_after_bid - bid_amount == ob_balance_before_bid, 'bid did not leave obs account'
    );
    assert(
        round_balance_before_bid + bid_amount == round_balance_after_bid, 'bid did not reach round'
    );
}


#[test]
#[available_gas(10000000)]
#[should_panic(expected: ('Bid amount must be > 0', 'ENTRYPOINT_FAILED',))]
fn test_bid_zero_amount_failure() {
    let (mut vault_facade, _) = setup_facade();
    // LP deposits (into round 1)
    let deposit_amount_wei: u256 = 10000 * decimals();
    vault_facade.deposit(deposit_amount_wei, liquidity_provider_1());
    // Start auction
    vault_facade.start_auction();
    let mut round_facade: OptionRoundFacade = vault_facade.get_current_round();
    let params: OptionRoundParams = round_facade.get_params();
    // Try to bid 0 amount
    round_facade.place_bid(0, params.reserve_price, option_bidder_buyer_1());
}

#[test]
#[available_gas(10000000)]
#[should_panic(expected: ('Bid price must be >= reserve price', 'ENTRYPOINT_FAILED',))]
fn test_bid_price_below_reserve_price_failure() {
=======
// Test that OB cannot refund bids before auction settles
// @dev move to Dhruv's file next resync option_round/unused_bids_tests.cairo
#[test]
#[available_gas(10000000)]
#[should_panic(expected: ('The auction is still on-going', 'ENTRYPOINT_FAILED',))]
fn test_option_round_refund_unused_bids_too_early_failure() {
>>>>>>> 2ebfb1a2
    let (mut vault_facade, _) = setup_facade();
    // LP deposits (into round 1)
    let deposit_amount_wei: u256 = 10000 * decimals();
    vault_facade.deposit(deposit_amount_wei, liquidity_provider_1());
    // Start auction
    vault_facade.start_auction();
<<<<<<< HEAD
    let mut round_facade: OptionRoundFacade = vault_facade.get_current_round();
    let params: OptionRoundParams = round_facade.get_params();
    // Try to bid 0 price
    round_facade.place_bid(2, params.reserve_price - 1, option_bidder_buyer_1());
}
=======
    // Get the current (auctioning) round
    let mut current_round_facade: OptionRoundFacade = vault_facade.get_current_round();
    // Make bid 
    let option_params: OptionRoundParams = current_round_facade.get_params();
    let bid_count: u256 = option_params.total_options_available + 10;
    let bid_price: u256 = option_params.reserve_price;
    let bid_amount: u256 = bid_count * bid_price;
    current_round_facade.place_bid(bid_amount, bid_price, option_bidder_buyer_1());
    // Try to refund bid before auction settles
    current_round_facade.refund_bid(option_bidder_buyer_1());
}
>>>>>>> 2ebfb1a2
<|MERGE_RESOLUTION|>--- conflicted
+++ resolved
@@ -109,7 +109,6 @@
     current_round.place_bid(bid_amount, option_price, option_bidder_buyer_1());
 }
 
-<<<<<<< HEAD
 
 
 #[test]
@@ -162,27 +161,25 @@
 #[available_gas(10000000)]
 #[should_panic(expected: ('Bid price must be >= reserve price', 'ENTRYPOINT_FAILED',))]
 fn test_bid_price_below_reserve_price_failure() {
-=======
+    let (mut vault_facade, _) = setup_facade();
+    // LP deposits (into round 1)
+    let deposit_amount_wei: u256 = 10000 * decimals();
+    vault_facade.deposit(deposit_amount_wei, liquidity_provider_1());
+    // Start auction
+    vault_facade.start_auction();
+
+    let mut round_facade: OptionRoundFacade = vault_facade.get_current_round();
+    let params: OptionRoundParams = round_facade.get_params();
+    // Try to bid 0 price
+    round_facade.place_bid(2, params.reserve_price - 1, option_bidder_buyer_1());
+}
+
 // Test that OB cannot refund bids before auction settles
 // @dev move to Dhruv's file next resync option_round/unused_bids_tests.cairo
 #[test]
 #[available_gas(10000000)]
 #[should_panic(expected: ('The auction is still on-going', 'ENTRYPOINT_FAILED',))]
 fn test_option_round_refund_unused_bids_too_early_failure() {
->>>>>>> 2ebfb1a2
-    let (mut vault_facade, _) = setup_facade();
-    // LP deposits (into round 1)
-    let deposit_amount_wei: u256 = 10000 * decimals();
-    vault_facade.deposit(deposit_amount_wei, liquidity_provider_1());
-    // Start auction
-    vault_facade.start_auction();
-<<<<<<< HEAD
-    let mut round_facade: OptionRoundFacade = vault_facade.get_current_round();
-    let params: OptionRoundParams = round_facade.get_params();
-    // Try to bid 0 price
-    round_facade.place_bid(2, params.reserve_price - 1, option_bidder_buyer_1());
-}
-=======
     // Get the current (auctioning) round
     let mut current_round_facade: OptionRoundFacade = vault_facade.get_current_round();
     // Make bid 
@@ -194,4 +191,3 @@
     // Try to refund bid before auction settles
     current_round_facade.refund_bid(option_bidder_buyer_1());
 }
->>>>>>> 2ebfb1a2
