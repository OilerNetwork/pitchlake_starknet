// use array::ArrayTrait;
// use debug::PrintTrait;
// use option::OptionTrait;

// use openzeppelin::utils::serde::SerializedAppend;
use openzeppelin::token::erc20::interface::{
    IERC20, IERC20Dispatcher, IERC20DispatcherTrait, IERC20SafeDispatcher,
    IERC20SafeDispatcherTrait,
};

// use pitch_lake_starknet::vault::{
//     IVaultDispatcher, IVaultSafeDispatcher, IVaultDispatcherTrait, Vault, IVaultSafeDispatcherTrait
// };
// use pitch_lake_starknet::option_round::{OptionRoundParams};
// use pitch_lake_starknet::eth::Eth;
use pitch_lake_starknet::tests::utils::{
    setup_facade, decimals, liquidity_provider_1, option_bidder_buyer_1, option_bidder_buyer_2,
    option_bidder_buyer_3, accelerate_to_auctioning, accelerate_to_running, accelerate_to_settled,
    accelerate_to_running_custom, option_bidders_get, clear_event_logs,
// , deploy_vault, allocated_pool_address, unallocated_pool_address,
// timestamp_start_month, timestamp_end_month, liquidity_provider_2,
// option_bidder_buyer_1, option_bidder_buyer_4
// , option_bidder_buyer_6, vault_manager, weth_owner, mock_option_params,
// month_duration
};
<<<<<<< HEAD
// use pitch_lake_starknet::option_round::{OptionRoundParams};
=======
>>>>>>> 4722664c

// use result::ResultTrait;
use starknet::testing::{set_block_timestamp, set_contract_address};

use pitch_lake_starknet::tests::{
<<<<<<< HEAD
    vault_facade::{VaultFacade, VaultFacadeTrait},
    option_round_facade::{OptionRoundFacade, OptionRoundFacadeTrait, OptionRoundParams}
=======
    utils, vault_facade::{VaultFacade, VaultFacadeTrait},
    option_round_facade::{OptionRoundFacade, OptionRoundFacadeTrait}
>>>>>>> 4722664c
};

// @note Should event emit if collecting 0 ?

// @note use multiple bidders
#[test]
#[available_gas(10000000)]
fn test_get_unused_bids_for_ob_during_auction() {
    let (mut vault_facade, _) = setup_facade();
<<<<<<< HEAD

=======
    let mut round_facade: OptionRoundFacade = vault_facade.get_current_round();
    let params = round_facade.get_params();
>>>>>>> 4722664c
    // Deposit liquidity and start the auction
    accelerate_to_auctioning(ref vault_facade);
    // Make bids
    let mut current_round_facade: OptionRoundFacade = vault_facade.get_current_round();
    let params: OptionRoundParams = current_round_facade.get_params();

    // Make bid
    let bid_count = params.total_options_available;
    let bid_price = params.reserve_price;
    let bid_amount = bid_count * bid_price;
    current_round_facade.place_bid(bid_amount, bid_price, option_bidder_buyer_1());
    // Check entire bid is 'unused' while still auctioning
    let ob_unused_bid_amount = current_round_facade.get_unused_bids_for(option_bidder_buyer_1());
    assert(ob_unused_bid_amount == bid_amount, 'unused bids wrong');
}

#[test]
#[available_gas(10000000)]
fn test_unused_bids_for_ob_after_auction() {
    let (mut vault_facade, _) = setup_facade();
<<<<<<< HEAD
=======
    let mut round_facade: OptionRoundFacade = vault_facade.get_current_round();
    let params = round_facade.get_params();
>>>>>>> 4722664c

    // Deposit liquidity and start the auction
    accelerate_to_auctioning(ref vault_facade);
    // Make bids
    let mut current_round_facade: OptionRoundFacade = vault_facade.get_current_round();
    let params: OptionRoundParams = current_round_facade.get_params();

    let bidders = option_bidders_get(2);
    // OB 2 outbids OB 1 for all the options
    let bid_count = params.total_options_available;
    let bid_price = params.reserve_price;
    let bid_price_2 = params.reserve_price + 1;
    let bid_amount = bid_count * bid_price;
    let bid_amount_2 = bid_count * bid_price_2;

    accelerate_to_running_custom(
        ref vault_facade,
        bidders.span(),
        array![bid_amount, bid_amount_2].span(),
        array![bid_price, bid_price_2].span()
    );
    // Check OB 1's unused bid is their entire bid, and OB 2's is 0
    let ob_unused_bid_amount = current_round_facade.get_unused_bids_for(option_bidder_buyer_1());
    let ob_unused_bid_amount_2 = current_round_facade.get_unused_bids_for(option_bidder_buyer_2());
    assert(ob_unused_bid_amount == bid_amount, 'unused bids wrong');
    assert(ob_unused_bid_amount_2 == 0, 'unused bids wrong');
}

#[test]
#[available_gas(10000000)]
fn test_collect_unused_bids_after_auction_end_success() {
    let (mut vault_facade, eth_dispatcher): (VaultFacade, IERC20Dispatcher) = setup_facade();
<<<<<<< HEAD
=======
    let mut round_facade: OptionRoundFacade = vault_facade.get_current_round();
    let params = round_facade.get_params();
>>>>>>> 4722664c

    // Deposit liquidity and start the auction
    accelerate_to_auctioning(ref vault_facade);
    // Make bids
    let mut current_round_facade: OptionRoundFacade = vault_facade.get_current_round();
    let params: OptionRoundParams = current_round_facade.get_params();

    let bidders = option_bidders_get(2);

    // OB 2 outbids OB 1 for all the options
    let bid_count = params.total_options_available;
    let bid_price = params.reserve_price;
    let bid_price_2 = bid_price + 1;
    let bid_amount = bid_count * bid_price;
    let bid_amount_2 = bid_count * bid_price_2;

    accelerate_to_running_custom(
        ref vault_facade,
        bidders.span(),
        array![bid_amount, bid_amount_2].span(),
        array![bid_price, bid_price_2].span()
    );

    // OB 1 collects their unused bids (at any time post auction)
    let now = starknet::get_block_timestamp();
    set_block_timestamp(now + 10000000000);
    let unused_amount = current_round_facade.get_unused_bids_for(option_bidder_buyer_1());
    let ob_balance_before_collect = eth_dispatcher.balance_of(option_bidder_buyer_1());
    current_round_facade.refund_bid(option_bidder_buyer_1());
    let ob_balance_after_collect = eth_dispatcher.balance_of(option_bidder_buyer_1());
    // Check OB gets their refunded depost and their amount updates to 0
    assert(ob_balance_before_collect + unused_amount == ob_balance_after_collect, 'refund fail');
    assert(
        current_round_facade.get_unused_bids_for(option_bidder_buyer_1()) == 0,
        'collect amount should be 0'
    );
}


// Test collecting unused bids emits event correctly
#[test]
#[available_gas(10000000)]
fn test_collect_unused_bids_events() {
    let (mut vault_facade, _) = setup_facade();
<<<<<<< HEAD

    // Deposit liquidity and start the auction
    accelerate_to_auctioning(ref vault_facade);
    // Make bids
    let mut current_round_facade: OptionRoundFacade = vault_facade.get_current_round();
    let params: OptionRoundParams = current_round_facade.get_params();

=======
    // LP deposits (into round 1)
    let deposit_amount_wei: u256 = 10000 * decimals();
    vault_facade.deposit(deposit_amount_wei, liquidity_provider_1());
    // Start auction
    vault_facade.start_auction();
    let mut round_facade = vault_facade.get_current_round();
    let params = round_facade.get_params();
>>>>>>> 4722664c
    // OB 2 outbids OB 1 for all the options
    let bidders = option_bidders_get(2);
    let bid_count = params.total_options_available;
    let bid_price = params.reserve_price;
    let bid_price_2 = params.reserve_price + 1;
    let bid_amount = bid_count * bid_price;
    let bid_amount_2 = bid_count * bid_price_2;

    accelerate_to_running_custom(
        ref vault_facade,
        bidders.span(),
        array![bid_amount, bid_amount_2].span(),
        array![bid_price, bid_price_2].span()
    );
    // Clear event logs
    clear_event_logs(
        array![vault_facade.contract_address(), current_round_facade.contract_address()]
    );
    // Initial balance and collectable amount
    let (lp1_collateral_before, lp1_unallocated_before) = vault_facade
        .get_all_lp_liquidity(liquidity_provider_1());
    let lp1_balance_before = lp1_collateral_before + lp1_unallocated_before;
    // OB 1 collects their unused bids
    let collected_amount = current_round_facade.refund_bid(option_bidder_buyer_1());

    // Check OptionRound event
<<<<<<< HEAD
    assert_event_option_withdraw_unused_bids(
        current_round_facade.contract_address(), option_bidder_buyer_1(), bid_amount
=======
    utils::assert_event_unused_bids_refunded(
        round_facade.contract_address(), option_bidder_buyer_1(), bid_amount
>>>>>>> 4722664c
    )
}

// Test eth transfer when collecting unused bids
#[test]
#[available_gas(10000000)]
fn test_collect_unused_bids_eth_transfer() {
    let (mut vault_facade, eth) = setup_facade();
<<<<<<< HEAD

    // Deposit liquidity and start the auction
    accelerate_to_auctioning(ref vault_facade);
    // Make bids
    let mut current_round_facade: OptionRoundFacade = vault_facade.get_current_round();
    let params: OptionRoundParams = current_round_facade.get_params();

=======
    // LP deposits (into round 1)
    let deposit_amount_wei: u256 = 10000 * decimals();
    vault_facade.deposit(deposit_amount_wei, liquidity_provider_1());
    // Start auction
    vault_facade.start_auction();
    let mut round_facade: OptionRoundFacade = vault_facade.get_current_round();
    let params = round_facade.get_params();
>>>>>>> 4722664c
    // OB 2 outbids OB 1 for all the options
    let bidders = option_bidders_get(2);
    let bid_count = params.total_options_available;
    let bid_price = params.reserve_price;
    let bid_price_2 = params.reserve_price + 1;
    let bid_amount = bid_count * bid_price;
    let bid_amount_2 = bid_count * bid_price_2;

    accelerate_to_running_custom(
        ref vault_facade,
        bidders.span(),
        array![bid_amount, bid_amount_2].span(),
        array![bid_price, bid_price_2].span()
    );
    // Initial balance
    let lp1_balance_before = eth.balance_of(liquidity_provider_1());
    let round_balance_before = eth.balance_of(current_round_facade.contract_address());
    // OB 1 collects their unused bids
    let collected_amount = current_round_facade.refund_bid(option_bidder_buyer_1());

    // Check eth transfer
    assert(
        eth.balance_of(liquidity_provider_1()) == lp1_balance_before + collected_amount,
        'eth shd go to lp'
    );
    assert(
        eth.balance_of(current_round_facade.contract_address()) == round_balance_before
            - collected_amount,
        'eth come from round'
    );
}

#[test]
#[available_gas(10000000)]
fn test_collect_unused_bids_again_does_nothing() {
    let (mut vault_facade, eth_dispatcher): (VaultFacade, IERC20Dispatcher) = setup_facade();
<<<<<<< HEAD
=======
    let mut round_facade: OptionRoundFacade = vault_facade.get_current_round();
    let params = round_facade.get_params();
>>>>>>> 4722664c

    // Deposit liquidity and start the auction
    accelerate_to_auctioning(ref vault_facade);
    // Make bids
    let mut current_round_facade: OptionRoundFacade = vault_facade.get_current_round();
    let params: OptionRoundParams = current_round_facade.get_params();

    let bidders = option_bidders_get(2);
    // OB 2 outbids OB 1 for all the options
    let bid_count = params.total_options_available;
    let bid_price = params.reserve_price;
    let bid_price_2 = bid_price + 1;
    let bid_amount = bid_count * bid_price;
    let bid_amount_2 = bid_count * bid_price_2;

    accelerate_to_running_custom(
        ref vault_facade,
        bidders.span(),
        array![bid_amount, bid_amount_2].span(),
        array![bid_price, bid_price_2].span()
    );

    // OB 1 collects their unused bids
    current_round_facade.refund_bid(option_bidder_buyer_1());
    // OB 1 collects again
    let ob_balance_before_collect = eth_dispatcher.balance_of(option_bidder_buyer_1());
    current_round_facade.refund_bid(option_bidder_buyer_1());
    let ob_balance_after_collect = eth_dispatcher.balance_of(option_bidder_buyer_1());
    // Check OB gets their refunded depost and their amount updates to 0
    assert(ob_balance_before_collect == ob_balance_after_collect, 'balance should not change');
}

// Test that OB cannot refund bids before auction settles
#[test]
#[available_gas(10000000)]
#[should_panic(expected: ('The auction is still on-going', 'ENTRYPOINT_FAILED',))]
fn test_option_round_refund_unused_bids_too_early_failure() {
    let (mut vault_facade, _) = setup_facade();
    let mut current_round_facade: OptionRoundFacade = vault_facade.get_current_round();
<<<<<<< HEAD
    let option_params: OptionRoundParams = current_round_facade.get_params();

    // Deposit liquidity and start the auction
    accelerate_to_auctioning(ref vault_facade);
    // Make bids
    let mut current_round_facade: OptionRoundFacade = vault_facade.get_current_round();
    let _params: OptionRoundParams = current_round_facade.get_params();

=======
    // Make bid
    let option_params = current_round_facade.get_params();
>>>>>>> 4722664c
    let bid_count: u256 = option_params.total_options_available + 10;
    let bid_price: u256 = option_params.reserve_price;
    let bid_amount: u256 = bid_count * bid_price;
    current_round_facade.place_bid(bid_amount, bid_price, option_bidder_buyer_1());
    // Try to refund bid before auction settles
    current_round_facade.refund_bid(option_bidder_buyer_1());
}
<|MERGE_RESOLUTION|>--- conflicted
+++ resolved
@@ -23,22 +23,13 @@
 // , option_bidder_buyer_6, vault_manager, weth_owner, mock_option_params,
 // month_duration
 };
-<<<<<<< HEAD
-// use pitch_lake_starknet::option_round::{OptionRoundParams};
-=======
->>>>>>> 4722664c
 
 // use result::ResultTrait;
 use starknet::testing::{set_block_timestamp, set_contract_address};
 
 use pitch_lake_starknet::tests::{
-<<<<<<< HEAD
-    vault_facade::{VaultFacade, VaultFacadeTrait},
-    option_round_facade::{OptionRoundFacade, OptionRoundFacadeTrait, OptionRoundParams}
-=======
     utils, vault_facade::{VaultFacade, VaultFacadeTrait},
     option_round_facade::{OptionRoundFacade, OptionRoundFacadeTrait}
->>>>>>> 4722664c
 };
 
 // @note Should event emit if collecting 0 ?
@@ -48,17 +39,11 @@
 #[available_gas(10000000)]
 fn test_get_unused_bids_for_ob_during_auction() {
     let (mut vault_facade, _) = setup_facade();
-<<<<<<< HEAD
-
-=======
-    let mut round_facade: OptionRoundFacade = vault_facade.get_current_round();
-    let params = round_facade.get_params();
->>>>>>> 4722664c
-    // Deposit liquidity and start the auction
-    accelerate_to_auctioning(ref vault_facade);
-    // Make bids
-    let mut current_round_facade: OptionRoundFacade = vault_facade.get_current_round();
-    let params: OptionRoundParams = current_round_facade.get_params();
+    // Deposit liquidity and start the auction
+    accelerate_to_auctioning(ref vault_facade);
+    // Make bids
+    let mut current_round_facade: OptionRoundFacade = vault_facade.get_current_round();
+    let params = current_round_facade.get_params();
 
     // Make bid
     let bid_count = params.total_options_available;
@@ -74,17 +59,12 @@
 #[available_gas(10000000)]
 fn test_unused_bids_for_ob_after_auction() {
     let (mut vault_facade, _) = setup_facade();
-<<<<<<< HEAD
-=======
-    let mut round_facade: OptionRoundFacade = vault_facade.get_current_round();
-    let params = round_facade.get_params();
->>>>>>> 4722664c
-
-    // Deposit liquidity and start the auction
-    accelerate_to_auctioning(ref vault_facade);
-    // Make bids
-    let mut current_round_facade: OptionRoundFacade = vault_facade.get_current_round();
-    let params: OptionRoundParams = current_round_facade.get_params();
+
+    // Deposit liquidity and start the auction
+    accelerate_to_auctioning(ref vault_facade);
+    // Make bids
+    let mut current_round_facade: OptionRoundFacade = vault_facade.get_current_round();
+    let params = current_round_facade.get_params();
 
     let bidders = option_bidders_get(2);
     // OB 2 outbids OB 1 for all the options
@@ -111,17 +91,12 @@
 #[available_gas(10000000)]
 fn test_collect_unused_bids_after_auction_end_success() {
     let (mut vault_facade, eth_dispatcher): (VaultFacade, IERC20Dispatcher) = setup_facade();
-<<<<<<< HEAD
-=======
-    let mut round_facade: OptionRoundFacade = vault_facade.get_current_round();
-    let params = round_facade.get_params();
->>>>>>> 4722664c
-
-    // Deposit liquidity and start the auction
-    accelerate_to_auctioning(ref vault_facade);
-    // Make bids
-    let mut current_round_facade: OptionRoundFacade = vault_facade.get_current_round();
-    let params: OptionRoundParams = current_round_facade.get_params();
+
+    // Deposit liquidity and start the auction
+    accelerate_to_auctioning(ref vault_facade);
+    // Make bids
+    let mut current_round_facade: OptionRoundFacade = vault_facade.get_current_round();
+    let params = current_round_facade.get_params();
 
     let bidders = option_bidders_get(2);
 
@@ -160,23 +135,13 @@
 #[available_gas(10000000)]
 fn test_collect_unused_bids_events() {
     let (mut vault_facade, _) = setup_facade();
-<<<<<<< HEAD
-
-    // Deposit liquidity and start the auction
-    accelerate_to_auctioning(ref vault_facade);
-    // Make bids
-    let mut current_round_facade: OptionRoundFacade = vault_facade.get_current_round();
-    let params: OptionRoundParams = current_round_facade.get_params();
-
-=======
-    // LP deposits (into round 1)
-    let deposit_amount_wei: u256 = 10000 * decimals();
-    vault_facade.deposit(deposit_amount_wei, liquidity_provider_1());
-    // Start auction
-    vault_facade.start_auction();
-    let mut round_facade = vault_facade.get_current_round();
-    let params = round_facade.get_params();
->>>>>>> 4722664c
+    
+    // Deposit liquidity and start the auction
+    accelerate_to_auctioning(ref vault_facade);
+    // Make bids
+    let mut current_round_facade: OptionRoundFacade = vault_facade.get_current_round();
+    let params = current_round_facade.get_params();
+
     // OB 2 outbids OB 1 for all the options
     let bidders = option_bidders_get(2);
     let bid_count = params.total_options_available;
@@ -203,13 +168,9 @@
     let collected_amount = current_round_facade.refund_bid(option_bidder_buyer_1());
 
     // Check OptionRound event
-<<<<<<< HEAD
-    assert_event_option_withdraw_unused_bids(
+
+    utils::assert_event_unused_bids_refunded(
         current_round_facade.contract_address(), option_bidder_buyer_1(), bid_amount
-=======
-    utils::assert_event_unused_bids_refunded(
-        round_facade.contract_address(), option_bidder_buyer_1(), bid_amount
->>>>>>> 4722664c
     )
 }
 
@@ -218,23 +179,13 @@
 #[available_gas(10000000)]
 fn test_collect_unused_bids_eth_transfer() {
     let (mut vault_facade, eth) = setup_facade();
-<<<<<<< HEAD
-
-    // Deposit liquidity and start the auction
-    accelerate_to_auctioning(ref vault_facade);
-    // Make bids
-    let mut current_round_facade: OptionRoundFacade = vault_facade.get_current_round();
-    let params: OptionRoundParams = current_round_facade.get_params();
-
-=======
-    // LP deposits (into round 1)
-    let deposit_amount_wei: u256 = 10000 * decimals();
-    vault_facade.deposit(deposit_amount_wei, liquidity_provider_1());
-    // Start auction
-    vault_facade.start_auction();
-    let mut round_facade: OptionRoundFacade = vault_facade.get_current_round();
-    let params = round_facade.get_params();
->>>>>>> 4722664c
+
+    // Deposit liquidity and start the auction
+    accelerate_to_auctioning(ref vault_facade);
+    // Make bids
+    let mut current_round_facade: OptionRoundFacade = vault_facade.get_current_round();
+    let params = current_round_facade.get_params();
+    
     // OB 2 outbids OB 1 for all the options
     let bidders = option_bidders_get(2);
     let bid_count = params.total_options_available;
@@ -271,17 +222,12 @@
 #[available_gas(10000000)]
 fn test_collect_unused_bids_again_does_nothing() {
     let (mut vault_facade, eth_dispatcher): (VaultFacade, IERC20Dispatcher) = setup_facade();
-<<<<<<< HEAD
-=======
-    let mut round_facade: OptionRoundFacade = vault_facade.get_current_round();
-    let params = round_facade.get_params();
->>>>>>> 4722664c
-
-    // Deposit liquidity and start the auction
-    accelerate_to_auctioning(ref vault_facade);
-    // Make bids
-    let mut current_round_facade: OptionRoundFacade = vault_facade.get_current_round();
-    let params: OptionRoundParams = current_round_facade.get_params();
+
+    // Deposit liquidity and start the auction
+    accelerate_to_auctioning(ref vault_facade);
+    // Make bids
+    let mut current_round_facade: OptionRoundFacade = vault_facade.get_current_round();
+    let params = current_round_facade.get_params();
 
     let bidders = option_bidders_get(2);
     // OB 2 outbids OB 1 for all the options
@@ -314,20 +260,13 @@
 #[should_panic(expected: ('The auction is still on-going', 'ENTRYPOINT_FAILED',))]
 fn test_option_round_refund_unused_bids_too_early_failure() {
     let (mut vault_facade, _) = setup_facade();
-    let mut current_round_facade: OptionRoundFacade = vault_facade.get_current_round();
-<<<<<<< HEAD
+
+    // Deposit liquidity and start the auction
+    accelerate_to_auctioning(ref vault_facade);
+    // Make bids
+    let mut current_round_facade: OptionRoundFacade = vault_facade.get_current_round();
     let option_params: OptionRoundParams = current_round_facade.get_params();
 
-    // Deposit liquidity and start the auction
-    accelerate_to_auctioning(ref vault_facade);
-    // Make bids
-    let mut current_round_facade: OptionRoundFacade = vault_facade.get_current_round();
-    let _params: OptionRoundParams = current_round_facade.get_params();
-
-=======
-    // Make bid
-    let option_params = current_round_facade.get_params();
->>>>>>> 4722664c
     let bid_count: u256 = option_params.total_options_available + 10;
     let bid_price: u256 = option_params.reserve_price;
     let bid_amount: u256 = bid_count * bid_price;
