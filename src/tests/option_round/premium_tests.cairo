use starknet::testing::{set_block_timestamp, set_contract_address, ContractAddress};
use pitch_lake_starknet::tests::{
    option_round_facade::{OptionRoundFacade, OptionRoundFacadeTrait},
    vault_facade::{VaultFacade, VaultFacadeTrait},
    mocks::{
        mock_market_aggregator::{
            MockMarketAggregator, IMarketAggregatorSetter, IMarketAggregatorSetterDispatcher,
            IMarketAggregatorSetterDispatcherTrait
        }
    },
};
use pitch_lake_starknet::tests::utils::{
    setup_facade, liquidity_provider_1, liquidity_provider_2, liquidity_provider_3,
    liquidity_provider_4, liquidity_provider_5, decimals, option_bidder_buyer_1,
<<<<<<< HEAD
    option_bidder_buyer_2, liquidity_providers_get, accelerate_to_auctioning, accelerate_to_running,
    accelerate_to_settle, assert_event_transfer, accelerate_to_auctioning_custom
=======
    option_bidder_buyer_2, assert_event_option_withdraw_payout, assert_event_vault_transfer,
    clear_event_logs, assert_event_option_withdraw_premium, liquidity_providers_get,
>>>>>>> 27915fef
};
use openzeppelin::token::erc20::interface::{
    IERC20, IERC20Dispatcher, IERC20DispatcherTrait, IERC20SafeDispatcher,
    IERC20SafeDispatcherTrait,
};
use debug::PrintTrait;

// @note If premiums collected fails/is 0 amount, should an event be emiited or no ?

// Test premiums collectable is 0 before auction end
#[test]
#[available_gas(10000000)]
fn test_premium_amount_0_before_auction_end() {
    let (mut vault_facade, _) = setup_facade();
    let mut current_round = vault_facade.get_current_round();
    let params = current_round.get_params();

    // Deposit liquidity and start the auction
    accelerate_to_auctioning(ref vault_facade);

    // Bid for all options at reserve price
    let bid_amount = params.total_options_available;
    let bid_price = params.reserve_price;
    let bid_amount = bid_amount * bid_price;
    current_round.place_bid(bid_amount, bid_price, option_bidder_buyer_1());

    // Check premiums collectable is 0 since auction is still on going
    let premiums_collectable = vault_facade.get_unallocated_balance_for(liquidity_provider_1());
    assert(premiums_collectable == 0, 'LP premiums shd be 0');
}


// Test the portion of premiums an LP can collect in a round is correct
#[test]
#[available_gas(1000000000)]
fn test_premium_amount_for_liquidity_providers_1() {
    let (mut vault_facade, _) = setup_facade();
    // LPs
    let lps = liquidity_providers_get(2);
    // Deposit amounts
    let amounts = array![1000 * decimals(), 10000 * decimals()];

    _test_premiums_collectable_helper(ref vault_facade, lps.clone(), amounts.clone());
}

// Test the portion of premiums an LP can collect in a round is correct (more LPs)
#[test]
#[available_gas(1000000000)]
fn test_premium_amount_for_liquidity_providers_2() {
    let (mut vault_facade, _) = setup_facade();
    // LPs
    let lps = liquidity_providers_get(4);
    // Deposit amounts
    let amounts = array![250 * decimals(), 500 * decimals(), 1000 * decimals(), 1500 * decimals(),];

    _test_premiums_collectable_helper(ref vault_facade, lps.clone(), amounts.clone());
}

// Test the portion of premiums an LP can collect in a round is correct (more LPs)
#[test]
#[available_gas(1000000000)]
fn test_premium_amount_for_liquidity_providers_3() {
    let (mut vault_facade, _) = setup_facade();
    // LPs
    let lps = liquidity_providers_get(4);
    // Deposit amounts
    let amounts = array![333 * decimals(), 333 * decimals(), 333 * decimals(), 1 * decimals(),];

    _test_premiums_collectable_helper(ref vault_facade, lps.clone(), amounts.clone());
}

// Test the portion of premiums an LP can collect in a round is correct (more LPs)
#[test]
#[available_gas(1000000000)]
fn test_premium_amount_for_liquidity_providers_4() {
    let (mut vault_facade, _) = setup_facade();
    // LPs
    let lps = liquidity_providers_get(5);
    // Deposit amounts
    let amounts = array![25, 25, 25, 25, 1];

    _test_premiums_collectable_helper(ref vault_facade, lps.clone(), amounts.clone());
}

// Test the portion of premiums an LP can collect in a round is correct, when deposit 1 >>> deposit 2
#[test]
#[available_gas(1000000000)]
fn test_premium_amount_for_liquidity_providers_5() {
    let (mut vault_facade, _) = setup_facade();
    // LPs
    let lps = liquidity_providers_get(2);
    // Deposit amounts
    // @dev 1000 ETH & 0.001 ETH
    let amounts = array![1000 * decimals(), decimals() / 1000];

    _test_premiums_collectable_helper(ref vault_facade, lps.clone(), amounts.clone());
}

// Test collecting premiums transfers ETH
#[test]
#[available_gas(10000000)]
fn test_premium_collection_transfers_eth() {
    let (mut vault_facade, eth) = setup_facade();
    // LPs
    let lps = liquidity_providers_get(2);
    // Deposit amounts
    let amounts = array![50 * decimals(), 50 * decimals()];

    _test_premiums_collectable_helper(ref vault_facade, lps.clone(), amounts.clone());

    // LP balances pre collection
    let lp1_balance_init = eth.balance_of(*lps[0]);
    let lp2_balance_init = eth.balance_of(*lps[1]);
    let collectable_premiums = vault_facade.get_unallocated_balance_for(*lps[0]); // same as lp2

    // Collect premiums
    vault_facade.collect_premiums(*lps[0]);
    vault_facade.collect_premiums(*lps[1]);

    // LP balances post collection
<<<<<<< HEAD
    let lp2_balance_final = eth.balance_of(*lps[1]);
    let lp1_balance_final = eth.balance_of(*lps[0]);
    let mut current_round = vault_facade.get_current_round();
=======
    let lp2_balance_final = eth.balance_of(liquidity_provider_2());
    let lp1_balance_final = eth.balance_of(liquidity_provider_1());
>>>>>>> 27915fef

    // Check eth: current_round -> lps
    assert(
        lp1_balance_final == lp1_balance_init + collectable_premiums, 'lp1 did not collect premiums'
    );
    assert(
        lp2_balance_final == lp2_balance_init + collectable_premiums, 'lp2 did not collect premiums'
    );
<<<<<<< HEAD
    assert_event_transfer(current_round.contract_address(), *lps[0], collectable_premiums);
=======
}


#[test]
#[available_gas(10000000)]
fn test_premium_collection_emits_events() {
    let (mut vault_facade, _) = setup_facade();
    // Deposit and start auction
    // @note Replace with accelerators post sync
    let lps = array![liquidity_provider_1(), liquidity_provider_2(),];
    let amounts = array![50 * decimals(), 50 * decimals()];
    _test_premiums_collectable_helper(ref vault_facade, lps.span(), amounts.span());
    let mut option_round = vault_facade.get_current_round();
    // Clear events
    clear_event_logs(array![vault_facade.contract_address(), option_round.contract_address()]);
    // Initial protocol spread
    let (lp1_collateral_init, lp1_unallocated_init) = vault_facade.get_all_lp_liquidity(*lps.at(0));
    let (lp2_collateral_init, lp2_unallocated_init) = vault_facade.get_all_lp_liquidity(*lps.at(1));
    let lp1_total_balance_before = lp1_collateral_init + lp1_unallocated_init;
    let lp2_total_balance_before = lp2_collateral_init + lp2_unallocated_init;

    // Collect premiums
    let collected_amount1 = vault_facade.collect_premiums(*lps.at(0));
    let collected_amount2 = vault_facade.collect_premiums(*lps.at(1));

    assert_event_option_withdraw_premium(
        option_round.contract_address(), *lps.at(0), collected_amount1
    );
    assert_event_option_withdraw_premium(
        option_round.contract_address(), *lps.at(1), collected_amount2
    );
    assert_event_vault_transfer(
        vault_facade.contract_address(),
        *lps.at(0),
        lp1_total_balance_before,
        lp1_total_balance_before - collected_amount1,
        false
    );
    assert_event_vault_transfer(
        vault_facade.contract_address(),
        *lps.at(1),
        lp2_total_balance_before,
        lp2_total_balance_before - collected_amount2,
        false
    );
//check vault and option round evetns
>>>>>>> 27915fef
}

// Test collecting premiums updates lp/round unallocated
#[test]
#[available_gas(10000000)]
fn test_premium_collection_updates_unallocated_amounts() {
    let (mut vault_facade, _) = setup_facade();
    // LPs
    let lps = liquidity_providers_get(2);
    // Deposit amounts
    let amounts = array![50 * decimals(), 50 * decimals()];

    _test_premiums_collectable_helper(ref vault_facade, lps.clone(), amounts.clone());

    // Unallocated balances pre collection
    let mut current_round = vault_facade.get_current_round();
    let round_unallocated_init = current_round.total_unallocated_liquidity();
    let lp2_unallocated_init = vault_facade.get_unallocated_balance_for(*lps[1]);
    // Collect premiums (lp 1 only)
    vault_facade.collect_premiums(*lps[0]);

    // Unallocated balaances post collection
    let lp1_unallocated_final = vault_facade.get_unallocated_balance_for(*lps[0]);
    let lp2_unallocated_final = vault_facade.get_unallocated_balance_for(*lps[1]);
    let round_unallocated_final = current_round.total_unallocated_liquidity();

    // Check unallocated balances for round/lps is correct
    assert(lp1_unallocated_final == 0, 'lp1 did not collect premiums');
    assert(lp2_unallocated_final == lp2_unallocated_init, 'lp2 shd not collect premiums');
    assert(
        round_unallocated_final == round_unallocated_init - lp2_unallocated_init,
        'round unallocated wrong'
    );
}

// Test collecting premiums twice fails
// @note Maybe this shouldnt fail, but just do nothing instead ?
#[test]
#[available_gas(10000000000)]
#[should_panic(expected: ('No premiums to collect', 'ENTRYPOINT_FAILED'))]
fn test_premium_collect_none_fails() {
    let (mut vault_facade, eth) = setup_facade();
    // LPs
    let lps = liquidity_providers_get(1);
    let amounts = array![50 * decimals()];
    // Deposit amounts

    _test_premiums_collectable_helper(ref vault_facade, lps.clone(), amounts.clone());

    // Collect premiums
    vault_facade.collect_premiums(*lps[0]);

    // Try to collect premiums again
    vault_facade.collect_premiums(*lps[0]);
}

// Internal tester to check the premiums collectable for LPs is correct
fn _test_premiums_collectable_helper(
    ref vault_facade: VaultFacade, liquidity_providers: Array<ContractAddress>, amounts: Array<u256>
) {
    // @note: we don't need to setup it again right? we are doing this ??
    // let (mut vault_facade, _) = setup_facade();
    assert(liquidity_providers.len() == amounts.len(), 'Span missmatch');

    // Deposit liquidity and start the auction
    accelerate_to_auctioning_custom(ref vault_facade, liquidity_providers.clone(), amounts.clone());

    // End auction, minting all options at reserve price
    accelerate_to_running(ref vault_facade);

    // Get total collateral in pool (deposit total) and total premium
    let mut current_round: OptionRoundFacade = vault_facade.get_current_round();
    let amount_span = amounts.span();
    let mut total_collateral_in_pool = 0;
    let mut i = 0;
    loop {
        if (i == amount_span.len()) {
            break;
        }
        total_collateral_in_pool += *amount_span.at(i);
        i += 1;
    };
    let total_premium: u256 = current_round.get_auction_clearing_price()
        * current_round.total_options_sold();

    // Check each LP's collectable premiums matches expected
    i = 0;
    loop {
        if (i == liquidity_providers.len()) {
            break;
        }
        // @note Handle precision loss ?
        let lp_expected_premium = (*amount_span.at(i) * total_premium) / total_collateral_in_pool;
        let lp_actual_premium = vault_facade
            .get_unallocated_balance_for(*liquidity_providers.at(i));

        assert(lp_actual_premium == lp_expected_premium, 'LP premiums wrong');

        i += 1;
    };
}
// @note Need tests for premium collection: lp/round unallocated decrementing, remaining premiums for other LPs unaffected, cannot collect twice/more than remaining collectable amount

<|MERGE_RESOLUTION|>--- conflicted
+++ resolved
@@ -12,13 +12,10 @@
 use pitch_lake_starknet::tests::utils::{
     setup_facade, liquidity_provider_1, liquidity_provider_2, liquidity_provider_3,
     liquidity_provider_4, liquidity_provider_5, decimals, option_bidder_buyer_1,
-<<<<<<< HEAD
     option_bidder_buyer_2, liquidity_providers_get, accelerate_to_auctioning, accelerate_to_running,
     accelerate_to_settle, assert_event_transfer, accelerate_to_auctioning_custom
-=======
-    option_bidder_buyer_2, assert_event_option_withdraw_payout, assert_event_vault_transfer,
+    , assert_event_option_withdraw_payout, assert_event_vault_transfer,
     clear_event_logs, assert_event_option_withdraw_premium, liquidity_providers_get,
->>>>>>> 27915fef
 };
 use openzeppelin::token::erc20::interface::{
     IERC20, IERC20Dispatcher, IERC20DispatcherTrait, IERC20SafeDispatcher,
@@ -139,14 +136,9 @@
     vault_facade.collect_premiums(*lps[1]);
 
     // LP balances post collection
-<<<<<<< HEAD
     let lp2_balance_final = eth.balance_of(*lps[1]);
     let lp1_balance_final = eth.balance_of(*lps[0]);
     let mut current_round = vault_facade.get_current_round();
-=======
-    let lp2_balance_final = eth.balance_of(liquidity_provider_2());
-    let lp1_balance_final = eth.balance_of(liquidity_provider_1());
->>>>>>> 27915fef
 
     // Check eth: current_round -> lps
     assert(
@@ -155,11 +147,7 @@
     assert(
         lp2_balance_final == lp2_balance_init + collectable_premiums, 'lp2 did not collect premiums'
     );
-<<<<<<< HEAD
-    assert_event_transfer(current_round.contract_address(), *lps[0], collectable_premiums);
-=======
-}
-
+}
 
 #[test]
 #[available_gas(10000000)]
@@ -203,8 +191,6 @@
         lp2_total_balance_before - collected_amount2,
         false
     );
-//check vault and option round evetns
->>>>>>> 27915fef
 }
 
 // Test collecting premiums updates lp/round unallocated
