--- conflicted
+++ resolved
@@ -44,7 +44,6 @@
 // upon vault deployment (constructor) or through a one-time round 1 initializer entry point
 // @note Add test that all rounds, r > 1 are initialized automatically once 
 // the round (r-1) settles
-<<<<<<< HEAD
 
 // Test that the strik price is set correctly based on the vault type
 #[test]
@@ -102,7 +101,5 @@
 
 // @note Add tests for other init params. Reserve price, cap levels etc.
 // @note Add test that option round params are logical (auction start time < auction end time < option settlement time)
-=======
-// @note Test option round params are logical (auction start time < auction end time < option settlement time)
->>>>>>> 67726b45
 
+
