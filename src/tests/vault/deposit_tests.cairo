use array::ArrayTrait;
use debug::PrintTrait;
use option::OptionTrait;
use openzeppelin::token::erc20::interface::{
    IERC20, IERC20Dispatcher, IERC20DispatcherTrait, IERC20SafeDispatcher,
    IERC20SafeDispatcherTrait,
};

use pitch_lake_starknet::vault::{Vault};

use result::ResultTrait;
use starknet::{
    ClassHash, ContractAddress, contract_address_const, deploy_syscall,
    Felt252TryIntoContractAddress, get_contract_address, get_block_timestamp,
    testing::{set_block_timestamp, set_contract_address}
};

use starknet::contract_address::ContractAddressZeroable;
use openzeppelin::utils::serde::SerializedAppend;

use traits::Into;
use traits::TryInto;
use pitch_lake_starknet::eth::Eth;
use pitch_lake_starknet::tests::vault_facade::{VaultFacade, VaultFacadeTrait};
use pitch_lake_starknet::tests::option_round_facade::{OptionRoundFacade, OptionRoundFacadeTrait};

use pitch_lake_starknet::option_round::{
    IOptionRoundDispatcher, IOptionRoundDispatcherTrait, OptionRoundState
};
use pitch_lake_starknet::tests::utils;
use pitch_lake_starknet::tests::utils::{
    setup_facade, decimals, deploy_vault, allocated_pool_address, unallocated_pool_address,
    assert_event_transfer, timestamp_start_month, timestamp_end_month, liquidity_provider_1,
    liquidity_provider_2, option_bidder_buyer_1, option_bidder_buyer_2, option_bidder_buyer_3,
    option_bidder_buyer_4, zero_address, vault_manager, weth_owner, option_round_contract_address,
    mock_option_params, pop_log, assert_no_events_left, create_array_gradient,
<<<<<<< HEAD
    liquidity_providers_get, clear_event_logs, assert_event_auction_start, assert_event_auction_bid,
    assert_event_auction_end, assert_event_option_settle, assert_event_option_round_created,
    assert_event_vault_transfer, assert_event_option_deposit_liquidity,
    assert_event_option_withdraw_premium, assert_event_option_withdraw_payout,
    assert_event_option_withdraw_liquidity, assert_event_option_withdraw_unused_bids,
    accelerate_to_auctioning, accelerate_to_running
=======
    liquidity_providers_get, clear_event_logs, assert_event_auction_start, assert_event_auction_end,
    assert_event_option_settle, assert_event_option_round_deployed, assert_event_vault_deposit,
    assert_event_vault_withdrawal,
>>>>>>> 4722664c
};


// Test when LP deposit, tokens are getting stored in unlocked pool in vault of the next round
#[test]
#[available_gas(10000000)]
fn test_deposit_vault_unlocked_liquidity() {
    let (mut vault_facade, _) = setup_facade();
    let mut _current_round = vault_facade.get_current_round();
    let mut _next_round = vault_facade.get_next_round();

    // get one liquidity provider
    let liquidity_providers = liquidity_providers_get(1);
    // get the initial liquidity of the vault
    let init_liquidity = vault_facade.get_unlocked_liquidity(*liquidity_providers[0]);

    // deposit some amount in the vault
    let deposit_amount = 50 * decimals();
    vault_facade.deposit(deposit_amount, *liquidity_providers[0]);

    // get the liquidity after the first deposit
    let final_liquidity = vault_facade.get_unlocked_liquidity(*liquidity_providers[0]);

    // liquidity should increase by deposit_amount
    assert(final_liquidity == init_liquidity + deposit_amount, 'vault balance should increase');
}

// test when LP multiple deposit, tokens are getting stored in the unlocked pool in vault of the next round
#[test]
#[available_gas(10000000)]
fn test_multi_deposit_vault_unlocked_liquidity() {
    let (mut vault_facade, _) = setup_facade();
    let mut _current_round = vault_facade.get_current_round();
    let mut _next_round = vault_facade.get_next_round();

    // get one liquidity provider
    let liquidity_providers = liquidity_providers_get(2);
    // get the initial liquidity of the vault
    let init_liquidity_1 = vault_facade.get_unlocked_liquidity(*liquidity_providers[0]);
    let init_liquidity_2 = vault_facade.get_unlocked_liquidity(*liquidity_providers[1]);

    // deposit some amount in the vault
    let deposit_amount = 50 * decimals();
    vault_facade.deposit(deposit_amount, *liquidity_providers[0]);
    vault_facade.deposit(deposit_amount + 1, *liquidity_providers[1]);

    // get the liquidity after the first deposit
    let final_liquidity_1 = vault_facade.get_unlocked_liquidity(*liquidity_providers[0]);
    let final_liquidity_2 = vault_facade.get_unlocked_liquidity(*liquidity_providers[1]);

    // liquidity should increase by deposited amount
    assert(final_liquidity_1 == init_liquidity_1 + deposit_amount, 'vault balance should increase');
    assert(
        final_liquidity_2 == init_liquidity_2 + deposit_amount + 1, 'vault balance should increase'
    );
}

// test when LP deposit, total liquidity of the option round increases by that amount
#[test]
#[available_gas(10000000)]
fn test_deposit_option_round_total_liquidity() {
    let (mut vault_facade, _) = setup_facade();
    let mut _current_round = vault_facade.get_current_round();
    let mut next_round = vault_facade.get_next_round();

    // get one liquidity provider
    let liquidity_providers = liquidity_providers_get(1);
    // get the total initial liquidity of the option round
    let init_liquidity = next_round.total_liquidity();

    // deposit some amount in the vault
    let deposit_amount = 50 * decimals();
    vault_facade.deposit(deposit_amount, *liquidity_providers[0]);

    // get the final total liquidity after the first deposit of the option round
    let final_liquidity = next_round.total_liquidity();

    // liquidity should increase by deposit_amount
    assert(final_liquidity == init_liquidity + deposit_amount, 'total liquidity should increase');
}

// test when LP multiple deposit, total liquidity of the option round increases by that amount
#[test]
#[available_gas(10000000)]
fn test_multi_deposit_option_round_total_liquidity() {
    let (mut vault_facade, _) = setup_facade();
    let mut _current_round = vault_facade.get_current_round();
    let mut next_round = vault_facade.get_next_round();

    // get one liquidity provider
    let liquidity_providers = liquidity_providers_get(3);
    // get the total initial liquidity of the option round
    let init_liquidity = next_round.total_liquidity();

    // deposit some amount in the vault
    let deposit_amount = 50 * decimals();
    vault_facade.deposit(deposit_amount, *liquidity_providers[0]);
    vault_facade.deposit(deposit_amount, *liquidity_providers[1]);
    vault_facade.deposit(deposit_amount, *liquidity_providers[2]);

    // get the final total liquidity after the first deposit of the option round
    let final_liquidity = next_round.total_liquidity();

    // liquidity should increase by deposit_amount
    assert(
        final_liquidity == init_liquidity + (deposit_amount * 3), 'total liquidity should increase'
    );
}

// test when LP deposit, check the balance of the contracts (vault and the sender) are updating accordingly
#[test]
#[available_gas(10000000)]
fn test_deposit_eth_transfer() {
    let (mut vault_facade, eth_dispatcher) = setup_facade();
    // Current round (settled) and next round (open)
    let mut current_round = vault_facade.get_current_round();
    let mut next_round = vault_facade.get_next_round();
    // Initital eth balances for lp, current round, next round
    let init_lp_balance = eth_dispatcher.balance_of(liquidity_provider_1());
    let init_current_round_balance = eth_dispatcher.balance_of(current_round.contract_address());
    let init_next_round_balance = eth_dispatcher.balance_of(next_round.contract_address());
    // Deposit into next round
    let deposit_amount = 50 * decimals();
    vault_facade.deposit(deposit_amount, liquidity_provider_1());
    // Final eth balances for lp, current round, next round
    let final_lp_balance = eth_dispatcher.balance_of(liquidity_provider_1());
    let final_current_round_balance = eth_dispatcher.balance_of(current_round.contract_address());
    let final_next_round_balance = eth_dispatcher.balance_of(next_round.contract_address());
    // Check liquidity changes
    assert(final_lp_balance == init_lp_balance - deposit_amount, 'lp shd send eth');
    assert(final_current_round_balance == init_current_round_balance, 'current eth shd be locked');
    assert(
        final_next_round_balance == init_next_round_balance + deposit_amount, 'next shd receive eth'
    );
    assert_event_transfer(
        eth_dispatcher.contract_address,
        liquidity_provider_1(),
        next_round.contract_address(),
        deposit_amount
    );
}

// test when LP deposit, deposit events are getting fired
#[test]
#[available_gas(10000000)]
fn test_deposit_to_vault_event() {
    let (mut vault_facade, _) = setup_facade();
    let mut _next_round = vault_facade.get_next_round();

    // get one liquidity provider
    let liquidity_providers = liquidity_providers_get(1);
    // get the initial liquidity of the vault
    let init_liquidity = vault_facade.get_unlocked_liquidity(*liquidity_providers[0]);

    // deposit some amount in the vault
    let deposit_amount = 50 * decimals();
    vault_facade.deposit(deposit_amount, *liquidity_providers[0]);

    // Check vault events emit correctly
    assert_event_vault_deposit(
        vault_facade.contract_address(),
<<<<<<< HEAD
        *liquidity_providers[0],
        init_liquidity,
        init_liquidity + deposit_amount,
        true // is deposit
    );
=======
        liquidity_provider_1(),
        lp1_total_before,
        lp1_total_before + deposit_amount,
    );
    assert_event_vault_deposit(
        vault_facade.contract_address(),
        liquidity_provider_2(),
        lp2_total_before,
        lp2_total_before + deposit_amount,
    );
>>>>>>> 4722664c
}

// test when LP multiple deposit, all the events are getting fired in correct order
#[test]
#[available_gas(10000000)]
fn test_multi_deposit_to_vault_event() {
    let (mut vault_facade, _) = setup_facade();
    let mut _next_round = vault_facade.get_next_round();

    // get one liquidity provider
    let liquidity_providers = liquidity_providers_get(2);
    // get the initial liquidity of the vault
    let init_liquidity_1 = vault_facade.get_unlocked_liquidity(*liquidity_providers[0]);
    let init_liquidity_2 = vault_facade.get_unlocked_liquidity(*liquidity_providers[1]);

    // deposit some amount in the vault
    let deposit_amount = 50 * decimals();
    vault_facade.deposit(deposit_amount, *liquidity_providers[0]);
    vault_facade.deposit(deposit_amount, *liquidity_providers[1]);

    // Check vault events emit correctly
    assert_event_vault_transfer(
        vault_facade.contract_address(),
        *liquidity_providers[0],
        init_liquidity_1,
        init_liquidity_1 + deposit_amount,
        true // is deposit
    );

    assert_event_vault_transfer(
        vault_facade.contract_address(),
        *liquidity_providers[1],
        init_liquidity_2,
        init_liquidity_2 + deposit_amount,
        true // is deposit
    );
}


// Test that LP cannot deposit zero
#[test]
#[available_gas(10000000)]
#[should_panic(expected: ('Cannot deposit 0', 'ENTRYPOINT_FAILED'))]
fn test_deposit_zero_liquidity_failure() {
    let (mut vault_facade, _) = setup_facade();
    vault_facade.deposit(0, liquidity_provider_1());
}

// Move to different file
// Test to make sure the event testers are working as expected
#[test]
#[available_gas(100000000)]
fn test_event_testers() {
    let (mut v, e) = setup_facade();
    /// new test, make emission come from entry point on vault,
    let mut r = v.get_current_round();
    set_contract_address(liquidity_provider_1());
    clear_event_logs(array![e.contract_address, v.contract_address(), r.contract_address()]);
    e.transfer(liquidity_provider_2(), 100);
    assert_event_transfer(e.contract_address, liquidity_provider_1(), liquidity_provider_2(), 100);
    r.option_round_dispatcher.rm_me(100);
    assert_event_auction_start(r.contract_address(), 100);
    utils::assert_event_auction_bid_accepted(r.contract_address(), r.contract_address(), 100, 100);
    utils::assert_event_auction_bid_rejected(r.contract_address(), r.contract_address(), 100, 100);
    assert_event_auction_end(r.contract_address(), 100);
    assert_event_option_settle(r.contract_address(), 100);
    assert_event_option_round_deployed(v.contract_address(), 1, v.contract_address());
    assert_event_vault_deposit(v.contract_address(), v.contract_address(), 100, 100);
    assert_event_vault_withdrawal(v.contract_address(), v.contract_address(), 100, 100);
    utils::assert_event_unused_bids_refunded(r.contract_address(), r.contract_address(), 100);
    utils::assert_event_options_exercised(r.contract_address(), r.contract_address(), 100, 100);
}


// Test that deposits always go into the next round
#[test]
#[available_gas(10000000)]
fn test_deposit_is_always_into_next_round() {
    let (mut vault_facade, _) = setup_facade();
    let mut next_round = vault_facade.get_next_round();

    let liquidity_providers = liquidity_providers_get(1);

    accelerate_to_auctioning(ref vault_facade);

    next_round = vault_facade.get_next_round();
    let deposit_amount = 50 * decimals();

    let init_liquidity = next_round.total_liquidity();
    vault_facade.deposit(deposit_amount + 1, *liquidity_providers[0]);
    let final_liquidity = next_round.total_liquidity();

    assert(
        final_liquidity == init_liquidity + (deposit_amount + 1), 'total liquidity should increase'
    );

    accelerate_to_running(ref vault_facade);

    let init_liquidity = next_round.total_liquidity();
    vault_facade.deposit(deposit_amount + 1, *liquidity_providers[0]);
    let final_liquidity = next_round.total_liquidity();
    assert(
        final_liquidity == init_liquidity + (deposit_amount + 1), 'total liquidity should increase'
    );
}

// test that the liquidity is increasing only for the unlocked pool
#[test]
#[available_gas(10000000)]
fn test_deposit_is_always_into_unlocked() {
    let (mut vault_facade, _) = setup_facade();
    let mut _current_round = vault_facade.get_current_round();
    let mut _next_round = vault_facade.get_next_round();

    let liquidity_providers = liquidity_providers_get(1);

    let init_locked_liquidity = vault_facade.get_locked_liquidity(*liquidity_providers[0]);
    let init_unlocked_liquidity = vault_facade.get_unlocked_liquidity(*liquidity_providers[0]);

    let deposit_amount = 50 * decimals();
    vault_facade.deposit(deposit_amount, *liquidity_providers[0]);

    let final_locked_liquidity = vault_facade.get_locked_liquidity(*liquidity_providers[0]);
    let final_unlocked_liquidity = vault_facade.get_unlocked_liquidity(*liquidity_providers[0]);

    assert(init_locked_liquidity == final_locked_liquidity, 'Locked Liquidity Mismatch');
    assert(
        init_unlocked_liquidity + deposit_amount == final_unlocked_liquidity,
        'Unlocked Liquidity Mismatch'
    );
}
<|MERGE_RESOLUTION|>--- conflicted
+++ resolved
@@ -34,18 +34,9 @@
     liquidity_provider_2, option_bidder_buyer_1, option_bidder_buyer_2, option_bidder_buyer_3,
     option_bidder_buyer_4, zero_address, vault_manager, weth_owner, option_round_contract_address,
     mock_option_params, pop_log, assert_no_events_left, create_array_gradient,
-<<<<<<< HEAD
-    liquidity_providers_get, clear_event_logs, assert_event_auction_start, assert_event_auction_bid,
-    assert_event_auction_end, assert_event_option_settle, assert_event_option_round_created,
-    assert_event_vault_transfer, assert_event_option_deposit_liquidity,
-    assert_event_option_withdraw_premium, assert_event_option_withdraw_payout,
-    assert_event_option_withdraw_liquidity, assert_event_option_withdraw_unused_bids,
-    accelerate_to_auctioning, accelerate_to_running
-=======
     liquidity_providers_get, clear_event_logs, assert_event_auction_start, assert_event_auction_end,
     assert_event_option_settle, assert_event_option_round_deployed, assert_event_vault_deposit,
     assert_event_vault_withdrawal,
->>>>>>> 4722664c
 };
 
 
@@ -207,24 +198,11 @@
     // Check vault events emit correctly
     assert_event_vault_deposit(
         vault_facade.contract_address(),
-<<<<<<< HEAD
         *liquidity_providers[0],
         init_liquidity,
         init_liquidity + deposit_amount,
         true // is deposit
     );
-=======
-        liquidity_provider_1(),
-        lp1_total_before,
-        lp1_total_before + deposit_amount,
-    );
-    assert_event_vault_deposit(
-        vault_facade.contract_address(),
-        liquidity_provider_2(),
-        lp2_total_before,
-        lp2_total_before + deposit_amount,
-    );
->>>>>>> 4722664c
 }
 
 // test when LP multiple deposit, all the events are getting fired in correct order
