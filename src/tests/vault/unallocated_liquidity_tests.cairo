use debug::PrintTrait;
use starknet::{
    ContractAddressIntoFelt252, contract_address_to_felt252, ClassHash, ContractAddress,
    contract_address_const, deploy_syscall, Felt252TryIntoContractAddress, get_contract_address,
    get_block_timestamp, testing::{set_block_timestamp, set_contract_address}
};
use pitch_lake_starknet::tests::{
    option_round_facade::{OptionRoundFacade, OptionRoundFacadeTrait},
    vault_facade::{VaultFacade, VaultFacadeTrait},
    utils::{
        setup_facade, liquidity_provider_1, liquidity_provider_2, liquidity_providers_get, decimals,
        option_bidder_buyer_1, option_bidder_buyer_2, accelerate_to_running,
        accelerate_to_auctioning, accelerate_to_running_partial
    },
    mocks::mock_market_aggregator::{
        MockMarketAggregator, IMarketAggregatorSetter, IMarketAggregatorSetterDispatcher,
        IMarketAggregatorSetterDispatcherTrait
    },
};
<<<<<<< HEAD
use pitch_lake_starknet::tests::utils::{
    setup_facade, liquidity_provider_1, liquidity_provider_2, liquidity_providers_get, decimals,
    option_bidder_buyer_1, option_bidder_buyer_2, accelerate_to_running, accelerate_to_auctioning,
    accelerate_to_running_partial, create_array_gradient, accelerate_to_auctioning_custom,
    create_array_linear, option_bidders_get,
    accelerate_to_running_custom // , deploy_vault, allocated_pool_address, unallocated_pool_address,
// timestamp_start_month, timestamp_end_month, liquidity_provider_2,
// , option_bidder_buyer_3, option_bidder_buyer_4,
// vault_manager, weth_owner, mock_option_params, assert_event_transfer
};
use pitch_lake_starknet::tests::mocks::mock_market_aggregator::{
    MockMarketAggregator, IMarketAggregatorSetter, IMarketAggregatorSetterDispatcher,
    IMarketAggregatorSetterDispatcherTrait
};

// Test that collected premiums do not roll over to the next round 
=======
>>>>>>> 63aaaea9

// Test that collected premiums do not roll over to the next round
#[test]
#[available_gas(10000000)]
fn test_premiums_and_unsold_liquidity_unallocated_amount() {
    let (mut vault_facade, _) = setup_facade();
    // Accelerate to round 1 running
    accelerate_to_running_partial(ref vault_facade);
    // Current round (running), next round (open)
    let mut current_round = vault_facade.get_current_round();
    let current_params = current_round.get_params();
    // Make deposit into next round
    let deposit_amount = 100 * decimals();
    vault_facade.deposit(deposit_amount, liquidity_provider_1());
    // Amount of premiums earned from the auction (plus unsold liq) for LP
    let premiums_earned = current_round.total_options_sold()
        * current_params
            .reserve_price; // @dev lp owns 100% of the pool, so 100% of the prmeium is theirs
    // LP unallocated is premiums earned + next round deposits
    let (_, lp_unallocated) = vault_facade.get_all_lp_liquidity(liquidity_provider_1());
    // Withdraw from rewards
    assert(lp_unallocated == premiums_earned + deposit_amount, 'LP unallocated wrong');
}

#[test]
#[available_gas(10000000)]
#[should_panic(expected: ('Collect > unallocated balance', 'ENTRYPOINT_FAILED'))]
fn test_collect_more_than_unallocated_balance_failure() {
    let (mut vault_facade, _) = setup_facade();
    // Accelerate to round 1 running
    vault_facade.start_auction();
    // Current round (running), next round (open)
    // Make deposit into next round
    let deposit_amount = 100 * decimals();
    vault_facade.deposit(deposit_amount, liquidity_provider_1());
    // Amount of premiums earned from the auction (plus unsold liq) for LP
    // @dev lp owns 100% of the pool, so 100% of the prmeium is theirs
    // LP unallocated is premiums earned + next round deposits
    let (_, lp_unallocated) = vault_facade.get_all_lp_liquidity(liquidity_provider_1());
    // Withdraw from rewards
    let collect_amount = lp_unallocated + 1;
    vault_facade.collect_unallocated(collect_amount);
}

#[test]
#[available_gas(10000000)]
fn test_collected_liquidity_does_not_roll_over() {
    let (mut vault_facade, _) = setup_facade();
    let mut option_round: OptionRoundFacade = vault_facade.get_next_round();
    let params = option_round.get_params();
    accelerate_to_running(ref vault_facade);
    //Get the total allocated liquidity at this stage

    let (lp_allocated, _) = vault_facade.get_all_lp_liquidity(liquidity_provider_1());
    // Collect premium
    // Since no more deposits were made, unallocated is equal to the premiums from the auction

    let claimable_premiums: u256 = params.total_options_available * params.reserve_price;
    vault_facade.collect_unallocated(claimable_premiums);

    // The round has no more unallocated liquidity because lp withdrew it
    let unallocated_liqudity_after_premium_claim: u256 = option_round.total_unallocated_liquidity();
    assert(unallocated_liqudity_after_premium_claim == 0, 'premium should not roll over');

    // Settle option round with no payout
    IMarketAggregatorSetterDispatcher { contract_address: vault_facade.get_market_aggregator() }
        .set_current_base_fee(params.strike_price - 1);
    vault_facade.timeskip_and_settle_round();
    // At this time, remaining liqudity was rolled to the next round (just initial deposit since there is no payout and premiums were collected)
    let mut next_option_round: OptionRoundFacade = vault_facade.get_next_round();
    // Check rolled over amount is correct
    let next_round_unallocated: u256 = next_option_round.total_unallocated_liquidity();
    assert(next_round_unallocated == lp_allocated, 'Rollover amount wrong');
}

// Test that uncollected premiums roll over
#[test]
#[available_gas(10000000)]
fn test_remaining_liqudity_rolls_over() {
    let (mut vault_facade, _) = setup_facade();
    let mut option_round: OptionRoundFacade = vault_facade.get_next_round();
    let params = option_round.get_params();
    accelerate_to_running(ref vault_facade);
    //Get liquidity balance
    //@note Will include the premiums is unallocated and the locked deposit in allocated at this stage
    let (lp_allocated, lp_unallocated) = vault_facade.get_all_lp_liquidity(liquidity_provider_1());
    // Settle option round with no payout
    IMarketAggregatorSetterDispatcher { contract_address: vault_facade.get_market_aggregator() }
        .set_current_base_fee(params.strike_price - 1);
    vault_facade.timeskip_and_settle_round();
    // At this time, remaining liqudity was rolled to the next round (initial deposit + premiums)
    let mut next_option_round: OptionRoundFacade = vault_facade.get_next_round();
    // Check rolled over amount is correct
    let next_round_unallocated: u256 = next_option_round.total_unallocated_liquidity();
    assert(next_round_unallocated == lp_allocated + lp_unallocated, 'Rollover amount wrong');
}

#[test]
#[available_gas(10000000)]
fn test_premium_collection_ratio_conversion_unallocated_pool_1() {
    let (mut vault_facade, _) = setup_facade();
    let mut current_round: OptionRoundFacade = vault_facade.get_current_round();

    // Deposit liquidity
    let deposit_amount_wei_1: u256 = 1000 * decimals();
    let deposit_amount_wei_2: u256 = 10000 * decimals();
    vault_facade.deposit(deposit_amount_wei_1, liquidity_provider_1());
    vault_facade.deposit(deposit_amount_wei_2, liquidity_provider_2());

    let lps = liquidity_providers_get(5);
    let deposit_amounts = create_array_gradient(1000 * decimals(), 1000 * decimals(), 5);
    let deposit_total = accelerate_to_auctioning_custom(
        ref vault_facade, lps.span(), deposit_amounts.span()
    );
    let params = current_round.get_params();
    // Make bid (ob1)
    let bid_amount: u256 = params.total_options_available;

    let obs = option_bidders_get(5);
    let bid_prices = create_array_linear(params.reserve_price, 5);
    let bid_amounts = create_array_linear(params.reserve_price * bid_amount, 5);
    let clearing_price = accelerate_to_running_custom(
        ref vault_facade, obs.span(), bid_prices.span(), bid_amounts.span()
    );

    // Premium comes from unallocated pool
    let total_collateral: u256 = current_round.total_collateral();
    let total_premium_to_be_paid: u256 = current_round.get_auction_clearing_price()
        * current_round.total_options_sold();
    // LP % of the round
    // @note Check math is correct/precision is handled (goes for all instances of ratio calculations like this)
    let ratio_of_liquidity_provider_1: u256 = (vault_facade
        .get_collateral_balance_for(liquidity_provider_1())
        * 100)
        / total_collateral;
    let ratio_of_liquidity_provider_2: u256 = (vault_facade
        .get_collateral_balance_for(liquidity_provider_2())
        * 100)
        / total_collateral;
    // LP premiums share
    let premium_for_liquidity_provider_1: u256 = (ratio_of_liquidity_provider_1
        * total_premium_to_be_paid)
        / 100;
    let premium_for_liquidity_provider_2: u256 = (ratio_of_liquidity_provider_2
        * total_premium_to_be_paid)
        / 100;
    // The actual unallocated balance of the LPs
    let actual_unallocated_balance_provider_1: u256 = vault_facade
        .get_unallocated_balance_for(liquidity_provider_1());
    let actual_unallocated_balance_provider_2: u256 = vault_facade
        .get_unallocated_balance_for(liquidity_provider_2());

    assert(
        actual_unallocated_balance_provider_1 == premium_for_liquidity_provider_1,
        'premium paid in ratio'
    );
    assert(
        actual_unallocated_balance_provider_2 == premium_for_liquidity_provider_2,
        'premium paid in ratio'
    );
}

#[test]
#[available_gas(10000000)]
fn test_premium_collection_ratio_conversion_unallocated_pool_2() {
    let (mut vault_facade, _) = setup_facade();
    let mut current_round: OptionRoundFacade = vault_facade.get_current_round();
    let params = current_round.get_params();
    // Deposit liquidity
    let deposit_amount_wei_1: u256 = 1000 * decimals();
    vault_facade.deposit(deposit_amount_wei_1, liquidity_provider_1());
    vault_facade.deposit(deposit_amount_wei_1, liquidity_provider_2());
    // Make bid
    vault_facade.start_auction();
    let bid_amount_user_1: u256 = ((params.total_options_available / 2) + 1) * params.reserve_price;
    let bid_amount_user_2: u256 = (params.total_options_available / 2) * params.reserve_price;
    current_round.place_bid(bid_amount_user_1, params.reserve_price, option_bidder_buyer_1());
    current_round.place_bid(bid_amount_user_2, params.reserve_price, option_bidder_buyer_2());
    // End auction
    vault_facade.timeskip_and_end_auction();
    // Premium comes from unallocated pool
    let total_collateral: u256 = current_round.total_collateral();
    let total_premium_to_be_paid: u256 = current_round.get_auction_clearing_price()
        * current_round.total_options_sold();
    // LP % of the round
    let ratio_of_liquidity_provider_1: u256 = (vault_facade
        .get_collateral_balance_for(liquidity_provider_1())
        * 100)
        / total_collateral;
    let ratio_of_liquidity_provider_2: u256 = (vault_facade
        .get_collateral_balance_for(liquidity_provider_2())
        * 100)
        / total_collateral;
    // LP premiums share
    let premium_for_liquidity_provider_1: u256 = (ratio_of_liquidity_provider_1
        * total_premium_to_be_paid)
        / 100;
    let premium_for_liquidity_provider_2: u256 = (ratio_of_liquidity_provider_2
        * total_premium_to_be_paid)
        / 100;
    // The actual unallocated balance of the LPs
    let actual_unallocated_balance_provider_1: u256 = vault_facade
        .get_unallocated_balance_for(liquidity_provider_1());
    let actual_unallocated_balance_provider_2: u256 = vault_facade
        .get_unallocated_balance_for(liquidity_provider_2());

    assert(
        actual_unallocated_balance_provider_1 == premium_for_liquidity_provider_1,
        'premium paid in ratio'
    );
    assert(
        actual_unallocated_balance_provider_2 == premium_for_liquidity_provider_2,
        'premium paid in ratio'
    );
}
<|MERGE_RESOLUTION|>--- conflicted
+++ resolved
@@ -17,7 +17,6 @@
         IMarketAggregatorSetterDispatcherTrait
     },
 };
-<<<<<<< HEAD
 use pitch_lake_starknet::tests::utils::{
     setup_facade, liquidity_provider_1, liquidity_provider_2, liquidity_providers_get, decimals,
     option_bidder_buyer_1, option_bidder_buyer_2, accelerate_to_running, accelerate_to_auctioning,
@@ -34,8 +33,6 @@
 };
 
 // Test that collected premiums do not roll over to the next round 
-=======
->>>>>>> 63aaaea9
 
 // Test that collected premiums do not roll over to the next round
 #[test]
