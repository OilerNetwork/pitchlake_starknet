--- conflicted
+++ resolved
@@ -31,13 +31,8 @@
     timestamp_start_month, timestamp_end_month, liquidity_provider_1, liquidity_provider_2,
     option_bidder_buyer_1, option_bidder_buyer_2, option_bidder_buyer_3, option_bidder_buyer_4,
     zero_address, vault_manager, weth_owner, option_round_contract_address, mock_option_params,
-<<<<<<< HEAD
     pop_log, assert_no_events_left, month_duration, assert_event_option_settle,
     assert_event_transfer
-=======
-    pop_log, assert_no_events_left, month_duration, setup_return_mkt_agg_facade,
-    assert_event_option_settle, assert_event_transfer
->>>>>>> ea021545
 };
 use pitch_lake_starknet::option_round::{IOptionRoundDispatcher, IOptionRoundDispatcherTrait};
 use pitch_lake_starknet::tests::mocks::mock_market_aggregator::{
@@ -84,32 +79,10 @@
 
 #[test]
 #[available_gas(10000000)]
-<<<<<<< HEAD
 fn test_option_round_settle_updates_round_states() {
     let (mut vault_facade, _) = setup_facade();
     // Deposit liquidity, start and end auction, minting all options at reserve price
     accelerate_to_running(ref vault_facade);
-=======
-fn test_option_round_settle_success() {
-    let (mut vault_facade, _, mut mkt_agg) = setup_return_mkt_agg_facade();
-    // LP deposits (into round 1)
-    let deposit_amount_wei: u256 = 10000 * decimals();
-    vault_facade.deposit(deposit_amount_wei, liquidity_provider_1());
-    // Start auction
-    vault_facade.start_auction();
-    let mut current_round_facade: OptionRoundFacade = vault_facade.get_current_round();
-    // Make bid 
-    let option_params: OptionRoundParams = current_round_facade.get_params();
-    let bid_count: u256 = option_params.total_options_available + 10;
-    let bid_price: u256 = option_params.reserve_price;
-    let bid_amount: u256 = bid_count * bid_price;
-    current_round_facade.place_bid(bid_amount, bid_price, option_bidder_buyer_1());
-    // Settle auction
-    let option_round_params: OptionRoundParams = current_round_facade.get_params();
-    set_block_timestamp(option_round_params.auction_end_time + 1);
-    let clearing_price: u256 = vault_facade.end_auction();
-    assert(clearing_price == option_round_params.reserve_price, 'clearing price wrong');
->>>>>>> ea021545
     // Settle option round
     vault_facade.timeskip_and_settle_round();
 
@@ -128,27 +101,12 @@
 #[available_gas(10000000)]
 fn test_option_round_settle_settlement_price() {
     let (mut vault_facade, _) = setup_facade();
-<<<<<<< HEAD
     // Deposit liquidity, start and end auction, minting all options at reserve price
     accelerate_to_running(ref vault_facade);
     // Mock the average base fee for the option duration
     let settlement_price = 123;
     IMarketAggregatorSetterDispatcher { contract_address: vault_facade.get_market_aggregator() }
         .set_current_base_fee(settlement_price);
-=======
-    // LP deposits (into round 1)
-    let deposit_amount_wei: u256 = 10000 * decimals();
-    vault_facade.deposit(deposit_amount_wei, liquidity_provider_1());
-    // Start auction
-    vault_facade.start_auction();
-    let mut current_round_facade: OptionRoundFacade = vault_facade.get_current_round();
-    // Make bid 
-    let option_params: OptionRoundParams = current_round_facade.get_params();
-    let bid_count: u256 = option_params.total_options_available + 10;
-    let bid_price: u256 = option_params.reserve_price;
-    let bid_amount: u256 = bid_count * bid_price;
-    current_round_facade.place_bid(bid_amount, bid_price, option_bidder_buyer_1());
->>>>>>> ea021545
     // Settle auction
     vault_facade.timeskip_and_settle_round();
 
@@ -207,11 +165,7 @@
 }
 
 // Internal test function to be called by external tests. Tests the correcnt remaining liquidity transfers to the next round
-<<<<<<< HEAD
 // and the round & lps collateral/unallocated updates correctly.
-=======
-// and the round & lps collateral/unallocated updates correctly. 
->>>>>>> ea021545
 // @dev This internal test can be used to test multiple scenarios (with or without payouts, and with or without lps collecting premiums)
 // @note Expand test to having LP1 and 2 deposit into the next round before current settles, will get better coverage
 
@@ -221,7 +175,6 @@
     is_payouts: bool, is_premiums_collected: bool
 ) {
     let (mut vault_facade, eth_dispatcher) = setup_facade();
-<<<<<<< HEAD
     // LP2 deposits liquidity into round 1
     // @dev The accelerator helper will deposit liquidity into the next round for LP1,
     // so we are matching that deposit for more test coverage (multiple lps)
@@ -262,82 +215,17 @@
         expected_rollover_lp2 -= current_round.total_payout() / 2;
     }
 
-=======
-    // LP2 deposits liquidity into round 1 
-    // @dev accelerate_to_auctioning will deposit liquidity into the next round as LP1, so we are matching that deposit
-    // for more test coverage (multiple lps)
-    // @note Make sure this value matches lp1's deposit in the accelerate_to_auctioning function
-    let deposit_amount = 100 * decimals();
-    vault_facade.deposit(deposit_amount, liquidity_provider_1());
-    // Start auction
-    accelerate_to_auctioning(ref vault_facade);
-    // End auction, minting all options at reserve price
-    accelerate_to_running(ref vault_facade);
-
-    // LP1 does or does not collect their premiums 
-    match is_premiums_collected {
-        true => vault_facade.collect_premiums(liquidity_provider_1()),
-        false => ()
-    }
-
-    // ETH balances of rounds before settlement
-    let (mut current_round, mut next_round) = vault_facade.get_current_and_next_rounds();
-    let current_round_eth_init = eth_dispatcher.balance_of(current_round.contract_address());
-    let next_round_eth_init = eth_dispatcher.balance_of(next_round.contract_address());
-
-    // Expected remaining liquidity for the current round after is settles
-    let mut expected_remaining_liquidity = current_round.total_collateral()
-        + current_round.total_premiums();
-
-    // Expected LP unallocated liquidity after settlement (amount rolled to the next round)
-    // @dev LP2's premiums (1/2 the total) rolls over to the next round
-    let mut expected_lp2_unallocated = deposit_amount + current_round.total_premiums() / 2;
-    // @dev If is_premiums_collected == true, LP1's collects all of their premiums (1/2 the total), thus it does not roll over 
-    let mut expected_lp1_unallocated = deposit_amount
-        + match is_premiums_collected {
-            true => 0,
-            false => current_round.total_premiums() / 2
-        };
-
-    // If there is a payout, then: the expected remaining liquidity will be reduced by the total payout, 
-    // and both LPs share this loss 
-    match is_payouts {
-        true => {
-            expected_remaining_liquidity -= current_round.total_payout();
-            expected_lp1_unallocated -= current_round.total_payout() / 2;
-            expected_lp2_unallocated -= current_round.total_payout() / 2;
-        },
-        false => ()
-    };
-
-    // If premiums were collected, then the expected remaining liquidity will be reduced by the total collected
-    match is_premiums_collected {
-        true => expected_remaining_liquidity -= current_round
-            .total_unallocated_liquidity_collected(),
-        false => ()
-    }
-
-    assert(
-        expected_remaining_liquidity == expected_lp1_unallocated + expected_lp2_unallocated,
-        'remaining liquidity wrong math'
-    );
->>>>>>> ea021545
     // Settle option round with or without payout
     vault_facade.settle_option_round_without_payout(is_payouts);
     let remaining_liquidity = current_round.get_remaining_liquidity();
 
-<<<<<<< HEAD
     // LP unallocated and round ETH balances before round settle
-=======
-    // LP unallocated and round ETH balances before round settle 
->>>>>>> ea021545
     let (_, lp1_unallocated_final) = vault_facade.get_all_lp_liquidity(liquidity_provider_1());
     let (_, lp2_unallocated_final) = vault_facade.get_all_lp_liquidity(liquidity_provider_2());
     let (_, next_round_unallocated_final) = next_round.get_all_round_liquidity();
     let current_round_eth_final = eth_dispatcher.balance_of(current_round.contract_address());
     let next_round_eth_final = eth_dispatcher.balance_of(next_round.contract_address());
 
-<<<<<<< HEAD
     // Assert our get_remaining_liquidity helper is working as expected
     assert(
         expected_rollover_round == expected_rollover_lp1 + expected_rollover_lp2,
@@ -349,14 +237,6 @@
     assert(lp2_unallocated_final == expected_rollover_lp2, 'lp2 rollover incorrect');
     assert(next_round_unallocated_final == remaining_liquidity, 'settle shd set next rnd unalloc');
     // Check eth transfer
-=======
-    // Check remaiining liq. -> unallocated for LPs
-    assert(remaining_liquidity == expected_remaining_liquidity, 'remaining liquidity incorrect');
-    assert(lp1_unallocated_final == expected_lp1_unallocated, 'lp1 unalloc incorrect');
-    assert(lp2_unallocated_final == expected_lp2_unallocated, 'lp2 unalloc incorrect');
-    assert(next_round_unallocated_final == remaining_liquidity, 'unalloc shd update');
-    // Check remaining_liquidity from the current round transfers to the next
->>>>>>> ea021545
     assert(
         current_round_eth_final == current_round_eth_init - remaining_liquidity,
         'current round eth shd dec.'
@@ -364,11 +244,9 @@
     assert(
         next_round_eth_final == next_round_eth_init + remaining_liquidity, 'next round eth shd inc.'
     );
-<<<<<<< HEAD
-=======
+
     // Assert transfer event
->>>>>>> ea021545
     assert_event_transfer(
-        next_round.contract_address(), current_round.contract_address(), remaining_liquidity
-    );
-}
+        current_round.contract_address(), next_round.contract_address(), remaining_liquidity
+    );
+}
