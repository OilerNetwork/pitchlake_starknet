use core::option::OptionTrait;
use core::array::SpanTrait;
use openzeppelin::token::erc20::interface::{
    IERC20, IERC20Dispatcher, IERC20DispatcherTrait, IERC20SafeDispatcher,
    IERC20SafeDispatcherTrait,
};
use starknet::{
    ClassHash, ContractAddress, contract_address_const, deploy_syscall,
    Felt252TryIntoContractAddress, get_contract_address, get_block_timestamp,
    testing::{set_block_timestamp, set_contract_address}
};
use pitch_lake_starknet::{
    contracts::eth::Eth,
    tests::{
        utils::{
            helpers::{
                general_helpers::{get_erc20_balances, sum_u256_array, split_spreads},
                event_helpers::{
                    pop_log, assert_no_events_left, assert_event_transfer,
                    assert_event_vault_withdrawal
                },
                accelerators::{
                    accelerate_to_auctioning, accelerate_to_auctioning_custom,
                    accelerate_to_running, accelerate_to_settled, timeskip_and_start_auction,
                },
                setup::{setup_facade},
            },
            lib::{
                test_accounts::{
                    liquidity_provider_1, liquidity_provider_2, option_bidder_buyer_1,
                    option_bidder_buyer_2, option_bidder_buyer_3, option_bidder_buyer_4,
                    liquidity_providers_get,
                },
                variables::{decimals},
            },
            facades::{
                option_round_facade::{OptionRoundFacade, OptionRoundFacadeTrait},
                vault_facade::{VaultFacade, VaultFacadeTrait},
            }
        },
    },
};
use debug::PrintTrait;


/// Failures ///

<<<<<<< HEAD
// @note instead of testing withdrawing 0 fails or returns 0, we should just include in
// in the the withdraw amounts in each test
// @note can use the same array of withdraw amounts/lps for each test (0, ...)
=======
// @note should not fail, just return 0
// Test withdraw 0 fails
#[test]
#[available_gas(10000000)]
#[should_panic(expected: ('Cannot withdraw 0', 'ENTRYPOINT_FAILED'))]
fn test_withdrawing_0_fails() {
    let (mut vault, _) = setup_facade();
    let liquidity_provider = liquidity_provider_1();
    accelerate_to_auctioning(ref vault);
    // Try to withdraw 0
    vault.withdraw(0, liquidity_provider);
}
>>>>>>> 3dc10d6f

// Test withdraw 0 does not fail, but balances are unchanged.
//@note confirm if gas changes will also affect the balance, should we only check for vault balance or 
//calculate gas amount to correct the balance.
// Test withdrawing > unlocked balance fails
#[test]
#[available_gas(10000000)]
#[should_panic(expected: ('Cannot withdraw more than unallocated balance', 'ENTRYPOINT_FAILED'))]
fn test_withdrawing_more_than_unlocked_balance_fails() {
    let (mut vault, _) = setup_facade();
    let liquidity_provider = liquidity_provider_1();
    accelerate_to_auctioning(ref vault);
    accelerate_to_running(ref vault);

    // Try to withdraw more than unlocked balance
    let unlocked_balance = vault.get_lp_unlocked_balance(liquidity_provider);
    vault.withdraw(unlocked_balance + 1, liquidity_provider);
}


/// Event Tests ///

// Test withdrawing from the vault emits the correct event
#[test]
#[available_gas(10000000)]
fn test_withdrawal_events() {
    let (mut vault, _) = setup_facade();
    let mut liquidity_providers = liquidity_providers_get(3).span();
    let deposit_amounts = array![25 * decimals(), 50 * decimals(), 100 * decimals()].span();

    // Unlocked balances before withdrawal
    let mut lp_unlocked_balances_before = vault
        .deposit_multiple(deposit_amounts, liquidity_providers);

    // Withdraw from the vault
    let mut lp_unlocked_balances_after = vault
        .withdraw_multiple(deposit_amounts, liquidity_providers);

    // Check event emissions
    loop {
        match liquidity_providers.pop_front() {
            Option::Some(liquidity_provider) => {
                let unlocked_amount_before = lp_unlocked_balances_before.pop_front().unwrap();
                let unlocked_amount_after = lp_unlocked_balances_after.pop_front().unwrap();
                assert_event_vault_withdrawal(
                    vault.contract_address(),
                    *liquidity_provider,
                    unlocked_amount_before,
                    unlocked_amount_after
                );
            },
            Option::None => { break (); }
        }
    }
}

/// State Tests ///

// Test withdrawing transfers eth from vault to liquidity provider
// Also tests for 0 withdraw behaviour
#[test]
#[available_gas(10000000)]
fn test_withdrawing_from_vault_eth_transfer() {
    let (mut vault, eth) = setup_facade();
    let mut liquidity_providers = liquidity_providers_get(3).span();
    let mut deposit_amounts = array![50 * decimals(), 50 * decimals(), 0].span();
    vault.deposit_multiple(deposit_amounts, liquidity_providers);

    // Liquidity provider and vault eth balances before withdrawal
    let mut lp_balances_before = get_erc20_balances(eth.contract_address, liquidity_providers);
    let vault_balance_before = eth.balance_of(vault.contract_address());

    // Withdraw from vault
    vault.withdraw_multiple(deposit_amounts, liquidity_providers,);
    let total_withdrawals = sum_u256_array(deposit_amounts);

    // Liquidity provider and vault eth balances after withdrawal
    let mut lp_balances_after = get_erc20_balances(eth.contract_address, liquidity_providers);
    let vault_balance_after = eth.balance_of(vault.contract_address());

    // Check vault eth balance
    assert(
        vault_balance_after == vault_balance_before - total_withdrawals, 'vault eth balance wrong'
    );

    // Check liquidity provider eth balances
    loop {
        match liquidity_providers.pop_front() {
            Option::Some(_) => {
                let lp_balance_before = lp_balances_before.pop_front().unwrap();
                let lp_balance_after = lp_balances_after.pop_front().unwrap();
                let withdraw_amount = *deposit_amounts.pop_front().unwrap();

                // Check eth transfers to liquidity provider
                assert(
                    lp_balance_after == lp_balance_before + withdraw_amount, 'lp eth balance wrong'
                );
            },
            Option::None => { break (); }
        }
    }
}

// Test withdrawal always come from the vault's unlocked pool, regardless of the state of the current round
#[test]
#[available_gas(10000000)]
fn test_withdrawing_always_come_from_unlocked_pool() {
    let (mut vault, _) = setup_facade();
    let deposit_amount = 100 * decimals();
    let withdraw_amount = 1 * decimals();
    let liquidity_provider = liquidity_provider_1();

    // Withdraw while current round is auctioning
    accelerate_to_auctioning(ref vault);
    let unlocked_amount_before = vault.deposit(deposit_amount, liquidity_provider);
    let unlocked_amount_after = vault.withdraw(withdraw_amount, liquidity_provider);
    assert(
        unlocked_amount_after == unlocked_amount_before - withdraw_amount, 'unlocked amount 1 wrong'
    );

    // Withdraw while current round is running
    accelerate_to_running(ref vault);
    let unlocked_amount_before = vault.get_lp_unlocked_balance(liquidity_provider);
    let unlocked_amount_after = vault.withdraw(withdraw_amount, liquidity_provider);
    assert(
        unlocked_amount_after == unlocked_amount_before - withdraw_amount, 'unlocked amount 2 wrong'
    );

    // Withdraw while the current round is settled
    accelerate_to_settled(ref vault, 0);
    let unlocked_amount_before = vault.get_lp_unlocked_balance(liquidity_provider);
    let unlocked_amount_after = vault.withdraw(withdraw_amount, liquidity_provider);
    assert(
        unlocked_amount_after == unlocked_amount_before - withdraw_amount, 'unlocked amount 3 wrong'
    );
}<|MERGE_RESOLUTION|>--- conflicted
+++ resolved
@@ -45,24 +45,9 @@
 
 /// Failures ///
 
-<<<<<<< HEAD
 // @note instead of testing withdrawing 0 fails or returns 0, we should just include in
 // in the the withdraw amounts in each test
 // @note can use the same array of withdraw amounts/lps for each test (0, ...)
-=======
-// @note should not fail, just return 0
-// Test withdraw 0 fails
-#[test]
-#[available_gas(10000000)]
-#[should_panic(expected: ('Cannot withdraw 0', 'ENTRYPOINT_FAILED'))]
-fn test_withdrawing_0_fails() {
-    let (mut vault, _) = setup_facade();
-    let liquidity_provider = liquidity_provider_1();
-    accelerate_to_auctioning(ref vault);
-    // Try to withdraw 0
-    vault.withdraw(0, liquidity_provider);
-}
->>>>>>> 3dc10d6f
 
 // Test withdraw 0 does not fail, but balances are unchanged.
 //@note confirm if gas changes will also affect the balance, should we only check for vault balance or 
