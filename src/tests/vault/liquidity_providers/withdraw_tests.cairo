--- conflicted
+++ resolved
@@ -37,8 +37,11 @@
 
 /// Failures ///
 
-<<<<<<< HEAD
-// Test withdraw 0 returns 0, does not fail, but balances are unchanged.
+// @note instead of testing withdrawing 0 fails or returns 0, we should just include in
+// in the the withdraw amounts in each test
+// @note can use the same array of withdraw amounts/lps for each test (0, ...)
+
+// Test withdraw 0 does not fail, but balances are unchanged.
 //@note confirm if gas changes will also affect the balance, should we only check for vault balance or 
 //calculate gas amount to correct the balance.
 #[test]
@@ -51,16 +54,11 @@
     // Try to withdraw 0
     let total_initial = vault.get_total_balance();
     let lp_initial = eth_dispatcher.balance_of(liquidity_provider_1());
-    let withdraw_return = vault.withdraw(0, liquidity_provider_1());
     let total_final = vault.get_total_balance();
     let lp_final = eth_dispatcher.balance_of(liquidity_provider_1());
     assert(total_initial == total_final, 'Vault eth balance wrong');
-    assert(lp_initial == lp_final, 'LP eth balance wrong');
-    assert(withdraw_return == 0, 'Deposit should return 0')
+    assert(lp_initial == lp_final, 'LP eth balance wrong')
 }
-
-=======
->>>>>>> 5c8e2133
 // Test withdrawing > unlocked balance fails
 #[test]
 #[available_gas(10000000)]
@@ -74,20 +72,6 @@
     // Try to withdraw more than unlocked balance
     let unlocked_balance = vault.get_lp_unlocked_balance(lp);
     vault.withdraw(unlocked_balance + 1, lp);
-}
-
-// @note instead of testing withdrawing 0 fails or returns 0, we should just include in
-// in the the withdraw amounts in each test
-// @note can use the same array of withdraw amounts/lps for each test (0, ...)
-#[test]
-#[available_gas(10000000)]
-#[should_panic(expected: ('Cannot withdraw 0', 'ENTRYPOINT_FAILED'))]
-fn test_withdrawing_0_fails() {
-    let (mut vault, _) = setup_facade();
-    let lp = liquidity_provider_1();
-    accelerate_to_auctioning(ref vault);
-    // Try to withdraw 0
-    vault.withdraw(0, lp);
 }
 
 
