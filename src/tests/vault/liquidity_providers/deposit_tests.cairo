use starknet::{
    ClassHash, ContractAddress, contract_address_const, deploy_syscall,
    Felt252TryIntoContractAddress, get_contract_address, get_block_timestamp,
    testing::{set_block_timestamp, set_contract_address}
};
use openzeppelin::token::erc20::interface::{
    IERC20, IERC20Dispatcher, IERC20DispatcherTrait, IERC20SafeDispatcher,
    IERC20SafeDispatcherTrait,
};
use pitch_lake_starknet::{
    contracts::{
        eth::Eth, vault::{Vault},
        option_round::{IOptionRoundDispatcher, IOptionRoundDispatcherTrait, OptionRoundState},
    },
    tests::{
        utils::{
            utils::{sum_u256_array, get_erc20_balance, get_erc20_balances, split_spreads,},
            event_helpers::{
                assert_event_transfer, pop_log, assert_no_events_left, assert_event_option_settle,
                assert_event_option_round_deployed, assert_event_vault_deposit,
                assert_event_auction_start, assert_event_auction_bid_accepted,
                assert_event_auction_bid_rejected, assert_event_auction_end,
                assert_event_vault_withdrawal, assert_event_unused_bids_refunded,
                assert_event_options_exercised,
            },
            accelerators::{
                accelerate_to_auctioning, accelerate_to_running, accelerate_to_settled,
                clear_event_logs,
            },
            test_accounts::{
                liquidity_provider_1, liquidity_provider_2, option_bidder_buyer_1,
                option_bidder_buyer_2, option_bidder_buyer_3, option_bidder_buyer_4,
                liquidity_providers_get
            },
            variables::{decimals}, setup::{setup_facade},
            facades::{
                vault_facade::{VaultFacade, VaultFacadeTrait},
                option_round_facade::{OptionRoundFacade, OptionRoundFacadeTrait},
            },
        },
    }
};
use debug::PrintTrait;


/// Failures

<<<<<<< HEAD
// Test deposit 0 doesn't change anything
=======
// @note instead of testing deposit 0 fails or returns 0, we should just include in
// in the the deposited amount in each test
// @note can use the same array of deposit amounts/lps for each test (0, 25, 50, 100, etc)
>>>>>>> 5c8e2133
#[test]
#[available_gas(10000000)]
fn test_deposit_0() {
    let (mut vault, eth_dispatcher) = setup_facade();
    let total_initial = vault.get_total_balance();
    let lp_initial = eth_dispatcher.balance_of(liquidity_provider_1());
    let deposit_return = vault.deposit(0, liquidity_provider_1());
    let total_final = vault.get_total_balance();
    let lp_final = eth_dispatcher.balance_of(liquidity_provider_1());
    assert(total_initial == total_final, 'Vault eth balance wrong');
    assert(lp_initial == lp_final, 'LP eth balance wrong');
    assert(deposit_return == 0, 'Deposit should return 0')
}

/// Event Tests

// Test depositing to the vault emits the correct events
#[test]
#[available_gas(10000000)]
fn test_deposit_events() {
    let (mut vault, _) = setup_facade();
    let mut liquidity_providers = liquidity_providers_get(3).span();
    let deposit_amounts = array![25 * decimals(), 50 * decimals(), 100 * decimals()].span();

    // Unlocked balances before deposit
    let mut unlocked_balances_before = vault.get_lp_unlocked_balances(liquidity_providers);

    // Deposit into the vault
    let mut unlocked_balances_after = vault.deposit_multiple(deposit_amounts, liquidity_providers);

    // Check event emission
    loop {
        match liquidity_providers.pop_front() {
            Option::Some(liquidity_provider) => {
                let unlocked_balance_before = unlocked_balances_before.pop_front().unwrap();
                let unlocked_balance_after = unlocked_balances_after.pop_front().unwrap();
                assert_event_vault_deposit(
                    vault.contract_address(),
                    *liquidity_provider,
                    unlocked_balance_before,
                    unlocked_balance_after
                );
            },
            Option::None => { break (); }
        }
    }
}


/// State Tests ///

// Test depositing transfers eth from liquidity provider to vault
#[test]
#[available_gas(10000000)]
fn test_depositing_to_vault_eth_transfer() {
    let (mut vault, eth) = setup_facade();
    let mut liquidity_providers = liquidity_providers_get(2).span();
    let mut deposit_amounts = array![50 * decimals(), 50 * decimals()].span();
    let total_deposits = sum_u256_array(deposit_amounts);

    // Liquidity provider and vault eth balances before deposit
    let mut lp_balances_before = get_erc20_balances(eth.contract_address, liquidity_providers);
    let vault_balance_before = eth.balance_of(vault.contract_address());

    // Deposit
    vault.deposit_multiple(deposit_amounts, liquidity_providers);

    // Liquidity provider and vault eth balances after deposit
    let mut lp_balances_after = get_erc20_balances(eth.contract_address, liquidity_providers);
    let vault_balance_after = eth.balance_of(vault.contract_address());

    // Check vault eth balance
    assert(vault_balance_after == vault_balance_before + total_deposits, 'vault eth balance wrong');

    // Check liquidity providers eth balances
    loop {
        match liquidity_providers.pop_front() {
            Option::Some(_) => {
                let lp_balance_before = lp_balances_before.pop_front().unwrap();
                let lp_balance_after = lp_balances_after.pop_front().unwrap();
                // Check eth transfers to liquidity provider
                assert(
                    lp_balance_after == lp_balance_before - total_deposits, 'lp eth balance wrong'
                );
            },
            Option::None => { break (); }
        }
    }
}

// Test deposits always go to the vault's unlocked pool, regardless of the state of the current round
#[test]
#[available_gas(10000000)]
fn test_deposits_always_go_to_unlocked_pool() {
    let (mut vault, _) = setup_facade();
    let deposit_amount = 100 * decimals();
    let liquidity_provider = liquidity_provider_1();

    // Deposit while current is auctioning
    accelerate_to_auctioning(ref vault);
    let unlocked_balance_before = vault.get_lp_unlocked_balance(liquidity_provider);
    let unlocked_balance_after = vault.deposit(deposit_amount, liquidity_provider);
    assert(
        unlocked_balance_after == unlocked_balance_before + deposit_amount, 'unlocked balance wrong'
    );

    // Deposit while current is running
    accelerate_to_running(ref vault);
    let unlocked_balance_before = vault.get_lp_unlocked_balance(liquidity_provider);
    let unlocked_balance_after = vault.deposit(deposit_amount, liquidity_provider);
    assert(
        unlocked_balance_after == unlocked_balance_before + deposit_amount, 'unlocked balance wrong'
    );

    // Deposit while current is settled
    accelerate_to_settled(ref vault, 0);
    let unlocked_balance_before = vault.get_lp_unlocked_balance(liquidity_provider);
    let unlocked_balance_after = vault.deposit(deposit_amount, liquidity_provider);
    assert(
        unlocked_balance_after == unlocked_balance_before + deposit_amount, 'unlocked balance wrong'
    );
}
<|MERGE_RESOLUTION|>--- conflicted
+++ resolved
@@ -45,25 +45,21 @@
 
 /// Failures
 
-<<<<<<< HEAD
 // Test deposit 0 doesn't change anything
-=======
 // @note instead of testing deposit 0 fails or returns 0, we should just include in
 // in the the deposited amount in each test
 // @note can use the same array of deposit amounts/lps for each test (0, 25, 50, 100, etc)
->>>>>>> 5c8e2133
 #[test]
 #[available_gas(10000000)]
 fn test_deposit_0() {
     let (mut vault, eth_dispatcher) = setup_facade();
     let total_initial = vault.get_total_balance();
     let lp_initial = eth_dispatcher.balance_of(liquidity_provider_1());
-    let deposit_return = vault.deposit(0, liquidity_provider_1());
+    vault.deposit(0, liquidity_provider_1());
     let total_final = vault.get_total_balance();
     let lp_final = eth_dispatcher.balance_of(liquidity_provider_1());
     assert(total_initial == total_final, 'Vault eth balance wrong');
     assert(lp_initial == lp_final, 'LP eth balance wrong');
-    assert(deposit_return == 0, 'Deposit should return 0')
 }
 
 /// Event Tests
