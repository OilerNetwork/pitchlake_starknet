--- conflicted
+++ resolved
@@ -155,20 +155,6 @@
     // @dev Find out if unallocated is premiums + next round depoist or just next round deposit
     assert(lp1_unallocated_final == 'TODO'.into(), 'lp1 unallocated shd ...');
     assert(lp2_unallocated_final == lp2_unallocated_init, 'lp2 shd not change');
-<<<<<<< HEAD
-    //    assert(current_round_unallocated_final == 'TODO'.into(), 'round unallocated shd ...');
-    //    assert(
-    //        next_round_unallocated_final == next_round_unallocated_init + expected_premiums_share,
-    //        'premiums not deposited'
-    //    );
-    // Check ETH transferred from current -> next round
-    // assert_event_transfer(
-    //     eth.contract_address,
-    //     current_round.contract_address(),
-    //     next_round.contract_address(),
-    //     expected_premiums_share
-    // );
-=======
 //    assert(current_round_unallocated_final == 'TODO'.into(), 'round unallocated shd ...');
 //    assert(
 //        next_round_unallocated_final == next_round_unallocated_init + expected_premiums_share,
@@ -181,7 +167,6 @@
 //     next_round.contract_address(),
 //     expected_premiums_share
 // );
->>>>>>> 4c26daaf
 // @note Add lp token transfer event assert function
 // assert_lp_event_transfer(lp_token_contract, from: 0, to: LP1, amount: tokenizing_amount)
 }
