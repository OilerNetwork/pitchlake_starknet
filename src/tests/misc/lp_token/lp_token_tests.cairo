--- conflicted
+++ resolved
@@ -67,25 +67,6 @@
     vault_facade.start_auction();
     let mut current_round: OptionRoundFacade = vault_facade.get_current_round();
     // Make bid
-<<<<<<< HEAD
-
-    //Option Round params
-    let reserve_price = current_round.get_reserve_price();
-    let total_options_available = current_round.get_total_options_available();
-    let auction_end_time = current_round.get_auction_end_date();
-    let option_expiry_time = current_round.get_option_expiry_date();
-
-    let bid_count: u256 = total_options_available;
-    let bid_price: u256 = reserve_price;
-    let bid_amount: u256 = bid_count * bid_price;
-    current_round.place_bid(bid_amount, bid_price, option_bidder_buyer_1());
-    // Settle auction
-    set_block_timestamp(auction_end_time + 1);
-    let (clearing_price, _) = vault_facade.end_auction();
-    assert(clearing_price == reserve_price, 'clearing price wrong');
-    // Settle option round
-    set_block_timestamp(option_expiry_time + 1);
-=======
     let bid_amount: u256 = current_round.get_total_options_available();
     let bid_price: u256 = current_round.get_reserve_price();
     current_round.place_bid(bid_amount, bid_price, option_bidder_buyer_1());
@@ -95,7 +76,6 @@
     assert(clearing_price == bid_price, 'clearing price wrong');
     // Settle option round
     set_block_timestamp(current_round.get_option_expiry_date() + 1);
->>>>>>> 88a0afe1
     vault_facade.settle_option_round();
     // Convert position -> tokens while current round is Settled
     vault_facade.convert_position_to_lp_tokens(1, liquidity_provider_1());
@@ -121,19 +101,10 @@
     // Make bid
 
     let reserve_price = current_round.get_reserve_price();
-<<<<<<< HEAD
-    let total_options_available = current_round.get_total_options_available();
-    let auction_end_time = current_round.get_auction_end_date();
-
-    let bid_count: u256 = total_options_available;
-    let bid_price: u256 = reserve_price;
-    let bid_amount: u256 = bid_count * bid_price;
-=======
     let auction_end_time = current_round.get_auction_end_date();
 
     let bid_amount: u256 = total_options_available;
     let bid_price: u256 = reserve_price;
->>>>>>> 88a0afe1
     current_round.place_bid(bid_amount, bid_price, option_bidder_buyer_1());
     // Settle auction
     set_block_timestamp(auction_end_time + 1);
@@ -228,14 +199,9 @@
     let auction_end_time = current_round.get_auction_end_date();
 
     // Make bid
-<<<<<<< HEAD
-    let bid_count: u256 = total_options_available;
-    let bid_price: u256 = reserve_price;
-    let bid_amount: u256 = bid_count * bid_price;
-=======
+
     let bid_amount: u256 = total_options_available;
     let bid_price: u256 = reserve_price;
->>>>>>> 88a0afe1
     current_round.place_bid(bid_amount, bid_price, option_bidder_buyer_1());
     // Settle auction
     set_block_timestamp(auction_end_time + 1);
