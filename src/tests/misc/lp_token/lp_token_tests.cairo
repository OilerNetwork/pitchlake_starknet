--- conflicted
+++ resolved
@@ -67,30 +67,15 @@
     vault_facade.start_auction();
     let mut current_round: OptionRoundFacade = vault_facade.get_current_round();
     // Make bid
-<<<<<<< HEAD
-
-    //Option Round params
-    let reserve_price = current_round.get_reserve_price();
-    let total_options_available = current_round.get_total_options_available();
-    let auction_end_time = current_round.get_auction_end_date();
-    let option_expiry_time = current_round.get_option_expiry_date();
-
-    let bid_count: u256 = total_options_available;
-    let bid_price: u256 = reserve_price;
-    let bid_amount: u256 = bid_count * bid_price;
-    current_round.place_bid(bid_amount, bid_price, option_bidder_buyer_1());
-=======
-    let option_params = current_round_facade.get_params();
-    let bid_amount: u256 = option_params.total_options_available;
-    let bid_price: u256 = option_params.reserve_price;
+    let bid_amount: u256 = current_round.get_total_options_available();
+    let bid_price: u256 = current_round.get_reserve_price();
     current_round_facade.place_bid(bid_amount, bid_price, option_bidder_buyer_1());
->>>>>>> 3dc10d6f
     // Settle auction
-    set_block_timestamp(auction_end_time + 1);
+    set_block_timestamp(current_round.get_auction_end_date() + 1);
     let (clearing_price, _) = vault_facade.end_auction();
-    assert(clearing_price == reserve_price, 'clearing price wrong');
+    assert(clearing_price == bid_price, 'clearing price wrong');
     // Settle option round
-    set_block_timestamp(option_expiry_time + 1);
+    set_block_timestamp(current_round.get_option_expiry_date() + 1);
     vault_facade.settle_option_round();
     // Convert position -> tokens while current round is Settled
     vault_facade.convert_position_to_lp_tokens(1, liquidity_provider_1());
@@ -110,24 +95,16 @@
     vault_facade.deposit(deposit_amount_wei, liquidity_provider_1());
     vault_facade.deposit(deposit_amount_wei, liquidity_provider_2());
     // Start auction
-    vault_facade.start_auction();
+    let total_options_available = vault_facade.start_auction();
     let mut current_round: OptionRoundFacade = vault_facade.get_current_round();
     let mut next_round = vault_facade.get_next_round();
     // Make bid
-<<<<<<< HEAD
 
     let reserve_price = current_round.get_reserve_price();
-    let total_options_available = current_round.get_total_options_available();
     let auction_end_time = current_round.get_auction_end_date();
 
-    let bid_count: u256 = total_options_available;
+    let bid_amount: u256 = total_options_available;
     let bid_price: u256 = reserve_price;
-    let bid_amount: u256 = bid_count * bid_price;
-=======
-    let option_params = current_round.get_params();
-    let bid_amount: u256 = option_params.total_options_available;
-    let bid_price: u256 = option_params.reserve_price;
->>>>>>> 3dc10d6f
     current_round.place_bid(bid_amount, bid_price, option_bidder_buyer_1());
     // Settle auction
     set_block_timestamp(auction_end_time + 1);
@@ -222,17 +199,9 @@
     let auction_end_time = current_round.get_auction_end_date();
 
     // Make bid
-<<<<<<< HEAD
-    let bid_count: u256 = total_options_available;
+    let bid_amount: u256 = total_options_available;
     let bid_price: u256 = reserve_price;
-    let bid_amount: u256 = bid_count * bid_price;
     current_round.place_bid(bid_amount, bid_price, option_bidder_buyer_1());
-=======
-    let option_params = current_round_facade.get_params();
-    let bid_amount: u256 = option_params.total_options_available;
-    let bid_price: u256 = option_params.reserve_price;
-    current_round_facade.place_bid(bid_amount, bid_price, option_bidder_buyer_1());
->>>>>>> 3dc10d6f
     // Settle auction
     set_block_timestamp(auction_end_time + 1);
     vault_facade.end_auction();
