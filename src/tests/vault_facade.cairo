use pitch_lake_starknet::vault::{IVaultDispatcher, IVaultDispatcherTrait};

use pitch_lake_starknet::option_round::{
    OptionRound, OptionRoundParams, IOptionRoundDispatcher, IOptionRoundDispatcherTrait,
};

use openzeppelin::token::erc20::interface::{IERC20Dispatcher, IERC20DispatcherTrait};

use starknet::{ContractAddress, testing::{set_contract_address, set_block_timestamp}};

use pitch_lake_starknet::tests::{
    utils::{liquidity_provider_1, vault_manager, decimals, assert_event_transfer},
};
use pitch_lake_starknet::tests::mocks::mock_market_aggregator::{
    MockMarketAggregator, IMarketAggregatorSetter, IMarketAggregatorSetterDispatcher,
    IMarketAggregatorSetterDispatcherTrait,
};
use pitch_lake_starknet::market_aggregator::{
    IMarketAggregatorDispatcher, IMarketAggregatorDispatcherTrait
};

use pitch_lake_starknet::tests::option_round_facade::{OptionRoundFacade, OptionRoundFacadeTrait};
#[derive(Drop, Copy)]
struct VaultFacade {
    vault_dispatcher: IVaultDispatcher,
}
#[generate_trait]
impl VaultFacadeImpl of VaultFacadeTrait {
    fn contract_address(ref self: VaultFacade) -> ContractAddress {
        self.vault_dispatcher.contract_address
    }

    fn deposit(ref self: VaultFacade, amount: u256, liquidity_provider: ContractAddress) {
        set_contract_address(liquidity_provider);
        self.vault_dispatcher.deposit_liquidity(amount);
    }

    fn withdraw(ref self: VaultFacade, amount: u256, liquidity_provider: ContractAddress) {
        set_contract_address(liquidity_provider);
        self.vault_dispatcher.withdraw_liquidity(amount);
    }

    // @dev might clash when repo syncs
    // @note should return the amount of premiums/unsold liq. collected
    fn collect_premiums(ref self: VaultFacade, liquidity_provider: ContractAddress) -> u256 {
        set_contract_address(liquidity_provider);
        //self.vault_dispatcher.collect_premiums();
        100
    }

    fn start_auction(ref self: VaultFacade) -> bool {
        set_contract_address(vault_manager());
        self.vault_dispatcher.start_auction()
    }

    fn end_auction(ref self: VaultFacade) -> u256 {
        set_contract_address(vault_manager());
        self.vault_dispatcher.end_auction()
    }

    fn settle_option_round(ref self: VaultFacade, address: ContractAddress) -> bool {
        set_contract_address(address);
        self.vault_dispatcher.settle_option_round()
    }

    // Mock the round to have/not have a payout and settle it
    fn settle_option_round_without_payout(ref self: VaultFacade, is_payout: bool) {
        let mut current_round = self.get_current_round();
        let mock_settlement_price = match is_payout {
            true => { current_round.get_params().strike_price + 10 },
            false => { current_round.get_params().strike_price },
        };
        IMarketAggregatorSetterDispatcher { contract_address: self.get_market_aggregator() }
            .set_current_base_fee(mock_settlement_price);
        self.timeskip_and_settle_round();
    }

    fn timeskip_and_settle_round(ref self: VaultFacade) -> bool {
        set_contract_address(vault_manager());
        let mut current_round = self.get_current_round();
        set_block_timestamp(current_round.get_params().option_expiry_time + 1);
        self.vault_dispatcher.settle_option_round()
    }

    fn timeskip_and_end_auction(ref self: VaultFacade) -> u256 {
        set_contract_address(vault_manager());
        let mut current_round = self.get_current_round();
        set_block_timestamp(current_round.get_params().auction_end_time + 1);
        self.vault_dispatcher.end_auction()
    }

    fn convert_position_to_lp_tokens(ref self: VaultFacade, amount: u256, lp: ContractAddress) {
        set_contract_address(lp);
        self.vault_dispatcher.convert_position_to_lp_tokens(amount);
    }

    fn convert_lp_tokens_to_position(
        ref self: VaultFacade, source_round: u256, amount: u256, lp: ContractAddress
    ) {
        set_contract_address(lp);
        self.vault_dispatcher.convert_lp_tokens_to_position(source_round, amount);
    }

    fn convert_lp_tokens_to_newer_lp_tokens(
        ref self: VaultFacade,
        source_round: u256,
        target_round: u256,
        amount: u256,
        lp: ContractAddress
    ) {
        set_contract_address(lp);
        self
            .vault_dispatcher
            .convert_lp_tokens_to_newer_lp_tokens(source_round, target_round, amount);
    }

    fn current_option_round_id(ref self: VaultFacade) -> u256 {
        self.vault_dispatcher.current_option_round_id()
    }

    fn get_option_round_address(ref self: VaultFacade, id: u256) -> ContractAddress {
        self.vault_dispatcher.get_option_round_address(id)
    }

    fn get_current_round_id(ref self: VaultFacade) -> u256 {
        self.vault_dispatcher.current_option_round_id()
    }

    fn get_current_round(ref self: VaultFacade) -> OptionRoundFacade {
        let contract_address = self
            .vault_dispatcher
            .get_option_round_address(self.vault_dispatcher.current_option_round_id());
        let option_round_dispatcher = IOptionRoundDispatcher { contract_address };

        OptionRoundFacade { option_round_dispatcher }
    }
    fn get_next_round(ref self: VaultFacade) -> OptionRoundFacade {
        let contract_address = self
            .vault_dispatcher
            .get_option_round_address(self.vault_dispatcher.current_option_round_id() + 1);
        let option_round_dispatcher = IOptionRoundDispatcher { contract_address };

        OptionRoundFacade { option_round_dispatcher }
    }

    fn get_current_and_next_rounds(
        ref self: VaultFacade
    ) -> (OptionRoundFacade, OptionRoundFacade) {
        (self.get_current_round(), self.get_next_round())
    }

    fn get_locked_liquidity(ref self: VaultFacade, liquidity_provider: ContractAddress) -> u256 {
        self.vault_dispatcher.get_collateral_balance_for(liquidity_provider)
    }

    fn get_unlocked_liquidity(ref self: VaultFacade, liquidity_provider: ContractAddress) -> u256 {
        self.vault_dispatcher.get_unallocated_balance_for(liquidity_provider)
    }

    // Get lps liquidity spread (collateral, unallocated)
    fn get_all_lp_liquidity(ref self: VaultFacade, lp: ContractAddress) -> (u256, u256) {
        let collateral = self.vault_dispatcher.get_collateral_balance_for(lp);
        let unallocated = self.vault_dispatcher.get_unallocated_balance_for(lp);
        (collateral, unallocated)
    }

    // Get lps (multiple) liquidity (collateral, unallocated)
    fn get_all_liquidity_for_n(
        ref self: VaultFacade, lps: Array<ContractAddress>
    ) -> (Array<u256>, Array<u256>) {
        let mut index = 0;
        let mut arr_collateral: Array<u256> = array![];
        let mut arr_unallocated: Array<u256> = array![];
        while index < lps
            .len() {
                let collateral = self.vault_dispatcher.get_collateral_balance_for(*lps[index]);
                let unallocated = self.vault_dispatcher.get_unallocated_balance_for(*lps[index]);
                arr_collateral.append(collateral);
                arr_unallocated.append(unallocated);
            };
        (arr_collateral, arr_unallocated)
    }
    fn get_collateral_balance_for(
        ref self: VaultFacade, liquidity_provider: ContractAddress
    ) -> u256 {
        self.vault_dispatcher.get_collateral_balance_for(liquidity_provider)
    }

    fn get_unallocated_balance_for(
        ref self: VaultFacade, liquidity_provider: ContractAddress
    ) -> u256 {
        self.vault_dispatcher.get_unallocated_balance_for(liquidity_provider)
    }

    fn get_market_aggregator(ref self: VaultFacade) -> ContractAddress {
        self.vault_dispatcher.get_market_aggregator()
    }
<<<<<<< HEAD

=======
>>>>>>> 3b6a2d3b
    fn collect_unallocated(ref self: VaultFacade, amount: u256) {
        self.vault_dispatcher.collect_unallocated(amount);
    }


    // Gets the round transition period in seconds, 3 hours is a random number for testing
    // @note TODO impl this in contract later
    fn get_round_transition_period(ref self: VaultFacade) -> u64 {
        let minute = 60;
        let hour = 60 * minute;
        3 * hour
    }

    // might be duplicated when repo syncs
    fn get_premiums_for(ref self: VaultFacade, lp: ContractAddress) -> u256 {
        self.vault_dispatcher.get_premiums_for(lp)
    }

    fn deposit_mutltiple(ref self: VaultFacade, lps: Array<ContractAddress>, amounts: Array<u256>) {
        let mut index: u32 = 0;
        assert(lps.len() == amounts.len(), 'Incorrect lengths');

        while index < lps.len() {
            self.deposit(*amounts[index], *lps.at(index));
            index += 1;
        };
    }
}
<|MERGE_RESOLUTION|>--- conflicted
+++ resolved
@@ -195,10 +195,7 @@
     fn get_market_aggregator(ref self: VaultFacade) -> ContractAddress {
         self.vault_dispatcher.get_market_aggregator()
     }
-<<<<<<< HEAD
-
-=======
->>>>>>> 3b6a2d3b
+
     fn collect_unallocated(ref self: VaultFacade, amount: u256) {
         self.vault_dispatcher.collect_unallocated(amount);
     }
