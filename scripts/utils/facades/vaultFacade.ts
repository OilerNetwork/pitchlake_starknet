import {
  Account,
  CairoUint256,
  Contract,
  Provider,
  TypedContractV2,
} from "starknet";
import { optionRoundABI, vaultABI } from "../../abi";
<<<<<<< HEAD
import { Constants, DepositArgs, MarketData, WithdrawArgs } from "./types";
=======
import { Constants, DepositArgs, WithdrawArgs } from "./types";
>>>>>>> 2ac6e963
import {
  accelerateToAuctioning,
  accelerateToRunning,
  accelerateToSettled,
} from "../helpers/accelerators";
import { getAccount, stringToHex } from "../helpers/common";
import { MarketAggregatorFacade } from "./marketAggregatorFacade";
import { getOptionRoundContract } from "../helpers/setup";

export class VaultFacade {
  vaultContract: TypedContractV2<typeof vaultABI>;
  currentOptionRound?: TypedContractV2<typeof optionRoundABI>;

  constructor(
    vaultAddress: string,
    provider: Provider,
    optionRoundAddress?: string
  ) {
    this.vaultContract = new Contract(vaultABI, vaultAddress, provider).typedv2(
      vaultABI
    );
    if (optionRoundAddress)
      this.currentOptionRound = new Contract(
        optionRoundABI,
        optionRoundAddress,
        provider
      ).typedv2(optionRoundABI);
  }

  async getTotalLocked() {
    const res = await this.vaultContract.get_total_locked_balance();
    if (typeof res !== "bigint" && typeof res !== "number") {
      const data = new CairoUint256(res);
      return data.toBigInt();
    }
    return res;
  }

  async getTotalUnLocked() {
    const res = await this.vaultContract.get_total_unlocked_balance();
    if (typeof res !== "bigint" && typeof res !== "number") {
      const data = new CairoUint256(res);
      return data.toBigInt();
    }
    return res;
  }

  async getLPLockedBalance(address: string) {
    const res = await this.vaultContract.get_lp_locked_balance(address);
    if (typeof res !== "bigint" && typeof res !== "number") {
      const data = new CairoUint256(res);
      return data.toBigInt();
    }
    return res;
  }
  async getLPLockedBalanceAll(accounts: Array<Account>) {
    const balances = await Promise.all(
      accounts.map(async (account: Account) => {
        const res = await this.getLPLockedBalance(account.address);
        return res;
      })
    );
    return balances;
  }

  async getLPUnlockedBalance(address: string) {
    const res = await this.vaultContract.get_lp_unlocked_balance(address);
    if (typeof res !== "bigint" && typeof res !== "number") {
      const data = new CairoUint256(res);
      return data.toBigInt();
    }
    return res;
  }

  async getLPUnlockedBalanceAll(accounts: Array<Account>) {
    const balances = await Promise.all(
      accounts.map(async (account: Account) => {
        const res = await this.getLPUnlockedBalance(account.address);
        return res;
      })
    );
    return balances;
  }
  async withdraw({ account, amount }: WithdrawArgs) {
    this.vaultContract.connect(account);
    await this.vaultContract.withdraw_liquidity(amount);
  }

  async deposit({ from, beneficiary, amount }: DepositArgs) {
    this.vaultContract.connect(from);
    try {
      const data = await this.vaultContract.deposit_liquidity(
        amount,
        beneficiary
      );
      data;
    } catch (err) {
      console.log(err);
    }
  }

  async depositAll(depositData: Array<DepositArgs>) {
    for (const depositArgs of depositData) {
      await this.deposit(depositArgs);
    }
  }

  async withdrawAll(withdrawData: Array<WithdrawArgs>) {
    for (const withdrawArgs of withdrawData) {
      await this.withdraw(withdrawArgs);
    }
  }

  //State Transitions
  async startAuction(account: Account) {
    this.vaultContract.connect(account);
    await this.vaultContract.start_auction();
  }

  //@note Only works for katana dev instance with a --dev flag
<<<<<<< HEAD
  async startAuctionBystander(provider: Provider, marketData: MarketData) {
    console.log("MARKETDATA:",marketData);
=======
  async startAuctionBystander(provider: Provider, constants: Constants) {
>>>>>>> 2ac6e963
    const devAccount = getAccount("dev", provider);
    //Set market aggregator reserve_price
    const marketAggregatorString =
      await this.vaultContract.get_market_aggregator();
    const marketAggregatorAddress = "0x" + stringToHex(marketAggregatorString);
    const marketAggFacade = new MarketAggregatorFacade(
      marketAggregatorAddress,
      provider
    );
    const optionRound = await getOptionRoundContract(
      provider,
      this.vaultContract
    );
    const startDate = await optionRound.get_auction_start_date();
    const settleDate = await optionRound.get_option_settlement_date();
    await marketAggFacade.setReservePrice(
      devAccount,
      startDate,
      settleDate,
<<<<<<< HEAD
      marketData.reservePrice
=======
      constants.reservePrice
>>>>>>> 2ac6e963
    );
    await marketAggFacade.setCapLevel(
      devAccount,
      startDate,
      settleDate,
<<<<<<< HEAD
      marketData.capLevel
=======
      constants.capLevel
>>>>>>> 2ac6e963
    );

    await marketAggFacade.setStrikePrice(
      devAccount,
      startDate,
      settleDate,
<<<<<<< HEAD
      marketData.strikePrice
=======
      constants.strikePrice
>>>>>>> 2ac6e963
    );
    await marketAggFacade.setTWAP(
      devAccount,
      startDate,
      settleDate,
<<<<<<< HEAD
      marketData.settlementPrice
=======
      constants.settlementPrice
>>>>>>> 2ac6e963
    );
    await this.vaultContract.update_round_params();

    await accelerateToAuctioning(provider, this.vaultContract);

    this.vaultContract.connect(devAccount);
    await this.vaultContract.start_auction();
  }

  async endAuction(account: Account) {
    this.vaultContract.connect(account);
    const res = await this.vaultContract.end_auction();
  }

  async endAuctionBystander(provider: Provider) {
    const devAccount = getAccount("dev", provider);
    await accelerateToRunning(provider, this.vaultContract);
<<<<<<< HEAD
    await this.endAuction(devAccount);
=======
    this.vaultContract.connect(devAccount);
    await this.vaultContract.end_auction();
>>>>>>> 2ac6e963
  }

  async settleOptionRound(account: Account) {
    this.vaultContract.connect(account);
    await this.vaultContract.settle_option_round();
  }

  async settleOptionRoundBystander(provider: Provider) {
    await accelerateToSettled(provider, this.vaultContract);
    const devAccount = getAccount("dev", provider);
    await this.settleOptionRound(devAccount);
  }
}<|MERGE_RESOLUTION|>--- conflicted
+++ resolved
@@ -6,11 +6,7 @@
   TypedContractV2,
 } from "starknet";
 import { optionRoundABI, vaultABI } from "../../abi";
-<<<<<<< HEAD
-import { Constants, DepositArgs, MarketData, WithdrawArgs } from "./types";
-=======
-import { Constants, DepositArgs, WithdrawArgs } from "./types";
->>>>>>> 2ac6e963
+import { DepositArgs, MarketData, WithdrawArgs } from "./types";
 import {
   accelerateToAuctioning,
   accelerateToRunning,
@@ -131,12 +127,8 @@
   }
 
   //@note Only works for katana dev instance with a --dev flag
-<<<<<<< HEAD
   async startAuctionBystander(provider: Provider, marketData: MarketData) {
     console.log("MARKETDATA:",marketData);
-=======
-  async startAuctionBystander(provider: Provider, constants: Constants) {
->>>>>>> 2ac6e963
     const devAccount = getAccount("dev", provider);
     //Set market aggregator reserve_price
     const marketAggregatorString =
@@ -156,42 +148,27 @@
       devAccount,
       startDate,
       settleDate,
-<<<<<<< HEAD
       marketData.reservePrice
-=======
-      constants.reservePrice
->>>>>>> 2ac6e963
+
     );
     await marketAggFacade.setCapLevel(
       devAccount,
       startDate,
       settleDate,
-<<<<<<< HEAD
       marketData.capLevel
-=======
-      constants.capLevel
->>>>>>> 2ac6e963
     );
 
     await marketAggFacade.setStrikePrice(
       devAccount,
       startDate,
       settleDate,
-<<<<<<< HEAD
       marketData.strikePrice
-=======
-      constants.strikePrice
->>>>>>> 2ac6e963
     );
     await marketAggFacade.setTWAP(
       devAccount,
       startDate,
       settleDate,
-<<<<<<< HEAD
       marketData.settlementPrice
-=======
-      constants.settlementPrice
->>>>>>> 2ac6e963
     );
     await this.vaultContract.update_round_params();
 
@@ -209,12 +186,7 @@
   async endAuctionBystander(provider: Provider) {
     const devAccount = getAccount("dev", provider);
     await accelerateToRunning(provider, this.vaultContract);
-<<<<<<< HEAD
     await this.endAuction(devAccount);
-=======
-    this.vaultContract.connect(devAccount);
-    await this.vaultContract.end_auction();
->>>>>>> 2ac6e963
   }
 
   async settleOptionRound(account: Account) {
