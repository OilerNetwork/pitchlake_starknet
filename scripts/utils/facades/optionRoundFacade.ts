import { Account, CairoUint256, LibraryError, TypedContractV2 } from "starknet";
import {
  Bid,
<<<<<<< HEAD
  ExerciseOptionArgs,
=======
>>>>>>> 2ac6e963
  PayoutBalanceArgs,
  PlaceBidArgs,
  RefundableBidsArgs,
  RefundUnusedBidsArgs,
  TokenizableOptionsArgs,
  TokenizeOptionArgs,
  UpdateBidArgs,
} from "./types";
import { optionRoundABI } from "../../abi";

export class OptionRoundFacade {
  optionRoundContract: TypedContractV2<typeof optionRoundABI>;

  constructor(optionRoundContract: TypedContractV2<typeof optionRoundABI>) {
    this.optionRoundContract = optionRoundContract;
  }

<<<<<<< HEAD
  async getRoundId() {
    const res = await this.optionRoundContract.get_round_id();
    if (typeof res !== "bigint" && typeof res !== "number") {
      const data = new CairoUint256(res);
      return data.toBigInt();
    } else return res;
  }

=======
>>>>>>> 2ac6e963
  async getTotalPayout() {
    const res = await this.optionRoundContract.total_payout();
    if (typeof res !== "bigint" && typeof res !== "number") {
      const data = new CairoUint256(res);
      return data.toBigInt();
    } else return res;
  }
  async getTotalPremiums() {
    const res = await this.optionRoundContract.total_premiums();
    if (typeof res !== "bigint" && typeof res !== "number") {
      const data = new CairoUint256(res);
      return data.toBigInt();
    } else return res;
  }
  async getTotalOptionsAvailable() {
    const res = await this.optionRoundContract.get_total_options_available();
    if (typeof res !== "bigint" && typeof res !== "number") {
      const data = new CairoUint256(res);
      return data.toBigInt();
    } else return res;
  }
  async getReservePrice() {
    const res = await this.optionRoundContract.get_reserve_price();
    if (typeof res !== "bigint" && typeof res !== "number") {
      const data = new CairoUint256(res);
      return data.toBigInt();
    } else return res;
  }
  async getBidsFor(address: string) {
    const res = await this.optionRoundContract.get_bids_for(address);
    const bids: Array<Bid> = [];

    for (let data of res) {
      let amount: number | bigint;
      let price: number | bigint;
      if (typeof data.amount !== "bigint" && typeof data.amount !== "number") {
        const res = new CairoUint256(data.amount);
        amount = res.toBigInt();
      } else {
        amount = data.amount;
      }

      if (typeof data.price !== "bigint" && typeof data.price !== "number") {
        const res = new CairoUint256(data.price);
        price = res.toBigInt();
      } else {
        price = data.price;
      }
      const bid: Bid = {
        id: data.id,
        amount: amount,
        nonce: data.nonce,
        owner: data.owner,
        price: price,
        isTokenized: data.is_tokenized,
        isRefunded: data.is_refunded,
      };
      bids.push(bid);
    }
    return bids;
  }

  async getBidsForAll(accounts: Array<Account>) {
    const bids = await Promise.all(
      accounts.map(async (account: Account) => {
        const bidData = await this.getBidsFor(account.address);
        return bidData;
      })
    );
    return bids;
  }
  async updateBid({ bidId, from, amount, price }: UpdateBidArgs) {
    this.optionRoundContract.connect(from);
    try {
      await this.optionRoundContract.update_bid(bidId, amount, price);
    } catch (err) {
      console.log(err);
    }
  }

  async placeBid({ from, amount, price }: PlaceBidArgs) {
    this.optionRoundContract.connect(from);
    try {
      const data = await this.optionRoundContract.place_bid(amount, price);
      console.log("SUCCESS", data);
    } catch (err) {
      const error = err as LibraryError;
      console.log(error.name);
    }
  }

  async placeBidsAll(placeBidData: Array<PlaceBidArgs>) {
    for (const placeBidArgs of placeBidData) {
      await this.placeBid(placeBidArgs);
    }
  }

  async getRefundableBidsFor({ optionBuyer }: RefundableBidsArgs) {
    try {
      const res = await this.optionRoundContract.get_refundable_bids_for(
        optionBuyer
      );
      if (typeof res !== "bigint" && typeof res !== "number") {
        const data = new CairoUint256(res);
        return data.toBigInt();
      } else return res;
    } catch (err) {
      console.log(err);
    }
  }

  async getTotalOptionsBalanceForAll(optionBuyers: Array<Account>) {
    try {
      const optionsBalances = await Promise.all(
        optionBuyers.map(async (account: Account) => {
          const balance = await this.getTotalOptionsBalanceFor(account.address);
          return balance;
        })
      );
      return optionsBalances;
    } catch (err) {
      console.log(err);
    }
  }

  async getTotalOptionsBalanceFor(optionBuyer: string) {
    try {
      const res = await this.optionRoundContract.get_total_options_balance_for(
        optionBuyer
      );
      if (typeof res !== "bigint" && typeof res !== "number") {
        const data = new CairoUint256(res);
        return data.toBigInt();
      } else return res;
    } catch (err) {
      console.log(err);
    }
  }

  async getPayoutBalanceFor({ optionBuyer }: PayoutBalanceArgs) {
    try {
      const res = await this.optionRoundContract.get_payout_balance_for(
        optionBuyer
      );
      if (typeof res !== "bigint" && typeof res !== "number") {
        const data = new CairoUint256(res);
        return data.toBigInt();
      } else return res;
    } catch (err) {
      console.log(err);
    }
  }

  async getTokenizableOptionsFor({ optionBuyer }: TokenizableOptionsArgs) {
    try {
      const res = await this.optionRoundContract.get_tokenizable_options_for(
        optionBuyer
      );
      if (typeof res !== "bigint" && typeof res !== "number") {
        const data = new CairoUint256(res);
        return data.toBigInt();
      } else return res;
    } catch (err) {
      console.log(err);
    }
  }

  async refundUnusedBids({ from, optionBidder }: RefundUnusedBidsArgs) {
    this.optionRoundContract.connect(from);
    const data = await this.optionRoundContract.refund_unused_bids(
      optionBidder
    );

    console.log("refund unused bids inside -> ", data);
    // @note: here it will return the total refundable_balance
    // if (typeof res !== "bigint" && typeof res !== "number") {
    //   const data = new CairoUint256(res);
    //   return data.toBigInt();
    // } else return res;s
  }

  async refundUnusedBidsAll(
    refundUnusedBidsAllArgs: Array<RefundUnusedBidsArgs>
  ) {
    for (const refundArgs of refundUnusedBidsAllArgs) {
      await this.refundUnusedBids(refundArgs);
    }
  }

<<<<<<< HEAD
  async exerciseOptions({ from }: ExerciseOptionArgs) {
    this.optionRoundContract.connect(from);
    const data = await this.optionRoundContract.exercise_options();
    // @note: here it will return the amount of transfer
    // if (typeof res !== "bigint" && typeof res !== "number") {
    //   const data = new CairoUint256(res);
    //   return data.toBigInt();
    // } else return res;
  }

  async exerciseOptionsAll(exerciseOptionData: Array<ExerciseOptionArgs>) {
    for (const exerciseOptionsArgs of exerciseOptionData) {
      await this.exerciseOptions(exerciseOptionsArgs);
    }
=======
  async exerciseOptionsAll(exerciseOptionData:Array<Account>){
    for(const exerciseOptionsArgs of exerciseOptionData)
    {
      await this.exerciseOptions(exerciseOptionsArgs)
    }
  }
  async exerciseOptions(from: Account) {
      this.optionRoundContract.connect(from);
      const data = await this.optionRoundContract.exercise_options();
      // @note: here it will return the amount of transfer
      // if (typeof res !== "bigint" && typeof res !== "number") {
      //   const data = new CairoUint256(res);
      //   return data.toBigInt();
      // } else return res;
>>>>>>> 2ac6e963
  }

  async tokenizeOptions({ from }: TokenizeOptionArgs) {
    try {
      this.optionRoundContract.connect(from);
      const data = await this.optionRoundContract.tokenize_options();
      // @note: here it will return the total number of tokenizable options
      // if (typeof res !== "bigint" && typeof res !== "number") {
      //   const data = new CairoUint256(res);
      //   return data.toBigInt();
      // } else return res;
    } catch (err) {
      console.log(err);
    }
  }
}<|MERGE_RESOLUTION|>--- conflicted
+++ resolved
@@ -1,10 +1,7 @@
 import { Account, CairoUint256, LibraryError, TypedContractV2 } from "starknet";
 import {
   Bid,
-<<<<<<< HEAD
   ExerciseOptionArgs,
-=======
->>>>>>> 2ac6e963
   PayoutBalanceArgs,
   PlaceBidArgs,
   RefundableBidsArgs,
@@ -22,7 +19,7 @@
     this.optionRoundContract = optionRoundContract;
   }
 
-<<<<<<< HEAD
+
   async getRoundId() {
     const res = await this.optionRoundContract.get_round_id();
     if (typeof res !== "bigint" && typeof res !== "number") {
@@ -30,9 +27,6 @@
       return data.toBigInt();
     } else return res;
   }
-
-=======
->>>>>>> 2ac6e963
   async getTotalPayout() {
     const res = await this.optionRoundContract.total_payout();
     if (typeof res !== "bigint" && typeof res !== "number") {
@@ -222,7 +216,6 @@
     }
   }
 
-<<<<<<< HEAD
   async exerciseOptions({ from }: ExerciseOptionArgs) {
     this.optionRoundContract.connect(from);
     const data = await this.optionRoundContract.exercise_options();
@@ -237,22 +230,7 @@
     for (const exerciseOptionsArgs of exerciseOptionData) {
       await this.exerciseOptions(exerciseOptionsArgs);
     }
-=======
-  async exerciseOptionsAll(exerciseOptionData:Array<Account>){
-    for(const exerciseOptionsArgs of exerciseOptionData)
-    {
-      await this.exerciseOptions(exerciseOptionsArgs)
-    }
-  }
-  async exerciseOptions(from: Account) {
-      this.optionRoundContract.connect(from);
-      const data = await this.optionRoundContract.exercise_options();
-      // @note: here it will return the amount of transfer
-      // if (typeof res !== "bigint" && typeof res !== "number") {
-      //   const data = new CairoUint256(res);
-      //   return data.toBigInt();
-      // } else return res;
->>>>>>> 2ac6e963
+
   }
 
   async tokenizeOptions({ from }: TokenizeOptionArgs) {
