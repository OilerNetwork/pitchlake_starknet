#!/bin/bash

# Ensure the script stops on the first error
set -e

echo 
echo "============================"
echo "Deploy Pitchlake Contracts"
echo "============================"
echo 

# Print environment variables
echo "Environment variables:"
echo "STARKNET_ACCOUNT: $STARKNET_ACCOUNT"
echo "STARKNET_PRIVATE_KEY: ${STARKNET_PRIVATE_KEY:0:10}..." # Only show first 10 characters for security
echo "STARKNET_RPC: $STARKNET_RPC"

# Check if environment variables exist
if [ -z "$STARKNET_ACCOUNT" ] || [ -z "$STARKNET_PRIVATE_KEY" ] || [ -z "$STARKNET_RPC" ]; then
	echo "Error: One or more required environment variables are missing."
	exit 1
fi

# Check if all required arguments are provided
if [ $# -ne 4 ]; then
	echo "Usage: $0 <SIGNER_ADDRESS> <FOSSIL_PROCESSOR_ADDRESS> <VAULT_ALPHA> <VAULT_STRIKE>"
	exit 1
fi

# Assign command line arguments to variables
SIGNER_ADDRESS=$1
FOSSIL_PROCESSOR_ADDRESS=$2
VAULT_ALPHA=$3
VAULT_STRIKE=$4

# Check if deployment_addresses.env exists
if [ -f "deployment_addresses.env" ]; then
	echo "Contracts already deployed"
	echo "Deployment addresses:"
	cat deployment_addresses.env
	echo "Exiting..."
	exit 0
fi

# Check if the account file already exists
<<<<<<< HEAD
if [ -f "$STARKNET_ACCOUNT" ]; then
	echo "Account file at $STARKNET_ACCOUNT already exists. Reading file..."
	exit 0
=======
if [ ! -f "$STARKNET_ACCOUNT" ]; then
    starkli account fetch $SIGNER_ADDRESS --output $STARKNET_ACCOUNT
else 
    echo "Acount config already exists at path $STARKNET_ACCOUNT"
>>>>>>> a09c30de
fi

# Declare the ETH contract
sleep 2
ETH_HASH=$(starkli declare ../target/dev/pitch_lake_Eth.contract_class.json --compiler-version 2.8.2 | grep -o '0x[a-fA-F0-9]\{64\}' | head -1)
echo "[ETH] Class hash declared"

# Deploy the ETH contract
sleep 2
ETH_ADDRESS=$(starkli deploy $ETH_HASH 1000000000000000000000 0 $SIGNER_ADDRESS --salt 1 | grep -o '0x[a-fA-F0-9]\{64\}' | head -1)
echo "[ETH] Contract deployed"

# Declare the first contract
sleep 2
FOSSILCLIENT_HASH=$(starkli declare ../target/dev/pitch_lake_FossilClient.contract_class.json --compiler-version 2.8.2 | grep -o '0x[a-fA-F0-9]\{64\}' | head -1)
echo "[Fossil Client] Class hash declared"

# Deploy the first contract with salt and FOSSIL_PROCESSOR_ADDRESS
sleep 2
FOSSILCLIENT_ADDRESS=$(starkli deploy $FOSSILCLIENT_HASH $FOSSIL_PROCESSOR_ADDRESS --salt 1 | grep -o '0x[a-fA-F0-9]\{64\}' | head -1)
echo "[Fossil Client] Contract deployed"

# Declare the second contract
sleep 2
OPTIONROUND_HASH=$(starkli declare ../target/dev/pitch_lake_OptionRound.contract_class.json --compiler-version 2.8.2 | grep -o '0x[a-fA-F0-9]\{64\}' | head -1)
echo "[Option Round] Class hash declared"

# Declare the third contract
sleep 2
VAULT_HASH=$(starkli declare ../target/dev/pitch_lake_Vault.contract_class.json --compiler-version 2.8.2 | grep -o '0x[a-fA-F0-9]\{64\}' | head -1)
echo "[Vault] Class hash declared"

# Deploy the third contract with additional parameters and salt
sleep 2
VAULT_ADDRESS=$(starkli deploy $VAULT_HASH $FOSSILCLIENT_ADDRESS $ETH_ADDRESS $OPTIONROUND_HASH $VAULT_ALPHA $VAULT_STRIKE --salt 1 | grep -o '0x[a-fA-F0-9]\{64\}' | head -1)
echo "[Vault] Contract deployed"

# Set pricing data for first round to start
echo "Fulfilling 1st round job request..."
sleep 2
OUTPUT6=$(starkli call $VAULT_ADDRESS get_request_to_start_first_round)
CALLDATA1=$(echo "$OUTPUT6" | tr -d '[]"' | tr ',' ' ' | tr -s '[:space:]' | sed 's/^ *//; s/ *$//')
echo $CALLDATA1
sleep 2
starkli invoke --watch $FOSSILCLIENT_ADDRESS fossil_callback $CALLDATA1 0x6 0x02540be400 0x00 0x0d05 0x77359400 0x00 0x00
echo "Finished"

{
	echo "ETH_ADDRESS=$ETH_ADDRESS"
	echo "FOSSILCLIENT_ADDRESS=$FOSSILCLIENT_ADDRESS"
	echo "VAULT_ADDRESS=$VAULT_ADDRESS"
} >deployment_addresses.env

echo "Deployment addresses"
cat deployment_addresses.env<|MERGE_RESOLUTION|>--- conflicted
+++ resolved
@@ -43,16 +43,10 @@
 fi
 
 # Check if the account file already exists
-<<<<<<< HEAD
-if [ -f "$STARKNET_ACCOUNT" ]; then
-	echo "Account file at $STARKNET_ACCOUNT already exists. Reading file..."
-	exit 0
-=======
 if [ ! -f "$STARKNET_ACCOUNT" ]; then
     starkli account fetch $SIGNER_ADDRESS --output $STARKNET_ACCOUNT
 else 
     echo "Acount config already exists at path $STARKNET_ACCOUNT"
->>>>>>> a09c30de
 fi
 
 # Declare the ETH contract
