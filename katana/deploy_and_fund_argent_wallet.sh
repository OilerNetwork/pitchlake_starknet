# Declare Argent contract

echo
echo "============================"
echo "Deploy Argent Account"
echo "============================"
echo

# Check required environment variables
if [ -z "$STARKNET_ACCOUNT" ] || [ -z "$STARKNET_RPC" ] || [ -z "$STARKNET_PRIVATE_KEY" ]; then
	echo "Error: Required environment variables not set"
	echo "Please ensure STARKNET_ACCOUNT, STARKNET_RPC and STARKNET_PRIVATE_KEY are set"
	exit 1
fi

echo "Environment variables:"
echo "STARKNET_ACCOUNT: $STARKNET_ACCOUNT"
echo "STARKNET_RPC: $STARKNET_RPC"
echo "STARKNET_PRIVATE_KEY: $STARKNET_PRIVATE_KEY"
echo

# Assign command line arguments to variables
ADDRESS=$1
SALT=$2
ARG1=$3

# Check if all required arguments are provided
if [ $# -ne 3 ]; then
	echo "Error: Did not provide all arguments"
	echo "Usage: $0 <ARGENT_WALLET_ADDRESS> <ARGENT_WALLET_SALT> <ARGENT_WALLET_CONSTRUCTOR_ARG1>"
	exit 1
fi

if [ ! -f "$STARKNET_ACCOUNT" ]; then
	starkli account fetch $SIGNER_ADDRESS --output $STARKNET_ACCOUNT
fi

# Deploy Argent wallet
ARGENT_HASH=$(starkli declare --watch argent_ArgentAccount.contract_class.json --compiler-version 2.8.2 | grep -o '0x[a-fA-F0-9]\{64\}' | head -1)
echo "[Argent Wallet] Class hash declared: $ARGENT_HASH"

if starkli class-hash-at $ADDRESS; then
	echo "Argent wallet already deployed at $ADDRESS"
else
	DEPLOYED_ARGENT_ADDRESS=$(starkli deploy --watch $ARGENT_HASH 0 $ARG1 1 --salt $SALT --not-unique | grep -o '0x[a-fA-F0-9]\{64\}' | head -1)

	echo "Expected wallet address: $ADDRESS"
	echo "Deployed wallet address: $DEPLOYED_ARGENT_ADDRESS"

	# Verify addresses match (case-insensitive)
	ADDRESS_LOWER=${ADDRESS,,}
	DEPLOYED_ADDRESS_LOWER=${DEPLOYED_ARGENT_ADDRESS,,}
	if [ "$ADDRESS_LOWER" != "$DEPLOYED_ADDRESS_LOWER" ]; then
		echo "Error: Deployed address does not match expected address"
		exit 1
	fi
fi

<<<<<<< HEAD
# OUTPUT=$(starkli invoke --watch 0x49d36570d4e46f48e99674bd3fcc84644ddd6b96f7c741b1562b82f9e004dc7 transfer $ADDRESS 10000 0)
# echo "Funded wallet $OUTPUT"
=======
    OUTPUT=$(starkli invoke --watch 0x49d36570d4e46f48e99674bd3fcc84644ddd6b96f7c741b1562b82f9e004dc7 transfer $ADDRESS 10000 0)
    echo "Funded wallet $OUTPUT"
fi
>>>>>>> 9a4dfe3d
<|MERGE_RESOLUTION|>--- conflicted
+++ resolved
@@ -56,11 +56,6 @@
 	fi
 fi
 
-<<<<<<< HEAD
-# OUTPUT=$(starkli invoke --watch 0x49d36570d4e46f48e99674bd3fcc84644ddd6b96f7c741b1562b82f9e004dc7 transfer $ADDRESS 10000 0)
-# echo "Funded wallet $OUTPUT"
-=======
     OUTPUT=$(starkli invoke --watch 0x49d36570d4e46f48e99674bd3fcc84644ddd6b96f7c741b1562b82f9e004dc7 transfer $ADDRESS 10000 0)
     echo "Funded wallet $OUTPUT"
-fi
->>>>>>> 9a4dfe3d
+fi